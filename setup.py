# Copyright 2018 Google LLC
#
# Licensed under the Apache License, Version 2.0 (the "License");
# you may not use this file except in compliance with the License.
# You may obtain a copy of the License at
#
#     http://www.apache.org/licenses/LICENSE-2.0
#
# Unless required by applicable law or agreed to in writing, software
# distributed under the License is distributed on an "AS IS" BASIS,
# WITHOUT WARRANTIES OR CONDITIONS OF ANY KIND, either express or implied.
# See the License for the specific language governing permissions and
# limitations under the License.

import io
import os

import setuptools


package_root = os.path.abspath(os.path.dirname(__file__))

# Package metadata.

name = "google-cloud-bigtable"
description = "Google Cloud Bigtable API client library"

version = {}
with open(os.path.join(package_root, "google/cloud/bigtable/gapic_version.py")) as fp:
    exec(fp.read(), version)
version = version["__version__"]


# Should be one of:
# 'Development Status :: 3 - Alpha'
# 'Development Status :: 4 - Beta'
# 'Development Status :: 5 - Production/Stable'
release_status = "Development Status :: 5 - Production/Stable"
dependencies = [
<<<<<<< HEAD
    "google-api-core[grpc] >= 2.16.0, <3.0.0dev",
    "google-cloud-core >= 1.4.4, <3.0.0dev",
    "google-auth >= 2.14.1, <3.0.0dev,!=2.24.0,!=2.25.0",
    "grpc-google-iam-v1 >= 0.12.4, <1.0.0dev",
    "proto-plus >= 1.22.3, <2.0.0dev",
    "proto-plus >= 1.25.0, <2.0.0dev; python_version>='3.13'",
    "protobuf>=3.20.2,<6.0.0dev,!=4.21.0,!=4.21.1,!=4.21.2,!=4.21.3,!=4.21.4,!=4.21.5",
    "google-crc32c>=1.5.0, <2.0.0dev",
=======
    "google-api-core[grpc] >= 2.16.0, <3.0.0",
    "google-cloud-core >= 1.4.4, <3.0.0",
    "google-auth >= 2.14.1, <3.0.0,!=2.24.0,!=2.25.0",
    "grpc-google-iam-v1 >= 0.12.4, <1.0.0",
    "proto-plus >= 1.22.3, <2.0.0",
    "proto-plus >= 1.25.0, <2.0.0; python_version>='3.13'",
    "protobuf>=3.20.2,<7.0.0,!=4.21.0,!=4.21.1,!=4.21.2,!=4.21.3,!=4.21.4,!=4.21.5",
>>>>>>> 1015fa83
]
extras = {"libcst": "libcst >= 0.2.5"}


# Setup boilerplate below this line.

package_root = os.path.abspath(os.path.dirname(__file__))

readme_filename = os.path.join(package_root, "README.rst")
with io.open(readme_filename, encoding="utf-8") as readme_file:
    readme = readme_file.read()

# Only include packages under the 'google' namespace. Do not include tests,
# benchmarks, etc.
packages = [
    package
    for package in setuptools.find_namespace_packages()
    if package.startswith("google")
]

setuptools.setup(
    name=name,
    version=version,
    description=description,
    long_description=readme,
    author="Google LLC",
    author_email="googleapis-packages@google.com",
    license="Apache 2.0",
    url="https://github.com/googleapis/python-bigtable",
    classifiers=[
        release_status,
        "Intended Audience :: Developers",
        "License :: OSI Approved :: Apache Software License",
        "Programming Language :: Python",
        "Programming Language :: Python :: 3.7",
        "Programming Language :: Python :: 3.8",
        "Programming Language :: Python :: 3.9",
        "Programming Language :: Python :: 3.10",
        "Programming Language :: Python :: 3.11",
        "Programming Language :: Python :: 3.12",
        "Operating System :: OS Independent",
        "Topic :: Internet",
    ],
    platforms="Posix; MacOS X; Windows",
    packages=packages,
    install_requires=dependencies,
    extras_require=extras,
    scripts=[
        "scripts/fixup_bigtable_v2_keywords.py",
        "scripts/fixup_bigtable_admin_v2_keywords.py",
    ],
    python_requires=">=3.7",
    include_package_data=True,
    zip_safe=False,
)<|MERGE_RESOLUTION|>--- conflicted
+++ resolved
@@ -37,7 +37,6 @@
 # 'Development Status :: 5 - Production/Stable'
 release_status = "Development Status :: 5 - Production/Stable"
 dependencies = [
-<<<<<<< HEAD
     "google-api-core[grpc] >= 2.16.0, <3.0.0dev",
     "google-cloud-core >= 1.4.4, <3.0.0dev",
     "google-auth >= 2.14.1, <3.0.0dev,!=2.24.0,!=2.25.0",
@@ -45,8 +44,6 @@
     "proto-plus >= 1.22.3, <2.0.0dev",
     "proto-plus >= 1.25.0, <2.0.0dev; python_version>='3.13'",
     "protobuf>=3.20.2,<6.0.0dev,!=4.21.0,!=4.21.1,!=4.21.2,!=4.21.3,!=4.21.4,!=4.21.5",
-    "google-crc32c>=1.5.0, <2.0.0dev",
-=======
     "google-api-core[grpc] >= 2.16.0, <3.0.0",
     "google-cloud-core >= 1.4.4, <3.0.0",
     "google-auth >= 2.14.1, <3.0.0,!=2.24.0,!=2.25.0",
@@ -54,7 +51,7 @@
     "proto-plus >= 1.22.3, <2.0.0",
     "proto-plus >= 1.25.0, <2.0.0; python_version>='3.13'",
     "protobuf>=3.20.2,<7.0.0,!=4.21.0,!=4.21.1,!=4.21.2,!=4.21.3,!=4.21.4,!=4.21.5",
->>>>>>> 1015fa83
+    "google-crc32c>=1.5.0, <2.0.0dev",
 ]
 extras = {"libcst": "libcst >= 0.2.5"}
 
