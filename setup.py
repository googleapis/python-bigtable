--- conflicted
+++ resolved
@@ -20,15 +20,9 @@
 
 # Package metadata.
 
-<<<<<<< HEAD
 name = "google-cloud-bigtable"
 description = "Google Cloud Bigtable API client library"
-version = "1.6.1"
-=======
-name = 'google-cloud-bigtable'
-description = 'Google Cloud Bigtable API client library'
 version = "1.7.0"
->>>>>>> 905f644c
 # Should be one of:
 # 'Development Status :: 3 - Alpha'
 # 'Development Status :: 4 - Beta'
