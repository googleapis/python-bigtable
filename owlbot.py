# Copyright 2018 Google LLC
#
# Licensed under the Apache License, Version 2.0 (the "License");
# you may not use this file except in compliance with the License.
# You may obtain a copy of the License at
#
#     http://www.apache.org/licenses/LICENSE-2.0
#
# Unless required by applicable law or agreed to in writing, software
# distributed under the License is distributed on an "AS IS" BASIS,
# WITHOUT WARRANTIES OR CONDITIONS OF ANY KIND, either express or implied.
# See the License for the specific language governing permissions and
# limitations under the License.

"""This script is used to synthesize generated parts of this library."""

from pathlib import Path
import re
from typing import List, Optional

import synthtool as s
from synthtool import gcp
from synthtool.languages import python

common = gcp.CommonTemplates()

# This is a customized version of the s.get_staging_dirs() function from synthtool to
# cater for copying 2 different folders from googleapis-gen
# which are bigtable and bigtable/admin.
# Source https://github.com/googleapis/synthtool/blob/master/synthtool/transforms.py#L280
def get_staging_dirs(
    default_version: Optional[str] = None, sub_directory: Optional[str] = None
) -> List[Path]:
    """Returns the list of directories, one per version, copied from
    https://github.com/googleapis/googleapis-gen. Will return in lexical sorting
    order with the exception of the default_version which will be last (if specified).

    Args:
      default_version (str): the default version of the API. The directory for this version
        will be the last item in the returned list if specified.
      sub_directory (str): if a `sub_directory` is provided, only the directories within the
        specified `sub_directory` will be returned.

    Returns: the empty list if no file were copied.
    """

    staging = Path("owl-bot-staging")

    if sub_directory:
        staging /= sub_directory

    if staging.is_dir():
        # Collect the subdirectories of the staging directory.
        versions = [v.name for v in staging.iterdir() if v.is_dir()]
        # Reorder the versions so the default version always comes last.
        versions = [v for v in versions if v != default_version]
        versions.sort()
        if default_version is not None:
            versions += [default_version]
        dirs = [staging / v for v in versions]
        for dir in dirs:
            s._tracked_paths.add(dir)
        return dirs
    else:
        return []

# This library ships clients for two different APIs,
# BigTable and BigTable Admin
bigtable_default_version = "v2"
bigtable_admin_default_version = "v2"

for library in get_staging_dirs(bigtable_default_version, "bigtable"):
    s.move(library / "google/cloud/bigtable_v2", excludes=["**/gapic_version.py"])
    s.move(library / "tests")
    s.move(library / "scripts")

for library in get_staging_dirs(bigtable_admin_default_version, "bigtable_admin"):
    s.move(library / "google/cloud/bigtable_admin", excludes=["**/gapic_version.py"])
    s.move(library / "google/cloud/bigtable_admin_v2", excludes=["**/gapic_version.py"])
    s.move(library / "tests")
    s.move(library / "scripts")

s.remove_staging_dirs()

# ----------------------------------------------------------------------------
# Add templated files
# ----------------------------------------------------------------------------
templated_files = common.py_library(
    samples=True,  # set to True only if there are samples
    split_system_tests=True,
    microgenerator=True,
    cov_level=99,
    system_test_external_dependencies=[
        "pytest-asyncio==0.21.2",
    ],
)

s.move(templated_files, excludes=[".coveragerc", "README.rst", ".github/release-please.yml", "noxfile.py"])

# ----------------------------------------------------------------------------
<<<<<<< HEAD
# Patch duplicate routing header: https://github.com/googleapis/gapic-generator-python/issues/2078
# ----------------------------------------------------------------------------
for file in ["async_client.py"]:
    s.replace(
        f"google/cloud/bigtable_v2/services/bigtable/{file}",
        "metadata \= tuple\(metadata\) \+ \(",
        """metadata = tuple(metadata)
        if all(m[0] != gapic_v1.routing_header.ROUTING_METADATA_KEY for m in metadata):
            metadata += ("""
    )
=======
# Customize gapics to include PooledBigtableGrpcAsyncIOTransport
# ----------------------------------------------------------------------------
def insert(file, before_line, insert_line, after_line, escape=None):
    target = before_line + "\n" + after_line
    if escape:
        for c in escape:
            target = target.replace(c, '\\' + c)
    replacement = before_line + "\n" + insert_line + "\n" + after_line
    s.replace(file, target, replacement)


insert(
    "google/cloud/bigtable_v2/services/bigtable/client.py",
    "from .transports.grpc_asyncio import BigtableGrpcAsyncIOTransport",
    "from .transports.pooled_grpc_asyncio import PooledBigtableGrpcAsyncIOTransport",
    "from .transports.rest import BigtableRestTransport"
)
insert(
    "google/cloud/bigtable_v2/services/bigtable/client.py",
    '    _transport_registry["grpc_asyncio"] = BigtableGrpcAsyncIOTransport',
    '    _transport_registry["pooled_grpc_asyncio"] = PooledBigtableGrpcAsyncIOTransport',
    '    _transport_registry["rest"] = BigtableRestTransport',
    escape='[]"'
)
insert(
    "google/cloud/bigtable_v2/services/bigtable/transports/__init__.py",
    '_transport_registry["grpc_asyncio"] = BigtableGrpcAsyncIOTransport',
    '_transport_registry["pooled_grpc_asyncio"] = PooledBigtableGrpcAsyncIOTransport',
    '_transport_registry["rest"] = BigtableRestTransport',
    escape='[]"'
)
insert(
    "google/cloud/bigtable_v2/services/bigtable/transports/__init__.py",
    "from .grpc_asyncio import BigtableGrpcAsyncIOTransport",
    "from .pooled_grpc_asyncio import PooledBigtableGrpcAsyncIOTransport",
    "from .rest import BigtableRestTransport"
)
insert(
    "google/cloud/bigtable_v2/services/bigtable/transports/__init__.py",
    '    "BigtableGrpcAsyncIOTransport",',
    '    "PooledBigtableGrpcAsyncIOTransport",',
    '    "BigtableRestTransport",',
    escape='"'
)
>>>>>>> 0f63a742

# ----------------------------------------------------------------------------
# Samples templates
# ----------------------------------------------------------------------------

python.py_samples(skip_readmes=True)

s.replace(
    "samples/beam/noxfile.py",
    """INSTALL_LIBRARY_FROM_SOURCE \= os.environ.get\("INSTALL_LIBRARY_FROM_SOURCE", False\) in \(
    "True",
    "true",
\)""",
    """# todo(kolea2): temporary workaround to install pinned dep version
INSTALL_LIBRARY_FROM_SOURCE = False""")

s.shell.run(["nox", "-s", "blacken"], hide_output=False)<|MERGE_RESOLUTION|>--- conflicted
+++ resolved
@@ -98,65 +98,6 @@
 s.move(templated_files, excludes=[".coveragerc", "README.rst", ".github/release-please.yml", "noxfile.py"])
 
 # ----------------------------------------------------------------------------
-<<<<<<< HEAD
-# Patch duplicate routing header: https://github.com/googleapis/gapic-generator-python/issues/2078
-# ----------------------------------------------------------------------------
-for file in ["async_client.py"]:
-    s.replace(
-        f"google/cloud/bigtable_v2/services/bigtable/{file}",
-        "metadata \= tuple\(metadata\) \+ \(",
-        """metadata = tuple(metadata)
-        if all(m[0] != gapic_v1.routing_header.ROUTING_METADATA_KEY for m in metadata):
-            metadata += ("""
-    )
-=======
-# Customize gapics to include PooledBigtableGrpcAsyncIOTransport
-# ----------------------------------------------------------------------------
-def insert(file, before_line, insert_line, after_line, escape=None):
-    target = before_line + "\n" + after_line
-    if escape:
-        for c in escape:
-            target = target.replace(c, '\\' + c)
-    replacement = before_line + "\n" + insert_line + "\n" + after_line
-    s.replace(file, target, replacement)
-
-
-insert(
-    "google/cloud/bigtable_v2/services/bigtable/client.py",
-    "from .transports.grpc_asyncio import BigtableGrpcAsyncIOTransport",
-    "from .transports.pooled_grpc_asyncio import PooledBigtableGrpcAsyncIOTransport",
-    "from .transports.rest import BigtableRestTransport"
-)
-insert(
-    "google/cloud/bigtable_v2/services/bigtable/client.py",
-    '    _transport_registry["grpc_asyncio"] = BigtableGrpcAsyncIOTransport',
-    '    _transport_registry["pooled_grpc_asyncio"] = PooledBigtableGrpcAsyncIOTransport',
-    '    _transport_registry["rest"] = BigtableRestTransport',
-    escape='[]"'
-)
-insert(
-    "google/cloud/bigtable_v2/services/bigtable/transports/__init__.py",
-    '_transport_registry["grpc_asyncio"] = BigtableGrpcAsyncIOTransport',
-    '_transport_registry["pooled_grpc_asyncio"] = PooledBigtableGrpcAsyncIOTransport',
-    '_transport_registry["rest"] = BigtableRestTransport',
-    escape='[]"'
-)
-insert(
-    "google/cloud/bigtable_v2/services/bigtable/transports/__init__.py",
-    "from .grpc_asyncio import BigtableGrpcAsyncIOTransport",
-    "from .pooled_grpc_asyncio import PooledBigtableGrpcAsyncIOTransport",
-    "from .rest import BigtableRestTransport"
-)
-insert(
-    "google/cloud/bigtable_v2/services/bigtable/transports/__init__.py",
-    '    "BigtableGrpcAsyncIOTransport",',
-    '    "PooledBigtableGrpcAsyncIOTransport",',
-    '    "BigtableRestTransport",',
-    escape='"'
-)
->>>>>>> 0f63a742
-
-# ----------------------------------------------------------------------------
 # Samples templates
 # ----------------------------------------------------------------------------
 
