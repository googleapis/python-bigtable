# Copyright 2023 Google LLC
#
# Licensed under the Apache License, Version 2.0 (the "License");
# you may not use this file except in compliance with the License.
# You may obtain a copy of the License at
#
#     http://www.apache.org/licenses/LICENSE-2.0
#
# Unless required by applicable law or agreed to in writing, software
# distributed under the License is distributed on an "AS IS" BASIS,
# WITHOUT WARRANTIES OR CONDITIONS OF ANY KIND, either express or implied.
# See the License for the specific language governing permissions and
# limitations under the License.
"""
Import pytest fixtures for setting up table for data client system tests
"""
import sys
import os

<<<<<<< HEAD
script_path = os.path.dirname(os.path.realpath(__file__))
sys.path.append(script_path)
=======
import pytest
from test_utils.system import unique_resource_id

from google.cloud.bigtable.client import Client
from google.cloud.environment_vars import BIGTABLE_EMULATOR

from . import _helpers


@pytest.fixture(scope="session")
def in_emulator():
    return os.getenv(BIGTABLE_EMULATOR) is not None


@pytest.fixture(scope="session")
def kms_key_name():
    return os.getenv("KMS_KEY_NAME")


@pytest.fixture(scope="session")
def with_kms_key_name(kms_key_name):
    if kms_key_name is None:
        pytest.skip("Test requires KMS_KEY_NAME environment variable")
    return kms_key_name


@pytest.fixture(scope="session")
def skip_on_emulator(in_emulator):
    if in_emulator:
        pytest.skip("Emulator does not support this feature")


@pytest.fixture(scope="session")
def unique_suffix():
    return unique_resource_id("-")


@pytest.fixture(scope="session")
def location_id():
    return "us-central1-c"


@pytest.fixture(scope="session")
def serve_nodes():
    return 1


@pytest.fixture(scope="session")
def label_key():
    return "python-system"


@pytest.fixture(scope="session")
def instance_labels(label_key):
    return {label_key: _helpers.label_stamp()}


@pytest.fixture(scope="session")
def admin_client():
    return Client(admin=True)


@pytest.fixture(scope="session")
def service_account(admin_client):
    from google.oauth2.service_account import Credentials

    if not isinstance(admin_client._credentials, Credentials):
        pytest.skip("These tests require a service account credential")
    return admin_client._credentials


@pytest.fixture(scope="session")
def admin_instance_id(unique_suffix):
    return f"g-c-p{unique_suffix}"


@pytest.fixture(scope="session")
def admin_cluster_id(admin_instance_id):
    return f"{admin_instance_id}-cluster"


@pytest.fixture(scope="session")
def admin_instance(admin_client, admin_instance_id, instance_labels):
    return admin_client.instance(admin_instance_id, labels=instance_labels)


@pytest.fixture(scope="session")
def admin_cluster(admin_instance, admin_cluster_id, location_id, serve_nodes):
    return admin_instance.cluster(
        admin_cluster_id,
        location_id=location_id,
        serve_nodes=serve_nodes,
    )


@pytest.fixture(scope="session")
def admin_cluster_with_autoscaling(
    admin_instance,
    admin_cluster_id,
    location_id,
    min_serve_nodes,
    max_serve_nodes,
    cpu_utilization_percent,
):
    return admin_instance.cluster(
        admin_cluster_id,
        location_id=location_id,
        min_serve_nodes=min_serve_nodes,
        max_serve_nodes=max_serve_nodes,
        cpu_utilization_percent=cpu_utilization_percent,
    )


@pytest.fixture(scope="session")
def admin_instance_populated(admin_instance, admin_cluster, in_emulator):
    # Emulator does not support instance admin operations (create / delete).
    # See: https://cloud.google.com/bigtable/docs/emulator
    if not in_emulator:
        operation = admin_instance.create(clusters=[admin_cluster])
        operation.result(timeout=240)

    yield admin_instance

    if not in_emulator:
        _helpers.retry_429(admin_instance.delete)()


@pytest.fixture(scope="session")
def data_client():
    return Client(admin=False)


@pytest.fixture(scope="session")
def data_instance_id(unique_suffix):
    return f"g-c-p-d{unique_suffix}"


@pytest.fixture(scope="session")
def data_cluster_id(data_instance_id):
    return f"{data_instance_id}-cluster"


@pytest.fixture(scope="session")
def data_instance_populated(
    admin_client,
    data_instance_id,
    instance_labels,
    data_cluster_id,
    location_id,
    serve_nodes,
    in_emulator,
):
    instance = admin_client.instance(data_instance_id, labels=instance_labels)
    # Emulator does not support instance admin operations (create / delete).
    # See: https://cloud.google.com/bigtable/docs/emulator
    if not in_emulator:
        cluster = instance.cluster(
            data_cluster_id,
            location_id=location_id,
            serve_nodes=serve_nodes,
        )
        operation = instance.create(clusters=[cluster])
        operation.result(timeout=240)

    yield instance

    if not in_emulator:
        _helpers.retry_429(instance.delete)()


@pytest.fixture(scope="function")
def instances_to_delete():
    instances_to_delete = []

    yield instances_to_delete

    for instance in instances_to_delete:
        _helpers.retry_429(instance.delete)()


@pytest.fixture(scope="session")
def min_serve_nodes(in_emulator):
    return 1


@pytest.fixture(scope="session")
def max_serve_nodes(in_emulator):
    return 8

>>>>>>> e4e63c7b

pytest_plugins = [
    "data.setup_fixtures",
]<|MERGE_RESOLUTION|>--- conflicted
+++ resolved
@@ -17,12 +17,8 @@
 import sys
 import os
 
-<<<<<<< HEAD
 script_path = os.path.dirname(os.path.realpath(__file__))
 sys.path.append(script_path)
-=======
-import pytest
-from test_utils.system import unique_resource_id
 
 from google.cloud.bigtable.client import Client
 from google.cloud.environment_vars import BIGTABLE_EMULATOR
@@ -210,8 +206,7 @@
 def max_serve_nodes(in_emulator):
     return 8
 
->>>>>>> e4e63c7b
-
-pytest_plugins = [
-    "data.setup_fixtures",
-]+
+@pytest.fixture(scope="session")
+def cpu_utilization_percent(in_emulator):
+    return 10