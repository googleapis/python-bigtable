--- conflicted
+++ resolved
@@ -147,21 +147,12 @@
     in_emulator,
 ):
     instance = admin_client.instance(data_instance_id, labels=instance_labels)
-<<<<<<< HEAD
     # Emulator does not support instance admin operations (create / delete).
     # See: https://cloud.google.com/bigtable/docs/emulator
     if not in_emulator:
         cluster = instance.cluster(
             data_cluster_id, location_id=location_id, serve_nodes=serve_nodes,
         )
-=======
-    cluster = instance.cluster(
-        data_cluster_id, location_id=location_id, serve_nodes=serve_nodes,
-    )
-    # Emulator does not support instance admin operations (create / delete).
-    # See: https://cloud.google.com/bigtable/docs/emulator
-    if not in_emulator:
->>>>>>> 0d0ff7f0
         operation = instance.create(clusters=[cluster])
         operation.result(timeout=30)
 
