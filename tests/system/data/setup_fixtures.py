# Copyright 2023 Google LLC
#
# Licensed under the Apache License, Version 2.0 (the "License");
# you may not use this file except in compliance with the License.
# You may obtain a copy of the License at
#
#     http://www.apache.org/licenses/LICENSE-2.0
#
# Unless required by applicable law or agreed to in writing, software
# distributed under the License is distributed on an "AS IS" BASIS,
# WITHOUT WARRANTIES OR CONDITIONS OF ANY KIND, either express or implied.
# See the License for the specific language governing permissions and
# limitations under the License.
"""
Contains a set of pytest fixtures for setting up and populating a
Bigtable database for testing purposes.
"""

import pytest
import pytest_asyncio
import os
import asyncio
import uuid


@pytest.fixture(scope="session")
def event_loop():
    loop = asyncio.get_event_loop()
    yield loop
    loop.stop()
    loop.close()


@pytest.fixture(scope="session")
def admin_client():
    """
    Client for interacting with Table and Instance admin APIs
    """
    from google.cloud.bigtable.client import Client

    client = Client(admin=True)
    yield client


@pytest.fixture(scope="session")
def instance_id(admin_client, project_id, cluster_config):
    """
    Returns BIGTABLE_TEST_INSTANCE if set, otherwise creates a new temporary instance for the test session
    """
    from google.cloud.bigtable_admin_v2 import types
    from google.api_core import exceptions
    from google.cloud.environment_vars import BIGTABLE_EMULATOR

    # use user-specified instance if available
    user_specified_instance = os.getenv("BIGTABLE_TEST_INSTANCE")
    if user_specified_instance:
        print("Using user-specified instance: {}".format(user_specified_instance))
        yield user_specified_instance
        return

    # create a new temporary test instance
    instance_id = f"python-bigtable-tests-{uuid.uuid4().hex[:6]}"
    if os.getenv(BIGTABLE_EMULATOR):
        # don't create instance if in emulator mode
        yield instance_id
    else:
        try:
            operation = admin_client.instance_admin_client.create_instance(
                parent=f"projects/{project_id}",
                instance_id=instance_id,
                instance=types.Instance(
                    display_name="Test Instance",
                    # labels={"python-system-test": "true"},
                ),
                clusters=cluster_config,
            )
            operation.result(timeout=240)
        except exceptions.AlreadyExists:
            pass
        yield instance_id
        admin_client.instance_admin_client.delete_instance(
            name=f"projects/{project_id}/instances/{instance_id}"
        )
<<<<<<< HEAD
        operation.result(timeout=240)
    except exceptions.AlreadyExists:
        pass
    try:
        yield instance_id
    finally:
        instance_admin_client.delete_instance(
            name=f"projects/{project_id}/instances/{instance_id}"
        )
=======
>>>>>>> 1bf566cd


@pytest.fixture(scope="session")
def column_split_config():
    """
    specify initial splits to create when creating a new test table
    """
    return [(num * 1000).to_bytes(8, "big") for num in range(1, 10)]


@pytest.fixture(scope="session")
def table_id(
    admin_client,
    project_id,
    instance_id,
    column_family_config,
    init_table_id,
    column_split_config,
):
    """
    Returns BIGTABLE_TEST_TABLE if set, otherwise creates a new temporary table for the test session

    Args:
      - admin_client: Client for interacting with the Table Admin API. Supplied by the admin_client fixture.
      - project_id: The project ID of the GCP project to test against. Supplied by the project_id fixture.
      - instance_id: The ID of the Bigtable instance to test against. Supplied by the instance_id fixture.
      - init_column_families: A list of column families to initialize the table with, if pre-initialized table is not given with BIGTABLE_TEST_TABLE.
            Supplied by the init_column_families fixture.
      - init_table_id: The table ID to give to the test table, if pre-initialized table is not given with BIGTABLE_TEST_TABLE.
            Supplied by the init_table_id fixture.
      - column_split_config: A list of row keys to use as initial splits when creating the test table.
    """
    from google.api_core import exceptions
    from google.api_core import retry

    # use user-specified instance if available
    user_specified_table = os.getenv("BIGTABLE_TEST_TABLE")
    if user_specified_table:
        print("Using user-specified table: {}".format(user_specified_table))
        yield user_specified_table
        return

    retry = retry.Retry(
        predicate=retry.if_exception_type(exceptions.FailedPrecondition)
    )
    try:
        parent_path = f"projects/{project_id}/instances/{instance_id}"
        print(f"Creating table: {parent_path}/tables/{init_table_id}")
        admin_client.table_admin_client.create_table(
            request={
                "parent": parent_path,
                "table_id": init_table_id,
                "table": {"column_families": column_family_config},
                "initial_splits": [{"key": key} for key in column_split_config],
            },
            retry=retry,
        )
    except exceptions.AlreadyExists:
        pass
    yield init_table_id
    print(f"Deleting table: {parent_path}/tables/{init_table_id}")
    try:
        admin_client.table_admin_client.delete_table(
            name=f"{parent_path}/tables/{init_table_id}"
        )
    except exceptions.NotFound:
        print(f"Table {init_table_id} not found, skipping deletion")


@pytest_asyncio.fixture(scope="session")
async def client():
    from google.cloud.bigtable.data import BigtableDataClientAsync

    project = os.getenv("GOOGLE_CLOUD_PROJECT") or None
    async with BigtableDataClientAsync(project=project, pool_size=4) as client:
        yield client


@pytest.fixture(scope="session")
def project_id(client):
    """Returns the project ID from the client."""
    yield client.project


@pytest_asyncio.fixture(scope="session")
async def table(client, table_id, instance_id):
    async with client.get_table(instance_id, table_id) as table:
        yield table<|MERGE_RESOLUTION|>--- conflicted
+++ resolved
@@ -77,22 +77,12 @@
             operation.result(timeout=240)
         except exceptions.AlreadyExists:
             pass
-        yield instance_id
-        admin_client.instance_admin_client.delete_instance(
-            name=f"projects/{project_id}/instances/{instance_id}"
-        )
-<<<<<<< HEAD
-        operation.result(timeout=240)
-    except exceptions.AlreadyExists:
-        pass
-    try:
-        yield instance_id
-    finally:
-        instance_admin_client.delete_instance(
-            name=f"projects/{project_id}/instances/{instance_id}"
-        )
-=======
->>>>>>> 1bf566cd
+        try:
+            yield instance_id
+        finally:
+            admin_client.instance_admin_client.delete_instance(
+                name=f"projects/{project_id}/instances/{instance_id}"
+            )
 
 
 @pytest.fixture(scope="session")
