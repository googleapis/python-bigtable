--- conflicted
+++ resolved
@@ -16,7 +16,6 @@
 import pytest
 import os
 import uuid
-import os
 import datetime
 
 TEST_FAMILY = "test-family"
@@ -34,6 +33,16 @@
 
     used by standard system tests, and metrics tests
     """
+
+    @pytest.fixture(scope="session")
+    def init_table_id(self, start_timestamp):
+        """
+        The table_id to use when creating a new test table
+
+        Args
+            start_timestamp: accessed when building table to ensure timestamp data is loaded before tests are run
+        """
+        return f"test-table-{uuid.uuid4().hex}"
 
     @pytest.fixture(scope="session")
     def cluster_config(self, project_id):
@@ -70,7 +79,6 @@
         }
 
     @pytest.fixture(scope="session")
-<<<<<<< HEAD
     def start_timestamp(self):
         """
         A timestamp taken before any tests are run. Used to fetch back metrics relevant to the tests
@@ -78,15 +86,6 @@
         return datetime.datetime.now(datetime.timezone.utc)
 
     @pytest.fixture(scope="session")
-    def init_table_id(self, start_timestamp):
-        """
-        The table_id to use when creating a new test table
-
-        Args
-            start_timestamp: accessed when building table to ensure timestamp data is loaded before tests are run
-        """
-        return f"test-table-{uuid.uuid4().hex}"
-=======
     def admin_client(self):
         """
         Client for interacting with Table and Instance admin APIs
@@ -263,5 +262,4 @@
     @pytest.fixture(scope="session")
     def project_id(self, client):
         """Returns the project ID from the client."""
-        yield client.project
->>>>>>> 6bbac87f
+        yield client.project