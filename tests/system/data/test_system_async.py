--- conflicted
+++ resolved
@@ -285,17 +285,12 @@
             async with client.get_table(instance_id, table_id) as table:
                 rows = await table.read_rows({})
                 channel_wrapper = client.transport.grpc_channel
-<<<<<<< HEAD
                 first_channel = channel_wrapper._channel
-=======
-                first_channel = client.transport.grpc_channel._channel
->>>>>>> 6fa30084
                 assert len(rows) == 2
                 await CrossSync.sleep(2)
                 rows_after_refresh = await table.read_rows({})
                 assert len(rows_after_refresh) == 2
                 assert client.transport.grpc_channel is channel_wrapper
-<<<<<<< HEAD
                 updated_channel = channel_wrapper._channel
                 assert channel_wrapper._channel is not first_channel
                 # ensure interceptors are kept (gapic's logging interceptor, and metric interceptor)
@@ -307,23 +302,11 @@
                     stream_interceptors = updated_channel._unary_stream_interceptors
                     assert len(stream_interceptors) == 1
                     assert client._metrics_interceptor in stream_interceptors
-=======
-                assert client.transport.grpc_channel._channel is not first_channel
-                # ensure gapic's logging interceptor is still active
-                if CrossSync.is_async:
-                    interceptors = (
-                        client.transport.grpc_channel._channel._unary_unary_interceptors
-                    )
-                    assert GapicInterceptor in [type(i) for i in interceptors]
->>>>>>> 6fa30084
                 else:
                     assert isinstance(
                         client.transport._logged_channel._interceptor, GapicInterceptor
                     )
-<<<<<<< HEAD
                     assert updated_channel._interceptor == client._metrics_interceptor
-=======
->>>>>>> 6fa30084
         finally:
             await client.close()
 
