# Copyright 2023 Google LLC
#
# Licensed under the Apache License, Version 2.0 (the "License");
# you may not use this file except in compliance with the License.
# You may obtain a copy of the License at
#
#     http://www.apache.org/licenses/LICENSE-2.0
#
# Unless required by applicable law or agreed to in writing, software
# distributed under the License is distributed on an "AS IS" BASIS,
# WITHOUT WARRANTIES OR CONDITIONS OF ANY KIND, either express or implied.
# See the License for the specific language governing permissions and
# limitations under the License.

import pytest
import pytest_asyncio
import os
import asyncio
from google.api_core import retry
from google.api_core.exceptions import ClientError

TEST_FAMILY = "test-family"
TEST_FAMILY_2 = "test-family-2"


@pytest.fixture(scope="session")
def event_loop():
    return asyncio.get_event_loop()


@pytest.fixture(scope="session")
def instance_admin_client():
    """Client for interacting with the Instance Admin API."""
    from google.cloud.bigtable_admin_v2 import BigtableInstanceAdminClient

    with BigtableInstanceAdminClient() as client:
        yield client


@pytest.fixture(scope="session")
def table_admin_client():
    """Client for interacting with the Table Admin API."""
    from google.cloud.bigtable_admin_v2 import BigtableTableAdminClient

    with BigtableTableAdminClient() as client:
        yield client


@pytest.fixture(scope="session")
def instance_id(instance_admin_client, project_id):
    """
    Returns BIGTABLE_TEST_INSTANCE if set, otherwise creates a new temporary instance for the test session
    """
    from google.cloud.bigtable_admin_v2 import types
    from google.api_core import exceptions

    # use user-specified instance if available
    user_specified_instance = os.getenv("BIGTABLE_TEST_INSTANCE")
    if user_specified_instance:
        print("Using user-specified instance: {}".format(user_specified_instance))
        yield user_specified_instance
        return

    # create a new temporary test instance
    instance_id = "test-instance"
    try:
        operation = instance_admin_client.create_instance(
            parent=f"projects/{project_id}",
            instance_id=instance_id,
            instance=types.Instance(
                display_name="Test Instance",
                labels={"python-system-test": "true"},
            ),
            clusters={
                "test-cluster": types.Cluster(
                    location=f"projects/{project_id}/locations/us-central1-b",
                    serve_nodes=3,
                )
            },
        )
        operation.result(timeout=240)
    except exceptions.AlreadyExists:
        pass
    yield instance_id
    instance_admin_client.delete_instance(
        name=f"projects/{project_id}/instances/{instance_id}"
    )


@pytest.fixture(scope="session")
def table_id(table_admin_client, project_id, instance_id):
    """
    Returns BIGTABLE_TEST_TABLE if set, otherwise creates a new temporary table for the test session
    """
    from google.cloud.bigtable_admin_v2 import types
    from google.api_core import exceptions
    from google.api_core import retry

    # use user-specified instance if available
    user_specified_table = os.getenv("BIGTABLE_TEST_TABLE")
    if user_specified_table:
        print("Using user-specified table: {}".format(user_specified_table))
        yield user_specified_table
        return

    table_id = "test-table"
    retry = retry.Retry(
        predicate=retry.if_exception_type(exceptions.FailedPrecondition)
    )
    try:
        table_admin_client.create_table(
            parent=f"projects/{project_id}/instances/{instance_id}",
            table_id=table_id,
            table=types.Table(
                column_families={
                    TEST_FAMILY: types.ColumnFamily(),
                    TEST_FAMILY_2: types.ColumnFamily(),
                },
            ),
            retry=retry,
        )
    except exceptions.AlreadyExists:
        pass
    yield table_id
    table_admin_client.delete_table(
        name=f"projects/{project_id}/instances/{instance_id}/tables/{table_id}"
    )


@pytest_asyncio.fixture(scope="session")
async def client():
    from google.cloud.bigtable import BigtableDataClient

    project = os.getenv("GOOGLE_CLOUD_PROJECT") or None
    async with BigtableDataClient(project=project) as client:
        yield client


@pytest.fixture(scope="session")
def project_id(client):
    """Returns the project ID from the client."""
    yield client.project


@pytest_asyncio.fixture(scope="session")
async def table(client, table_id, instance_id):
    async with client.get_table(instance_id, table_id) as table:
        yield table


class TempRowBuilder:
    """
    Used to add rows to a table for testing purposes.
    """

    def __init__(self, table):
        self.rows = []
        self.table = table

    async def add_row(
        self, row_key, family=TEST_FAMILY, qualifier=b"q", value=b"test-value"
    ):
        request = {
            "table_name": self.table.table_name,
            "row_key": row_key,
            "mutations": [
                {
                    "set_cell": {
                        "family_name": family,
                        "column_qualifier": qualifier,
                        "value": value,
                    }
                }
            ],
        }
        await self.table.client._gapic_client.mutate_row(request)
        self.rows.append(row_key)

    async def delete_rows(self):
        request = {
            "table_name": self.table.table_name,
            "entries": [
                {"row_key": row, "mutations": [{"delete_from_row": {}}]}
                for row in self.rows
            ],
        }
        await self.table.client._gapic_client.mutate_rows(request)


@pytest_asyncio.fixture(scope="function")
async def temp_rows(table):
    builder = TempRowBuilder(table)
    yield builder
    await builder.delete_rows()


@retry.Retry(predicate=retry.if_exception_type(ClientError), initial=1, maximum=5)
@pytest.mark.asyncio
async def test_ping_and_warm_gapic(client, table):
    """
    Simple ping rpc test
    This test ensures channels are able to authenticate with backend
    """
    request = {"name": table.instance_name}
    await client._gapic_client.ping_and_warm(request)


<<<<<<< HEAD
@pytest.mark.asyncio
async def test_mutation_set_cell(client, table):
    """
    Ensure cells can be set properly
    """
    from google.cloud.bigtable.mutations import SetCell

    mutation = SetCell(
        family=TEST_FAMILY, qualifier=b"test-qualifier", new_value=b"test-value"
    )
    await table.mutate_row("abc", mutation)


@pytest.mark.asyncio
async def test_bulk_mutations_set_cell(client, table):
    """
    Ensure cells can be set properly
    """
    from google.cloud.bigtable.mutations import SetCell, RowMutationEntry

    mutation = SetCell(
        family=TEST_FAMILY, qualifier=b"test-qualifier", new_value=b"test-value"
    )
    bulk_mutation = RowMutationEntry(b"abc", [mutation])
    await table.bulk_mutate_rows([bulk_mutation])
=======
@retry.Retry(predicate=retry.if_exception_type(ClientError), initial=1, maximum=5)
@pytest.mark.asyncio
async def test_read_rows_stream(table, temp_rows):
    """
    Ensure that the read_rows_stream method works
    """
    await temp_rows.add_row(b"row_key_1")
    await temp_rows.add_row(b"row_key_2")

    # full table scan
    generator = await table.read_rows_stream({})
    first_row = await generator.__anext__()
    second_row = await generator.__anext__()
    assert first_row.row_key == b"row_key_1"
    assert second_row.row_key == b"row_key_2"
    with pytest.raises(StopAsyncIteration):
        await generator.__anext__()


@retry.Retry(predicate=retry.if_exception_type(ClientError), initial=1, maximum=5)
@pytest.mark.asyncio
async def test_read_rows(table, temp_rows):
    """
    Ensure that the read_rows method works
    """
    await temp_rows.add_row(b"row_key_1")
    await temp_rows.add_row(b"row_key_2")
    # full table scan
    row_list = await table.read_rows({})
    assert len(row_list) == 2
    assert row_list[0].row_key == b"row_key_1"
    assert row_list[1].row_key == b"row_key_2"


@retry.Retry(predicate=retry.if_exception_type(ClientError), initial=1, maximum=5)
@pytest.mark.asyncio
async def test_read_rows_range_query(table, temp_rows):
    """
    Ensure that the read_rows method works
    """
    from google.cloud.bigtable import ReadRowsQuery
    from google.cloud.bigtable import RowRange

    await temp_rows.add_row(b"a")
    await temp_rows.add_row(b"b")
    await temp_rows.add_row(b"c")
    await temp_rows.add_row(b"d")
    # full table scan
    query = ReadRowsQuery(row_ranges=RowRange(start_key=b"b", end_key=b"d"))
    row_list = await table.read_rows(query)
    assert len(row_list) == 2
    assert row_list[0].row_key == b"b"
    assert row_list[1].row_key == b"c"


@retry.Retry(predicate=retry.if_exception_type(ClientError), initial=1, maximum=5)
@pytest.mark.asyncio
async def test_read_rows_key_query(table, temp_rows):
    """
    Ensure that the read_rows method works
    """
    from google.cloud.bigtable import ReadRowsQuery

    await temp_rows.add_row(b"a")
    await temp_rows.add_row(b"b")
    await temp_rows.add_row(b"c")
    await temp_rows.add_row(b"d")
    # full table scan
    query = ReadRowsQuery(row_keys=[b"a", b"c"])
    row_list = await table.read_rows(query)
    assert len(row_list) == 2
    assert row_list[0].row_key == b"a"
    assert row_list[1].row_key == b"c"


@pytest.mark.asyncio
async def test_read_rows_stream_close(table, temp_rows):
    """
    Ensure that the read_rows_stream can be closed
    """
    await temp_rows.add_row(b"row_key_1")
    await temp_rows.add_row(b"row_key_2")

    # full table scan
    generator = await table.read_rows_stream({})
    first_row = await generator.__anext__()
    assert first_row.row_key == b"row_key_1"
    await generator.aclose()
    assert generator.active is False
    with pytest.raises(StopAsyncIteration) as e:
        await generator.__anext__()
        assert "closed" in str(e)


@retry.Retry(predicate=retry.if_exception_type(ClientError), initial=1, maximum=5)
@pytest.mark.asyncio
async def test_read_rows_stream_inactive_timer(table, temp_rows):
    """
    Ensure that the read_rows_stream method works
    """
    from google.cloud.bigtable.exceptions import IdleTimeout

    await temp_rows.add_row(b"row_key_1")
    await temp_rows.add_row(b"row_key_2")

    generator = await table.read_rows_stream({})
    await generator._start_idle_timer(0.05)
    await asyncio.sleep(0.2)
    assert generator.active is False
    with pytest.raises(IdleTimeout) as e:
        await generator.__anext__()
        assert "inactivity" in str(e)
        assert "idle_timeout=0.1" in str(e)
>>>>>>> 3de7a68f
<|MERGE_RESOLUTION|>--- conflicted
+++ resolved
@@ -205,9 +205,9 @@
     await client._gapic_client.ping_and_warm(request)
 
 
-<<<<<<< HEAD
-@pytest.mark.asyncio
-async def test_mutation_set_cell(client, table):
+@retry.Retry(predicate=retry.if_exception_type(ClientError), initial=1, maximum=5)
+@pytest.mark.asyncio
+async def test_mutation_set_cell(table, temp_rows):
     """
     Ensure cells can be set properly
     """
@@ -219,6 +219,7 @@
     await table.mutate_row("abc", mutation)
 
 
+@retry.Retry(predicate=retry.if_exception_type(ClientError), initial=1, maximum=5)
 @pytest.mark.asyncio
 async def test_bulk_mutations_set_cell(client, table):
     """
@@ -231,7 +232,8 @@
     )
     bulk_mutation = RowMutationEntry(b"abc", [mutation])
     await table.bulk_mutate_rows([bulk_mutation])
-=======
+
+
 @retry.Retry(predicate=retry.if_exception_type(ClientError), initial=1, maximum=5)
 @pytest.mark.asyncio
 async def test_read_rows_stream(table, temp_rows):
@@ -344,5 +346,4 @@
     with pytest.raises(IdleTimeout) as e:
         await generator.__anext__()
         assert "inactivity" in str(e)
-        assert "idle_timeout=0.1" in str(e)
->>>>>>> 3de7a68f
+        assert "idle_timeout=0.1" in str(e)