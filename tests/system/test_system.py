# Copyright 2023 Google LLC
#
# Licensed under the Apache License, Version 2.0 (the "License");
# you may not use this file except in compliance with the License.
# You may obtain a copy of the License at
#
#     http://www.apache.org/licenses/LICENSE-2.0
#
# Unless required by applicable law or agreed to in writing, software
# distributed under the License is distributed on an "AS IS" BASIS,
# WITHOUT WARRANTIES OR CONDITIONS OF ANY KIND, either express or implied.
# See the License for the specific language governing permissions and
# limitations under the License.

import pytest
import pytest_asyncio
import os
import asyncio
from google.api_core import retry
from google.api_core.exceptions import ClientError

TEST_FAMILY = "test-family"
TEST_FAMILY_2 = "test-family-2"


@pytest.fixture(scope="session")
def event_loop():
    return asyncio.get_event_loop()


@pytest.fixture(scope="session")
def instance_admin_client():
    """Client for interacting with the Instance Admin API."""
    from google.cloud.bigtable_admin_v2 import BigtableInstanceAdminClient

    with BigtableInstanceAdminClient() as client:
        yield client


@pytest.fixture(scope="session")
def table_admin_client():
    """Client for interacting with the Table Admin API."""
    from google.cloud.bigtable_admin_v2 import BigtableTableAdminClient

    with BigtableTableAdminClient() as client:
        yield client


@pytest.fixture(scope="session")
def instance_id(instance_admin_client, project_id):
    """
    Returns BIGTABLE_TEST_INSTANCE if set, otherwise creates a new temporary instance for the test session
    """
    from google.cloud.bigtable_admin_v2 import types
    from google.api_core import exceptions

    # use user-specified instance if available
    user_specified_instance = os.getenv("BIGTABLE_TEST_INSTANCE")
    if user_specified_instance:
        print("Using user-specified instance: {}".format(user_specified_instance))
        yield user_specified_instance
        return

    # create a new temporary test instance
    instance_id = "test-instance"
    try:
        operation = instance_admin_client.create_instance(
            parent=f"projects/{project_id}",
            instance_id=instance_id,
            instance=types.Instance(
                display_name="Test Instance",
                labels={"python-system-test": "true"},
            ),
            clusters={
                "test-cluster": types.Cluster(
                    location=f"projects/{project_id}/locations/us-central1-b",
                    serve_nodes=3,
                )
            },
        )
        operation.result(timeout=240)
    except exceptions.AlreadyExists:
        pass
    yield instance_id
    instance_admin_client.delete_instance(
        name=f"projects/{project_id}/instances/{instance_id}"
    )


@pytest.fixture(scope="session")
def table_id(table_admin_client, project_id, instance_id):
    """
    Returns BIGTABLE_TEST_TABLE if set, otherwise creates a new temporary table for the test session
    """
    from google.cloud.bigtable_admin_v2 import types
    from google.api_core import exceptions
    from google.api_core import retry

    # use user-specified instance if available
    user_specified_table = os.getenv("BIGTABLE_TEST_TABLE")
    if user_specified_table:
        print("Using user-specified table: {}".format(user_specified_table))
        yield user_specified_table
        return

    table_id = "test-table"
    retry = retry.Retry(
        predicate=retry.if_exception_type(exceptions.FailedPrecondition)
    )
    try:
        table_admin_client.create_table(
            parent=f"projects/{project_id}/instances/{instance_id}",
            table_id=table_id,
            table=types.Table(
                column_families={
                    TEST_FAMILY: types.ColumnFamily(),
                    TEST_FAMILY_2: types.ColumnFamily(),
                },
            ),
            retry=retry,
        )
    except exceptions.AlreadyExists:
        pass
    yield table_id
    table_admin_client.delete_table(
        name=f"projects/{project_id}/instances/{instance_id}/tables/{table_id}"
    )


@pytest_asyncio.fixture(scope="session")
async def client():
    from google.cloud.bigtable import BigtableDataClient

    project = os.getenv("GOOGLE_CLOUD_PROJECT") or None
    async with BigtableDataClient(project=project) as client:
        yield client


@pytest.fixture(scope="session")
def project_id(client):
    """Returns the project ID from the client."""
    yield client.project


@pytest_asyncio.fixture(scope="session")
async def table(client, table_id, instance_id):
    async with client.get_table(instance_id, table_id) as table:
        yield table


class TempRowBuilder:
    """
    Used to add rows to a table for testing purposes.
    """

    def __init__(self, table):
        self.rows = []
        self.table = table

    async def add_row(
        self, row_key, family=TEST_FAMILY, qualifier=b"q", value=b"test-value"
    ):
<<<<<<< HEAD
        if isinstance(value, str):
            value = value.encode("utf-8")
        elif isinstance(value, int):
            value = value.to_bytes(8, byteorder="big", signed=True)
=======
>>>>>>> 3de7a68f
        request = {
            "table_name": self.table.table_name,
            "row_key": row_key,
            "mutations": [
                {
                    "set_cell": {
                        "family_name": family,
                        "column_qualifier": qualifier,
                        "value": value,
                    }
                }
            ],
        }
        await self.table.client._gapic_client.mutate_row(request)
        self.rows.append(row_key)

    async def delete_rows(self):
        request = {
            "table_name": self.table.table_name,
            "entries": [
                {"row_key": row, "mutations": [{"delete_from_row": {}}]}
                for row in self.rows
            ],
        }
        await self.table.client._gapic_client.mutate_rows(request)


@pytest_asyncio.fixture(scope="function")
async def temp_rows(table):
    builder = TempRowBuilder(table)
    yield builder
    await builder.delete_rows()


@retry.Retry(predicate=retry.if_exception_type(ClientError), initial=1, maximum=5)
@pytest.mark.asyncio
async def test_ping_and_warm_gapic(client, table):
    """
    Simple ping rpc test
    This test ensures channels are able to authenticate with backend
    """
    request = {"name": table.instance_name}
    await client._gapic_client.ping_and_warm(request)


@retry.Retry(predicate=retry.if_exception_type(ClientError), initial=1, maximum=5)
@pytest.mark.asyncio
async def test_read_rows_stream(table, temp_rows):
    """
    Ensure that the read_rows_stream method works
    """
    await temp_rows.add_row(b"row_key_1")
    await temp_rows.add_row(b"row_key_2")

    # full table scan
    generator = await table.read_rows_stream({})
    first_row = await generator.__anext__()
    second_row = await generator.__anext__()
    assert first_row.row_key == b"row_key_1"
    assert second_row.row_key == b"row_key_2"
    with pytest.raises(StopAsyncIteration):
        await generator.__anext__()


@retry.Retry(predicate=retry.if_exception_type(ClientError), initial=1, maximum=5)
@pytest.mark.asyncio
async def test_read_rows(table, temp_rows):
    """
    Ensure that the read_rows method works
    """
    await temp_rows.add_row(b"row_key_1")
    await temp_rows.add_row(b"row_key_2")
    # full table scan
    row_list = await table.read_rows({})
    assert len(row_list) == 2
    assert row_list[0].row_key == b"row_key_1"
    assert row_list[1].row_key == b"row_key_2"


@retry.Retry(predicate=retry.if_exception_type(ClientError), initial=1, maximum=5)
@pytest.mark.asyncio
async def test_read_rows_range_query(table, temp_rows):
    """
    Ensure that the read_rows method works
    """
    from google.cloud.bigtable import ReadRowsQuery
    from google.cloud.bigtable import RowRange

    await temp_rows.add_row(b"a")
    await temp_rows.add_row(b"b")
    await temp_rows.add_row(b"c")
    await temp_rows.add_row(b"d")
    # full table scan
    query = ReadRowsQuery(row_ranges=RowRange(start_key=b"b", end_key=b"d"))
    row_list = await table.read_rows(query)
    assert len(row_list) == 2
    assert row_list[0].row_key == b"b"
    assert row_list[1].row_key == b"c"


@retry.Retry(predicate=retry.if_exception_type(ClientError), initial=1, maximum=5)
@pytest.mark.asyncio
async def test_read_rows_key_query(table, temp_rows):
    """
    Ensure that the read_rows method works
    """
    from google.cloud.bigtable import ReadRowsQuery

    await temp_rows.add_row(b"a")
    await temp_rows.add_row(b"b")
    await temp_rows.add_row(b"c")
    await temp_rows.add_row(b"d")
    # full table scan
    query = ReadRowsQuery(row_keys=[b"a", b"c"])
    row_list = await table.read_rows(query)
    assert len(row_list) == 2
    assert row_list[0].row_key == b"a"
    assert row_list[1].row_key == b"c"


@pytest.mark.asyncio
async def test_read_rows_stream_close(table, temp_rows):
    """
    Ensure that the read_rows_stream can be closed
    """
    await temp_rows.add_row(b"row_key_1")
    await temp_rows.add_row(b"row_key_2")

    # full table scan
    generator = await table.read_rows_stream({})
    first_row = await generator.__anext__()
    assert first_row.row_key == b"row_key_1"
    await generator.aclose()
    assert generator.active is False
    with pytest.raises(StopAsyncIteration) as e:
        await generator.__anext__()
        assert "closed" in str(e)


@retry.Retry(predicate=retry.if_exception_type(ClientError), initial=1, maximum=5)
@pytest.mark.asyncio
async def test_read_rows_stream_inactive_timer(table, temp_rows):
    """
    Ensure that the read_rows_stream method works
    """
    from google.cloud.bigtable.exceptions import IdleTimeout

    await temp_rows.add_row(b"row_key_1")
    await temp_rows.add_row(b"row_key_2")

    generator = await table.read_rows_stream({})
    await generator._start_idle_timer(0.05)
    await asyncio.sleep(0.2)
    assert generator.active is False
    with pytest.raises(IdleTimeout) as e:
        await generator.__anext__()
        assert "inactivity" in str(e)
<<<<<<< HEAD
        assert "idle_timeout=0.1" in str(e)


@retry.Retry(predicate=retry.if_exception_type(ClientError), initial=1, maximum=5)
@pytest.mark.parametrize("cell_value,filter_input", [
    (b"abc", b"abc"),
    (b"abc", "abc"),
    (b".", "."),
    (".*", ".*"),
    (".*", b".*"),
    (b".*", b".*"),
    (r"\a", r"\a"),
    (b"\xe2\x98\x83", "☃"),
    ("\C☃", "\C☃"),
    (1, 1),
])
@pytest.mark.asyncio
async def test_literal_value_filter(table, temp_rows, cell_value, filter_input):
    """
    Literal value filter does complex escaping on re2 strings.
    Make sure inputs are properly interpreted by the server
    """
    from google.cloud.bigtable.row_filters import LiteralValueFilter
    from google.cloud.bigtable import ReadRowsQuery

    f = LiteralValueFilter(filter_input)
    await temp_rows.add_row(b"row_key_1", value=cell_value)
    query = ReadRowsQuery(row_filter=f)
    row_list = await table.read_rows(query)
    assert len(row_list) == 1, f"row {type(cell_value)}({cell_value}) not found with {type(filter_input)}({filter_input}) filter"

=======
        assert "idle_timeout=0.1" in str(e)
>>>>>>> 3de7a68f
<|MERGE_RESOLUTION|>--- conflicted
+++ resolved
@@ -160,13 +160,10 @@
     async def add_row(
         self, row_key, family=TEST_FAMILY, qualifier=b"q", value=b"test-value"
     ):
-<<<<<<< HEAD
         if isinstance(value, str):
             value = value.encode("utf-8")
         elif isinstance(value, int):
             value = value.to_bytes(8, byteorder="big", signed=True)
-=======
->>>>>>> 3de7a68f
         request = {
             "table_name": self.table.table_name,
             "row_key": row_key,
@@ -324,9 +321,7 @@
     with pytest.raises(IdleTimeout) as e:
         await generator.__anext__()
         assert "inactivity" in str(e)
-<<<<<<< HEAD
         assert "idle_timeout=0.1" in str(e)
-
 
 @retry.Retry(predicate=retry.if_exception_type(ClientError), initial=1, maximum=5)
 @pytest.mark.parametrize("cell_value,filter_input", [
@@ -356,6 +351,3 @@
     row_list = await table.read_rows(query)
     assert len(row_list) == 1, f"row {type(cell_value)}({cell_value}) not found with {type(filter_input)}({filter_input}) filter"
 
-=======
-        assert "idle_timeout=0.1" in str(e)
->>>>>>> 3de7a68f
