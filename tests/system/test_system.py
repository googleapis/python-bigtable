--- conflicted
+++ resolved
@@ -208,8 +208,6 @@
     return cell.value
 
 
-<<<<<<< HEAD
-=======
 async def _create_row_and_mutation(
     table, temp_rows, *, start_value=b"start", new_value=b"new_value"
 ):
@@ -231,7 +229,6 @@
     return row_key, mutation
 
 
->>>>>>> 335391cc
 @pytest_asyncio.fixture(scope="function")
 async def temp_rows(table):
     builder = TempRowBuilder(table)
@@ -256,29 +253,6 @@
     """
     Ensure cells can be set properly
     """
-<<<<<<< HEAD
-    from google.cloud.bigtable.mutations import SetCell
-
-    row_key = b"mutate"
-    family = TEST_FAMILY
-    qualifier = b"test-qualifier"
-    start_value = b"start"
-    await temp_rows.add_row(
-        row_key, family=family, qualifier=qualifier, value=start_value
-    )
-
-    # ensure cell is initialized
-    assert (await _retrieve_cell_value(table, row_key)) == start_value
-
-    expected_value = b"new-value"
-    mutation = SetCell(
-        family=TEST_FAMILY, qualifier=b"test-qualifier", new_value=expected_value
-    )
-    await table.mutate_row(row_key, mutation)
-
-    # ensure cell is updated
-    assert (await _retrieve_cell_value(table, row_key)) == expected_value
-=======
     row_key = b"bulk_mutate"
     new_value = uuid.uuid4().hex.encode()
     row_key, mutation = await _create_row_and_mutation(
@@ -289,7 +263,6 @@
 
     # ensure cell is updated
     assert (await _retrieve_cell_value(table, row_key)) == new_value
->>>>>>> 335391cc
 
 
 @retry.Retry(predicate=retry.if_exception_type(ClientError), initial=1, maximum=5)
@@ -298,189 +271,6 @@
     """
     Ensure cells can be set properly
     """
-<<<<<<< HEAD
-    from google.cloud.bigtable.mutations import SetCell, RowMutationEntry
-
-    row_key = b"bulk_mutate"
-    family = TEST_FAMILY
-    qualifier = b"test-qualifier"
-    start_value = b"start"
-    await temp_rows.add_row(
-        row_key, family=family, qualifier=qualifier, value=start_value
-    )
-
-    # ensure cell is initialized
-    assert (await _retrieve_cell_value(table, row_key)) == start_value
-
-    expected_value = b"new-value"
-    mutation = SetCell(
-        family=TEST_FAMILY, qualifier=b"test-qualifier", new_value=expected_value
-    )
-    bulk_mutation = RowMutationEntry(row_key, [mutation])
-    await table.bulk_mutate_rows([bulk_mutation])
-
-    # ensure cell is updated
-    assert (await _retrieve_cell_value(table, row_key)) == expected_value
-
-
-@pytest.mark.parametrize(
-    "start,increment,expected",
-    [
-        (0, 0, 0),
-        (0, 1, 1),
-        (0, -1, -1),
-        (1, 0, 1),
-        (0, -100, -100),
-        (0, 3000, 3000),
-        (10, 4, 14),
-        (MAX_INCREMENT_VALUE, -MAX_INCREMENT_VALUE, 0),
-        (MAX_INCREMENT_VALUE, 2, -MAX_INCREMENT_VALUE),
-        (-MAX_INCREMENT_VALUE, -2, MAX_INCREMENT_VALUE),
-    ],
-)
-@pytest.mark.asyncio
-async def test_read_modify_write_row_increment(
-    client, table, temp_rows, start, increment, expected
-):
-    """
-    test read_modify_write_row
-    """
-    from google.cloud.bigtable.read_modify_write_rules import IncrementRule
-
-    row_key = b"test-row-key"
-    family = TEST_FAMILY
-    qualifier = b"test-qualifier"
-    await temp_rows.add_row(row_key, value=start, family=family, qualifier=qualifier)
-
-    rule = IncrementRule(family, qualifier, increment)
-    result = await table.read_modify_write_row(row_key, rule)
-    assert result.row_key == row_key
-    assert len(result) == 1
-    assert result[0].family == family
-    assert result[0].qualifier == qualifier
-    assert int(result[0]) == expected
-    # ensure that reading from server gives same value
-    assert (await _retrieve_cell_value(table, row_key)) == result[0].value
-
-
-@pytest.mark.parametrize(
-    "start,append,expected",
-    [
-        (b"", b"", b""),
-        ("", "", b""),
-        (b"abc", b"123", b"abc123"),
-        (b"abc", "123", b"abc123"),
-        ("", b"1", b"1"),
-        (b"abc", "", b"abc"),
-        (b"hello", b"world", b"helloworld"),
-    ],
-)
-@pytest.mark.asyncio
-async def test_read_modify_write_row_append(
-    client, table, temp_rows, start, append, expected
-):
-    """
-    test read_modify_write_row
-    """
-    from google.cloud.bigtable.read_modify_write_rules import AppendValueRule
-
-    row_key = b"test-row-key"
-    family = TEST_FAMILY
-    qualifier = b"test-qualifier"
-    await temp_rows.add_row(row_key, value=start, family=family, qualifier=qualifier)
-
-    rule = AppendValueRule(family, qualifier, append)
-    result = await table.read_modify_write_row(row_key, rule)
-    assert result.row_key == row_key
-    assert len(result) == 1
-    assert result[0].family == family
-    assert result[0].qualifier == qualifier
-    assert result[0].value == expected
-    # ensure that reading from server gives same value
-    assert (await _retrieve_cell_value(table, row_key)) == result[0].value
-
-
-@pytest.mark.asyncio
-async def test_read_modify_write_row_chained(client, table, temp_rows):
-    """
-    test read_modify_write_row with multiple rules
-    """
-    from google.cloud.bigtable.read_modify_write_rules import AppendValueRule
-    from google.cloud.bigtable.read_modify_write_rules import IncrementRule
-
-    row_key = b"test-row-key"
-    family = TEST_FAMILY
-    qualifier = b"test-qualifier"
-    start_amount = 1
-    increment_amount = 10
-    await temp_rows.add_row(
-        row_key, value=start_amount, family=family, qualifier=qualifier
-    )
-    rule = [
-        IncrementRule(family, qualifier, increment_amount),
-        AppendValueRule(family, qualifier, "hello"),
-        AppendValueRule(family, qualifier, "world"),
-        AppendValueRule(family, qualifier, "!"),
-    ]
-    result = await table.read_modify_write_row(row_key, rule)
-    assert result.row_key == row_key
-    assert result[0].family == family
-    assert result[0].qualifier == qualifier
-    # result should be a bytes number string for the IncrementRules, followed by the AppendValueRule values
-    assert (
-        result[0].value
-        == (start_amount + increment_amount).to_bytes(8, "big", signed=True)
-        + b"helloworld!"
-    )
-    # ensure that reading from server gives same value
-    assert (await _retrieve_cell_value(table, row_key)) == result[0].value
-
-
-@pytest.mark.parametrize(
-    "start_val,predicate_range,expected_result",
-    [
-        (1, (0, 2), True),
-        (-1, (0, 2), False),
-    ],
-)
-@pytest.mark.asyncio
-async def test_check_and_mutate(
-    client, table, temp_rows, start_val, predicate_range, expected_result
-):
-    """
-    test that check_and_mutate_row works applies the right mutations, and returns the right result
-    """
-    from google.cloud.bigtable.mutations import SetCell
-    from google.cloud.bigtable.row_filters import ValueRangeFilter
-
-    row_key = b"test-row-key"
-    family = TEST_FAMILY
-    qualifier = b"test-qualifier"
-
-    await temp_rows.add_row(
-        row_key, value=start_val, family=family, qualifier=qualifier
-    )
-
-    false_mutation_value = b"false-mutation-value"
-    false_mutation = SetCell(
-        family=TEST_FAMILY, qualifier=qualifier, new_value=false_mutation_value
-    )
-    true_mutation_value = b"true-mutation-value"
-    true_mutation = SetCell(
-        family=TEST_FAMILY, qualifier=qualifier, new_value=true_mutation_value
-    )
-    predicate = ValueRangeFilter(predicate_range[0], predicate_range[1])
-    result = await table.check_and_mutate_row(
-        row_key,
-        predicate,
-        true_case_mutations=true_mutation,
-        false_case_mutations=false_mutation,
-    )
-    assert result == expected_result
-    # ensure cell is updated
-    expected_value = true_mutation_value if expected_result else false_mutation_value
-    assert (await _retrieve_cell_value(table, row_key)) == expected_value
-=======
     from google.cloud.bigtable.mutations import RowMutationEntry
 
     new_value = uuid.uuid4().hex.encode()
@@ -666,7 +456,6 @@
         # ensure cells were updated
         assert (await _retrieve_cell_value(table, row_key)) == start_value
         assert (await _retrieve_cell_value(table, row_key2)) == start_value
->>>>>>> 335391cc
 
 
 @retry.Retry(predicate=retry.if_exception_type(ClientError), initial=1, maximum=5)
@@ -807,75 +596,6 @@
         assert "idle_timeout=0.1" in str(e)
 
 
-<<<<<<< HEAD
-@pytest.mark.asyncio
-async def test_read_row(table, temp_rows):
-    """
-    Test read_row (single row helper)
-    """
-    from google.cloud.bigtable import Row
-
-    await temp_rows.add_row(b"row_key_1", value=b"value")
-    row = await table.read_row(b"row_key_1")
-    assert isinstance(row, Row)
-    assert row.row_key == b"row_key_1"
-    assert row.cells[0].value == b"value"
-
-
-@pytest.mark.asyncio
-async def test_read_row_missing(table):
-    """
-    Test read_row when row does not exist
-    """
-    from google.api_core import exceptions
-
-    row_key = "row_key_not_exist"
-    result = await table.read_row(row_key)
-    assert result is None
-    with pytest.raises(exceptions.InvalidArgument) as e:
-        await table.read_row("")
-        assert "Row key must be non-empty" in str(e)
-
-
-@pytest.mark.asyncio
-async def test_read_row_w_filter(table, temp_rows):
-    """
-    Test read_row (single row helper)
-    """
-    from google.cloud.bigtable import Row
-    from google.cloud.bigtable.row_filters import ApplyLabelFilter
-
-    await temp_rows.add_row(b"row_key_1", value=b"value")
-    expected_label = "test-label"
-    label_filter = ApplyLabelFilter(expected_label)
-    row = await table.read_row(b"row_key_1", row_filter=label_filter)
-    assert isinstance(row, Row)
-    assert row.row_key == b"row_key_1"
-    assert row.cells[0].value == b"value"
-    assert row.cells[0].labels == [expected_label]
-
-
-@pytest.mark.asyncio
-async def test_row_exists(table, temp_rows):
-    from google.api_core import exceptions
-
-    """Test row_exists with rows that exist and don't exist"""
-    assert await table.row_exists(b"row_key_1") is False
-    await temp_rows.add_row(b"row_key_1")
-    assert await table.row_exists(b"row_key_1") is True
-    assert await table.row_exists("row_key_1") is True
-    assert await table.row_exists(b"row_key_2") is False
-    assert await table.row_exists("row_key_2") is False
-    assert await table.row_exists("3") is False
-    await temp_rows.add_row(b"3")
-    assert await table.row_exists(b"3") is True
-    with pytest.raises(exceptions.InvalidArgument) as e:
-        await table.row_exists("")
-        assert "Row kest must be non-empty" in str(e)
-
-
-=======
->>>>>>> 335391cc
 @retry.Retry(predicate=retry.if_exception_type(ClientError), initial=1, maximum=5)
 @pytest.mark.parametrize(
     "cell_value,filter_input,expect_match",
