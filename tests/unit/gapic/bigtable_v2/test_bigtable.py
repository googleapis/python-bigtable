--- conflicted
+++ resolved
@@ -4830,15 +4830,6 @@
     assert response.last_scanned_row_key == b"last_scanned_row_key_blob"
 
 
-<<<<<<< HEAD
-def test_read_rows_rest_use_cached_wrapped_rpc():
-    # Clients should use _prep_wrapped_messages to create cached wrapped rpcs,
-    # instead of constructing them on each call
-    with mock.patch("google.api_core.gapic_v1.method.wrap_method") as wrapper_fn:
-        client = BigtableClient(
-            credentials=ga_credentials.AnonymousCredentials(),
-            transport="rest",
-=======
 def test_read_rows_rest_required_fields(request_type=bigtable.ReadRowsRequest):
     transport_class = transports.BigtableRestTransport
 
@@ -4850,7 +4841,6 @@
         json_format.MessageToJson(
             pb_request,
             use_integers_for_enums=False,
->>>>>>> 22340ba7
         )
 
         # Should wrap all calls on client creation
@@ -5077,15 +5067,6 @@
     assert response.offset_bytes == 1293
 
 
-<<<<<<< HEAD
-def test_sample_row_keys_rest_use_cached_wrapped_rpc():
-    # Clients should use _prep_wrapped_messages to create cached wrapped rpcs,
-    # instead of constructing them on each call
-    with mock.patch("google.api_core.gapic_v1.method.wrap_method") as wrapper_fn:
-        client = BigtableClient(
-            credentials=ga_credentials.AnonymousCredentials(),
-            transport="rest",
-=======
 def test_sample_row_keys_rest_required_fields(
     request_type=bigtable.SampleRowKeysRequest,
 ):
@@ -5099,7 +5080,6 @@
         json_format.MessageToJson(
             pb_request,
             use_integers_for_enums=False,
->>>>>>> 22340ba7
         )
 
         # Should wrap all calls on client creation
@@ -5358,14 +5338,10 @@
     request = request_type(**request_init)
     pb_request = request_type.pb(request)
     jsonified_request = json.loads(
-<<<<<<< HEAD
-        json_format.MessageToJson(pb_request, use_integers_for_enums=False)
-=======
         json_format.MessageToJson(
             pb_request,
             use_integers_for_enums=False,
         )
->>>>>>> 22340ba7
     )
 
     # verify fields with default values are dropped
@@ -5690,14 +5666,10 @@
     request = request_type(**request_init)
     pb_request = request_type.pb(request)
     jsonified_request = json.loads(
-<<<<<<< HEAD
-        json_format.MessageToJson(pb_request, use_integers_for_enums=False)
-=======
         json_format.MessageToJson(
             pb_request,
             use_integers_for_enums=False,
         )
->>>>>>> 22340ba7
     )
 
     # verify fields with default values are dropped
@@ -6010,14 +5982,10 @@
     request = request_type(**request_init)
     pb_request = request_type.pb(request)
     jsonified_request = json.loads(
-<<<<<<< HEAD
-        json_format.MessageToJson(pb_request, use_integers_for_enums=False)
-=======
         json_format.MessageToJson(
             pb_request,
             use_integers_for_enums=False,
         )
->>>>>>> 22340ba7
     )
 
     # verify fields with default values are dropped
@@ -6362,14 +6330,10 @@
     request = request_type(**request_init)
     pb_request = request_type.pb(request)
     jsonified_request = json.loads(
-<<<<<<< HEAD
-        json_format.MessageToJson(pb_request, use_integers_for_enums=False)
-=======
         json_format.MessageToJson(
             pb_request,
             use_integers_for_enums=False,
         )
->>>>>>> 22340ba7
     )
 
     # verify fields with default values are dropped
@@ -6671,14 +6635,10 @@
     request = request_type(**request_init)
     pb_request = request_type.pb(request)
     jsonified_request = json.loads(
-<<<<<<< HEAD
-        json_format.MessageToJson(pb_request, use_integers_for_enums=False)
-=======
         json_format.MessageToJson(
             pb_request,
             use_integers_for_enums=False,
         )
->>>>>>> 22340ba7
     )
 
     # verify fields with default values are dropped
@@ -7007,14 +6967,10 @@
     request = request_type(**request_init)
     pb_request = request_type.pb(request)
     jsonified_request = json.loads(
-<<<<<<< HEAD
-        json_format.MessageToJson(pb_request, use_integers_for_enums=False)
-=======
         json_format.MessageToJson(
             pb_request,
             use_integers_for_enums=False,
         )
->>>>>>> 22340ba7
     )
 
     # verify fields with default values are dropped
@@ -7354,14 +7310,10 @@
     request = request_type(**request_init)
     pb_request = request_type.pb(request)
     jsonified_request = json.loads(
-<<<<<<< HEAD
-        json_format.MessageToJson(pb_request, use_integers_for_enums=False)
-=======
         json_format.MessageToJson(
             pb_request,
             use_integers_for_enums=False,
         )
->>>>>>> 22340ba7
     )
 
     # verify fields with default values are dropped
