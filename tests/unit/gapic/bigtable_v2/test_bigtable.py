--- conflicted
+++ resolved
@@ -100,11 +100,8 @@
     [
         (BigtableClient, "grpc"),
         (BigtableAsyncClient, "grpc_asyncio"),
-<<<<<<< HEAD
         (BigtableAsyncClient, "pooled_grpc_asyncio"),
-=======
         (BigtableClient, "rest"),
->>>>>>> 136a8fea
     ],
 )
 def test_bigtable_client_from_service_account_info(client_class, transport_name):
@@ -130,11 +127,8 @@
     [
         (transports.BigtableGrpcTransport, "grpc"),
         (transports.BigtableGrpcAsyncIOTransport, "grpc_asyncio"),
-<<<<<<< HEAD
         (transports.PooledBigtableGrpcAsyncIOTransport, "pooled_grpc_asyncio"),
-=======
         (transports.BigtableRestTransport, "rest"),
->>>>>>> 136a8fea
     ],
 )
 def test_bigtable_client_service_account_always_use_jwt(
@@ -160,11 +154,8 @@
     [
         (BigtableClient, "grpc"),
         (BigtableAsyncClient, "grpc_asyncio"),
-<<<<<<< HEAD
         (BigtableAsyncClient, "pooled_grpc_asyncio"),
-=======
         (BigtableClient, "rest"),
->>>>>>> 136a8fea
     ],
 )
 def test_bigtable_client_from_service_account_file(client_class, transport_name):
@@ -209,15 +200,12 @@
     [
         (BigtableClient, transports.BigtableGrpcTransport, "grpc"),
         (BigtableAsyncClient, transports.BigtableGrpcAsyncIOTransport, "grpc_asyncio"),
-<<<<<<< HEAD
         (
             BigtableAsyncClient,
             transports.PooledBigtableGrpcAsyncIOTransport,
             "pooled_grpc_asyncio",
         ),
-=======
         (BigtableClient, transports.BigtableRestTransport, "rest"),
->>>>>>> 136a8fea
     ],
 )
 @mock.patch.object(
@@ -365,17 +353,14 @@
             "grpc_asyncio",
             "false",
         ),
-<<<<<<< HEAD
         (
             BigtableAsyncClient,
             transports.PooledBigtableGrpcAsyncIOTransport,
             "pooled_grpc_asyncio",
             "false",
         ),
-=======
         (BigtableClient, transports.BigtableRestTransport, "rest", "true"),
         (BigtableClient, transports.BigtableRestTransport, "rest", "false"),
->>>>>>> 136a8fea
     ],
 )
 @mock.patch.object(
@@ -565,15 +550,12 @@
     [
         (BigtableClient, transports.BigtableGrpcTransport, "grpc"),
         (BigtableAsyncClient, transports.BigtableGrpcAsyncIOTransport, "grpc_asyncio"),
-<<<<<<< HEAD
         (
             BigtableAsyncClient,
             transports.PooledBigtableGrpcAsyncIOTransport,
             "pooled_grpc_asyncio",
         ),
-=======
         (BigtableClient, transports.BigtableRestTransport, "rest"),
->>>>>>> 136a8fea
     ],
 )
 def test_bigtable_client_client_options_scopes(
@@ -609,16 +591,13 @@
             "grpc_asyncio",
             grpc_helpers_async,
         ),
-<<<<<<< HEAD
         (
             BigtableAsyncClient,
             transports.PooledBigtableGrpcAsyncIOTransport,
             "pooled_grpc_asyncio",
             grpc_helpers_async,
         ),
-=======
         (BigtableClient, transports.BigtableRestTransport, "rest", None),
->>>>>>> 136a8fea
     ],
 )
 def test_bigtable_client_client_options_credentials_file(
@@ -2523,7 +2502,6 @@
     request_type, transport: str = "grpc"
 ):
     client = BigtableClient(
-<<<<<<< HEAD
         credentials=ga_credentials.AnonymousCredentials(),
         transport=transport,
     )
@@ -2644,535 +2622,6 @@
         "table_name=table_name_value",
     ) in kw["metadata"]
 
-
-@pytest.mark.asyncio
-async def test_generate_initial_change_stream_partitions_field_headers_async():
-    client = BigtableAsyncClient(
-        credentials=ga_credentials.AnonymousCredentials(),
-    )
-
-    # Any value that is part of the HTTP/1.1 URI should be sent as
-    # a field header. Set these to a non-empty value.
-    request = bigtable.GenerateInitialChangeStreamPartitionsRequest()
-
-    request.table_name = "table_name_value"
-
-    # Mock the actual call within the gRPC stub, and fake the request.
-    with mock.patch.object(
-        type(client.transport.generate_initial_change_stream_partitions), "__call__"
-    ) as call:
-        call.return_value = mock.Mock(aio.UnaryStreamCall, autospec=True)
-        call.return_value.read = mock.AsyncMock(
-            side_effect=[bigtable.GenerateInitialChangeStreamPartitionsResponse()]
-        )
-        await client.generate_initial_change_stream_partitions(request)
-
-        # Establish that the underlying gRPC stub method was called.
-        assert len(call.mock_calls)
-        _, args, _ = call.mock_calls[0]
-        assert args[0] == request
-
-    # Establish that the field header was sent.
-    _, _, kw = call.mock_calls[0]
-    assert (
-        "x-goog-request-params",
-        "table_name=table_name_value",
-    ) in kw["metadata"]
-
-
-def test_generate_initial_change_stream_partitions_flattened():
-    client = BigtableClient(
-        credentials=ga_credentials.AnonymousCredentials(),
-    )
-
-    # Mock the actual call within the gRPC stub, and fake the request.
-    with mock.patch.object(
-        type(client.transport.generate_initial_change_stream_partitions), "__call__"
-    ) as call:
-        # Designate an appropriate return value for the call.
-        call.return_value = iter(
-            [bigtable.GenerateInitialChangeStreamPartitionsResponse()]
-        )
-        # Call the method with a truthy value for each flattened field,
-        # using the keyword arguments to the method.
-        client.generate_initial_change_stream_partitions(
-            table_name="table_name_value",
-            app_profile_id="app_profile_id_value",
-        )
-
-        # Establish that the underlying call was made with the expected
-        # request object values.
-        assert len(call.mock_calls) == 1
-        _, args, _ = call.mock_calls[0]
-        arg = args[0].table_name
-        mock_val = "table_name_value"
-        assert arg == mock_val
-        arg = args[0].app_profile_id
-        mock_val = "app_profile_id_value"
-        assert arg == mock_val
-
-
-def test_generate_initial_change_stream_partitions_flattened_error():
-    client = BigtableClient(
-        credentials=ga_credentials.AnonymousCredentials(),
-    )
-
-    # Attempting to call a method with both a request object and flattened
-    # fields is an error.
-    with pytest.raises(ValueError):
-        client.generate_initial_change_stream_partitions(
-            bigtable.GenerateInitialChangeStreamPartitionsRequest(),
-            table_name="table_name_value",
-            app_profile_id="app_profile_id_value",
-        )
-
-
-@pytest.mark.asyncio
-async def test_generate_initial_change_stream_partitions_flattened_async():
-    client = BigtableAsyncClient(
-        credentials=ga_credentials.AnonymousCredentials(),
-    )
-
-    # Mock the actual call within the gRPC stub, and fake the request.
-    with mock.patch.object(
-        type(client.transport.generate_initial_change_stream_partitions), "__call__"
-    ) as call:
-        # Designate an appropriate return value for the call.
-        call.return_value = iter(
-            [bigtable.GenerateInitialChangeStreamPartitionsResponse()]
-        )
-
-        call.return_value = mock.Mock(aio.UnaryStreamCall, autospec=True)
-        # Call the method with a truthy value for each flattened field,
-        # using the keyword arguments to the method.
-        response = await client.generate_initial_change_stream_partitions(
-            table_name="table_name_value",
-            app_profile_id="app_profile_id_value",
-        )
-
-        # Establish that the underlying call was made with the expected
-        # request object values.
-        assert len(call.mock_calls)
-        _, args, _ = call.mock_calls[0]
-        arg = args[0].table_name
-        mock_val = "table_name_value"
-        assert arg == mock_val
-        arg = args[0].app_profile_id
-        mock_val = "app_profile_id_value"
-        assert arg == mock_val
-
-
-@pytest.mark.asyncio
-async def test_generate_initial_change_stream_partitions_flattened_error_async():
-    client = BigtableAsyncClient(
-        credentials=ga_credentials.AnonymousCredentials(),
-    )
-
-    # Attempting to call a method with both a request object and flattened
-    # fields is an error.
-    with pytest.raises(ValueError):
-        await client.generate_initial_change_stream_partitions(
-            bigtable.GenerateInitialChangeStreamPartitionsRequest(),
-            table_name="table_name_value",
-            app_profile_id="app_profile_id_value",
-        )
-
-
-@pytest.mark.parametrize(
-    "request_type",
-    [
-        bigtable.ReadChangeStreamRequest,
-        dict,
-    ],
-)
-def test_read_change_stream(request_type, transport: str = "grpc"):
-    client = BigtableClient(
-        credentials=ga_credentials.AnonymousCredentials(),
-        transport=transport,
-    )
-
-    # Everything is optional in proto3 as far as the runtime is concerned,
-    # and we are mocking out the actual API, so just send an empty request.
-    request = request_type()
-
-    # Mock the actual call within the gRPC stub, and fake the request.
-    with mock.patch.object(
-        type(client.transport.read_change_stream), "__call__"
-    ) as call:
-        # Designate an appropriate return value for the call.
-        call.return_value = iter([bigtable.ReadChangeStreamResponse()])
-        response = client.read_change_stream(request)
-
-        # Establish that the underlying gRPC stub method was called.
-        assert len(call.mock_calls) == 1
-        _, args, _ = call.mock_calls[0]
-        assert args[0] == bigtable.ReadChangeStreamRequest()
-
-    # Establish that the response is the type that we expect.
-    for message in response:
-        assert isinstance(message, bigtable.ReadChangeStreamResponse)
-
-
-def test_read_change_stream_empty_call():
-    # This test is a coverage failsafe to make sure that totally empty calls,
-    # i.e. request == None and no flattened fields passed, work.
-    client = BigtableClient(
-        credentials=ga_credentials.AnonymousCredentials(),
-        transport="grpc",
-    )
-
-    # Mock the actual call within the gRPC stub, and fake the request.
-    with mock.patch.object(
-        type(client.transport.read_change_stream), "__call__"
-    ) as call:
-        client.read_change_stream()
-        call.assert_called()
-        _, args, _ = call.mock_calls[0]
-        assert args[0] == bigtable.ReadChangeStreamRequest()
-
-
-@pytest.mark.asyncio
-async def test_read_change_stream_async(
-    transport: str = "grpc_asyncio", request_type=bigtable.ReadChangeStreamRequest
-):
-    client = BigtableAsyncClient(
-        credentials=ga_credentials.AnonymousCredentials(),
-        transport=transport,
-    )
-
-    # Everything is optional in proto3 as far as the runtime is concerned,
-    # and we are mocking out the actual API, so just send an empty request.
-    request = request_type()
-
-    # Mock the actual call within the gRPC stub, and fake the request.
-    with mock.patch.object(
-        type(client.transport.read_change_stream), "__call__"
-    ) as call:
-        # Designate an appropriate return value for the call.
-        call.return_value = mock.Mock(aio.UnaryStreamCall, autospec=True)
-        call.return_value.read = mock.AsyncMock(
-            side_effect=[bigtable.ReadChangeStreamResponse()]
-        )
-        response = await client.read_change_stream(request)
-
-        # Establish that the underlying gRPC stub method was called.
-        assert len(call.mock_calls)
-        _, args, _ = call.mock_calls[0]
-        assert args[0] == bigtable.ReadChangeStreamRequest()
-
-    # Establish that the response is the type that we expect.
-    message = await response.read()
-    assert isinstance(message, bigtable.ReadChangeStreamResponse)
-
-
-@pytest.mark.asyncio
-async def test_read_change_stream_async_from_dict():
-    await test_read_change_stream_async(request_type=dict)
-
-
-def test_read_change_stream_field_headers():
-    client = BigtableClient(
-        credentials=ga_credentials.AnonymousCredentials(),
-    )
-
-    # Any value that is part of the HTTP/1.1 URI should be sent as
-    # a field header. Set these to a non-empty value.
-    request = bigtable.ReadChangeStreamRequest()
-
-    request.table_name = "table_name_value"
-
-    # Mock the actual call within the gRPC stub, and fake the request.
-    with mock.patch.object(
-        type(client.transport.read_change_stream), "__call__"
-    ) as call:
-        call.return_value = iter([bigtable.ReadChangeStreamResponse()])
-        client.read_change_stream(request)
-
-        # Establish that the underlying gRPC stub method was called.
-        assert len(call.mock_calls) == 1
-        _, args, _ = call.mock_calls[0]
-        assert args[0] == request
-
-    # Establish that the field header was sent.
-    _, _, kw = call.mock_calls[0]
-    assert (
-        "x-goog-request-params",
-        "table_name=table_name_value",
-    ) in kw["metadata"]
-
-
-@pytest.mark.asyncio
-async def test_read_change_stream_field_headers_async():
-    client = BigtableAsyncClient(
-        credentials=ga_credentials.AnonymousCredentials(),
-    )
-
-    # Any value that is part of the HTTP/1.1 URI should be sent as
-    # a field header. Set these to a non-empty value.
-    request = bigtable.ReadChangeStreamRequest()
-
-    request.table_name = "table_name_value"
-
-    # Mock the actual call within the gRPC stub, and fake the request.
-    with mock.patch.object(
-        type(client.transport.read_change_stream), "__call__"
-    ) as call:
-        call.return_value = mock.Mock(aio.UnaryStreamCall, autospec=True)
-        call.return_value.read = mock.AsyncMock(
-            side_effect=[bigtable.ReadChangeStreamResponse()]
-        )
-        await client.read_change_stream(request)
-
-        # Establish that the underlying gRPC stub method was called.
-        assert len(call.mock_calls)
-        _, args, _ = call.mock_calls[0]
-        assert args[0] == request
-
-    # Establish that the field header was sent.
-    _, _, kw = call.mock_calls[0]
-    assert (
-        "x-goog-request-params",
-        "table_name=table_name_value",
-    ) in kw["metadata"]
-
-
-def test_read_change_stream_flattened():
-    client = BigtableClient(
-        credentials=ga_credentials.AnonymousCredentials(),
-    )
-
-    # Mock the actual call within the gRPC stub, and fake the request.
-    with mock.patch.object(
-        type(client.transport.read_change_stream), "__call__"
-    ) as call:
-        # Designate an appropriate return value for the call.
-        call.return_value = iter([bigtable.ReadChangeStreamResponse()])
-        # Call the method with a truthy value for each flattened field,
-        # using the keyword arguments to the method.
-        client.read_change_stream(
-            table_name="table_name_value",
-            app_profile_id="app_profile_id_value",
-        )
-
-        # Establish that the underlying call was made with the expected
-        # request object values.
-        assert len(call.mock_calls) == 1
-        _, args, _ = call.mock_calls[0]
-        arg = args[0].table_name
-        mock_val = "table_name_value"
-        assert arg == mock_val
-        arg = args[0].app_profile_id
-        mock_val = "app_profile_id_value"
-        assert arg == mock_val
-
-
-def test_read_change_stream_flattened_error():
-    client = BigtableClient(
-        credentials=ga_credentials.AnonymousCredentials(),
-    )
-
-    # Attempting to call a method with both a request object and flattened
-    # fields is an error.
-    with pytest.raises(ValueError):
-        client.read_change_stream(
-            bigtable.ReadChangeStreamRequest(),
-            table_name="table_name_value",
-            app_profile_id="app_profile_id_value",
-        )
-
-
-@pytest.mark.asyncio
-async def test_read_change_stream_flattened_async():
-    client = BigtableAsyncClient(
-        credentials=ga_credentials.AnonymousCredentials(),
-    )
-
-    # Mock the actual call within the gRPC stub, and fake the request.
-    with mock.patch.object(
-        type(client.transport.read_change_stream), "__call__"
-    ) as call:
-        # Designate an appropriate return value for the call.
-        call.return_value = iter([bigtable.ReadChangeStreamResponse()])
-
-        call.return_value = mock.Mock(aio.UnaryStreamCall, autospec=True)
-        # Call the method with a truthy value for each flattened field,
-        # using the keyword arguments to the method.
-        response = await client.read_change_stream(
-            table_name="table_name_value",
-            app_profile_id="app_profile_id_value",
-        )
-
-        # Establish that the underlying call was made with the expected
-        # request object values.
-        assert len(call.mock_calls)
-        _, args, _ = call.mock_calls[0]
-        arg = args[0].table_name
-        mock_val = "table_name_value"
-        assert arg == mock_val
-        arg = args[0].app_profile_id
-        mock_val = "app_profile_id_value"
-        assert arg == mock_val
-
-
-@pytest.mark.asyncio
-async def test_read_change_stream_flattened_error_async():
-    client = BigtableAsyncClient(
-        credentials=ga_credentials.AnonymousCredentials(),
-    )
-
-    # Attempting to call a method with both a request object and flattened
-    # fields is an error.
-    with pytest.raises(ValueError):
-        await client.read_change_stream(
-            bigtable.ReadChangeStreamRequest(),
-            table_name="table_name_value",
-            app_profile_id="app_profile_id_value",
-        )
-
-
-def test_credentials_transport_error():
-    # It is an error to provide credentials and a transport instance.
-    transport = transports.BigtableGrpcTransport(
-=======
->>>>>>> 136a8fea
-        credentials=ga_credentials.AnonymousCredentials(),
-        transport=transport,
-    )
-
-    # Everything is optional in proto3 as far as the runtime is concerned,
-    # and we are mocking out the actual API, so just send an empty request.
-    request = request_type()
-
-    # Mock the actual call within the gRPC stub, and fake the request.
-    with mock.patch.object(
-        type(client.transport.generate_initial_change_stream_partitions), "__call__"
-    ) as call:
-        # Designate an appropriate return value for the call.
-        call.return_value = iter(
-            [bigtable.GenerateInitialChangeStreamPartitionsResponse()]
-        )
-        response = client.generate_initial_change_stream_partitions(request)
-
-        # Establish that the underlying gRPC stub method was called.
-        assert len(call.mock_calls) == 1
-        _, args, _ = call.mock_calls[0]
-        assert args[0] == bigtable.GenerateInitialChangeStreamPartitionsRequest()
-
-    # Establish that the response is the type that we expect.
-    for message in response:
-        assert isinstance(
-            message, bigtable.GenerateInitialChangeStreamPartitionsResponse
-        )
-
-
-def test_generate_initial_change_stream_partitions_empty_call():
-    # This test is a coverage failsafe to make sure that totally empty calls,
-    # i.e. request == None and no flattened fields passed, work.
-    client = BigtableClient(
-        credentials=ga_credentials.AnonymousCredentials(),
-        transport="grpc",
-    )
-
-    # Mock the actual call within the gRPC stub, and fake the request.
-    with mock.patch.object(
-        type(client.transport.generate_initial_change_stream_partitions), "__call__"
-    ) as call:
-        client.generate_initial_change_stream_partitions()
-        call.assert_called()
-        _, args, _ = call.mock_calls[0]
-        assert args[0] == bigtable.GenerateInitialChangeStreamPartitionsRequest()
-
-
-@pytest.mark.asyncio
-async def test_generate_initial_change_stream_partitions_async(
-    transport: str = "grpc_asyncio",
-    request_type=bigtable.GenerateInitialChangeStreamPartitionsRequest,
-):
-    client = BigtableAsyncClient(
-        credentials=ga_credentials.AnonymousCredentials(),
-        transport=transport,
-    )
-
-    # Everything is optional in proto3 as far as the runtime is concerned,
-    # and we are mocking out the actual API, so just send an empty request.
-    request = request_type()
-
-<<<<<<< HEAD
-@pytest.mark.parametrize(
-    "transport_class",
-    [
-        transports.BigtableGrpcTransport,
-        transports.BigtableGrpcAsyncIOTransport,
-        transports.PooledBigtableGrpcAsyncIOTransport,
-    ],
-)
-def test_transport_adc(transport_class):
-    # Test default credentials are used if not provided.
-    with mock.patch.object(google.auth, "default") as adc:
-        adc.return_value = (ga_credentials.AnonymousCredentials(), None)
-        transport_class()
-        adc.assert_called_once()
-=======
-    # Mock the actual call within the gRPC stub, and fake the request.
-    with mock.patch.object(
-        type(client.transport.generate_initial_change_stream_partitions), "__call__"
-    ) as call:
-        # Designate an appropriate return value for the call.
-        call.return_value = mock.Mock(aio.UnaryStreamCall, autospec=True)
-        call.return_value.read = mock.AsyncMock(
-            side_effect=[bigtable.GenerateInitialChangeStreamPartitionsResponse()]
-        )
-        response = await client.generate_initial_change_stream_partitions(request)
->>>>>>> 136a8fea
-
-        # Establish that the underlying gRPC stub method was called.
-        assert len(call.mock_calls)
-        _, args, _ = call.mock_calls[0]
-        assert args[0] == bigtable.GenerateInitialChangeStreamPartitionsRequest()
-
-    # Establish that the response is the type that we expect.
-    message = await response.read()
-    assert isinstance(message, bigtable.GenerateInitialChangeStreamPartitionsResponse)
-
-
-@pytest.mark.asyncio
-async def test_generate_initial_change_stream_partitions_async_from_dict():
-    await test_generate_initial_change_stream_partitions_async(request_type=dict)
-
-
-def test_generate_initial_change_stream_partitions_field_headers():
-    client = BigtableClient(
-        credentials=ga_credentials.AnonymousCredentials(),
-    )
-
-    # Any value that is part of the HTTP/1.1 URI should be sent as
-    # a field header. Set these to a non-empty value.
-    request = bigtable.GenerateInitialChangeStreamPartitionsRequest()
-
-    request.table_name = "table_name_value"
-
-    # Mock the actual call within the gRPC stub, and fake the request.
-    with mock.patch.object(
-        type(client.transport.generate_initial_change_stream_partitions), "__call__"
-    ) as call:
-        call.return_value = iter(
-            [bigtable.GenerateInitialChangeStreamPartitionsResponse()]
-        )
-        client.generate_initial_change_stream_partitions(request)
-
-        # Establish that the underlying gRPC stub method was called.
-        assert len(call.mock_calls) == 1
-        _, args, _ = call.mock_calls[0]
-        assert args[0] == request
-
-    # Establish that the field header was sent.
-    _, _, kw = call.mock_calls[0]
-    assert (
-        "x-goog-request-params",
-        "table_name=table_name_value",
-    ) in kw["metadata"]
-
-<<<<<<< HEAD
     # Every method on the transport should just blindly
     # raise NotImplementedError.
     methods = (
@@ -3189,8 +2638,6 @@
     for method in methods:
         with pytest.raises(NotImplementedError):
             getattr(transport, method)(request=object())
-=======
->>>>>>> 136a8fea
 
 @pytest.mark.asyncio
 async def test_generate_initial_change_stream_partitions_field_headers_async():
@@ -6438,11 +5885,8 @@
     [
         transports.BigtableGrpcTransport,
         transports.BigtableGrpcAsyncIOTransport,
-<<<<<<< HEAD
         transports.PooledBigtableGrpcAsyncIOTransport,
-=======
         transports.BigtableRestTransport,
->>>>>>> 136a8fea
     ],
 )
 def test_bigtable_transport_auth_gdch_credentials(transport_class):
@@ -6556,70 +6000,13 @@
 
 
 @pytest.mark.parametrize(
-<<<<<<< HEAD
-    "transport_class", [transports.PooledBigtableGrpcAsyncIOTransport]
-)
-def test_bigtable_pooled_grpc_transport_client_cert_source_for_mtls(transport_class):
-    cred = ga_credentials.AnonymousCredentials()
-
-    # test with invalid pool size
-    with pytest.raises(ValueError):
-        transport_class(
-            host="squid.clam.whelk",
-            credentials=cred,
-            pool_size=0,
-        )
-
-    # Check ssl_channel_credentials is used if provided.
-    for pool_num in range(1, 5):
-        with mock.patch.object(
-            transport_class, "create_channel"
-        ) as mock_create_channel:
-            mock_ssl_channel_creds = mock.Mock()
-            transport_class(
-                host="squid.clam.whelk",
-                credentials=cred,
-                ssl_channel_credentials=mock_ssl_channel_creds,
-                pool_size=pool_num,
-            )
-            mock_create_channel.assert_called_with(
-                "squid.clam.whelk:443",
-                credentials=cred,
-                credentials_file=None,
-                scopes=None,
-                ssl_credentials=mock_ssl_channel_creds,
-                quota_project_id=None,
-                options=[
-                    ("grpc.max_send_message_length", -1),
-                    ("grpc.max_receive_message_length", -1),
-                ],
-            )
-            assert mock_create_channel.call_count == pool_num
-
-    # Check if ssl_channel_credentials is not provided, then client_cert_source_for_mtls
-    # is used.
-    with mock.patch.object(transport_class, "create_channel", return_value=mock.Mock()):
-        with mock.patch("grpc.ssl_channel_credentials") as mock_ssl_cred:
-            transport_class(
-                credentials=cred,
-                client_cert_source_for_mtls=client_cert_source_callback,
-            )
-            expected_cert, expected_key = client_cert_source_callback()
-            mock_ssl_cred.assert_called_once_with(
-                certificate_chain=expected_cert, private_key=expected_key
-            )
-
-
-@pytest.mark.parametrize(
-    "transport_name", ["grpc", "grpc_asyncio", "pooled_grpc_asyncio"]
-=======
     "transport_name",
     [
         "grpc",
         "grpc_asyncio",
+        "pooled_grpc_asyncio",
         "rest",
     ],
->>>>>>> 136a8fea
 )
 def test_bigtable_host_no_port(transport_name):
     client = BigtableClient(
@@ -6641,11 +6028,8 @@
     [
         "grpc",
         "grpc_asyncio",
-<<<<<<< HEAD
         "pooled_grpc_asyncio",
-=======
         "rest",
->>>>>>> 136a8fea
     ],
 )
 def test_bigtable_host_with_port(transport_name):
