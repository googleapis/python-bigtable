--- conflicted
+++ resolved
@@ -187,12 +187,7 @@
             assert attempt_mock.call_count == num_retries + 1
 
     @pytest.mark.asyncio
-<<<<<<< HEAD
-    @pytest.mark.parametrize("is_coroutine_fn", [True, False])
-    async def test_on_terminal_state_no_retries(self, is_coroutine_fn):
-=======
     async def test_mutate_rows_incomplete_ignored(self):
->>>>>>> 3d441a28
         """
         MutateRowsIncomplete exceptions should not be added to error list
         """
@@ -264,62 +259,6 @@
         instance = self._make_one(
             mutation_entries=mutations,
         )
-<<<<<<< HEAD
-        assert callback.call_count == 3
-        assert callback.await_count == 3
-        call_args = callback.call_args_list
-        assert call_args[0][0][0] == success_mutation
-        assert call_args[0][0][1] == 0  # index
-        assert call_args[0][0][2] is None
-        assert call_args[1][0][0] == failure_mutation
-        assert call_args[1][0][1] == 1  # index
-        error_list = call_args[1][0][2]
-        assert len(error_list) == 1
-        assert error_list[0].grpc_status_code == 300
-        assert call_args[2][0][0] == success_mutation_2
-        assert call_args[2][0][1] == 2  # index
-        assert call_args[2][0][2] is None
-
-    @pytest.mark.asyncio
-    @pytest.mark.parametrize("is_coroutine_fn", [True, False])
-    async def test_on_terminal_state_with_retries(self, is_coroutine_fn):
-        """
-        Should not call on_terminal_state for retryable mutations
-        """
-        from google.cloud.bigtable._mutate_rows import (
-            _mutate_rows_retryable_attempt,
-            _MutateRowsIncomplete,
-        )
-
-        success_mutation = mock.Mock()
-        success_mutation_2 = mock.Mock()
-        failure_mutation = mock.Mock()
-        mutations = {0: success_mutation, 1: failure_mutation, 2: success_mutation_2}
-        callback = AsyncMock()
-        errors = {0: [], 1: [], 2: []}
-        client = self._make_mock_client(mutations, error_dict={1: 300})
-        expected_table = mock.Mock()
-        # raise retryable error 3 times, then raise non-retryable error
-        with pytest.raises(_MutateRowsIncomplete):
-            await _mutate_rows_retryable_attempt(
-                client,
-                expected_table,
-                iter([9]),
-                mutations,
-                errors,
-                lambda x: True,
-                callback,
-            )
-        assert callback.call_count == 2
-        assert callback.await_count == 2
-        call_args = callback.call_args_list
-        assert call_args[0][0][0] == success_mutation
-        assert call_args[0][0][1] == 0  # index
-        assert call_args[0][0][2] is None
-        assert call_args[1][0][0] == success_mutation_2
-        assert call_args[1][0][1] == 2  # index
-        assert call_args[1][0][2] is None
-=======
         instance.is_retryable = lambda x: True
         with mock.patch.object(instance, "_gapic_fn", mock_gapic_fn):
             with pytest.raises(_MutateRowsIncomplete):
@@ -348,5 +287,4 @@
         assert 0 not in instance.errors
         assert len(instance.errors[1]) == 1
         assert instance.errors[1][0].grpc_status_code == 300
-        assert 2 not in instance.errors
->>>>>>> 3d441a28
+        assert 2 not in instance.errors