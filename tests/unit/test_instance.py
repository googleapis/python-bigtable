# Copyright 2015 Google LLC
#
# Licensed under the Apache License, Version 2.0 (the "License");
# you may not use this file except in compliance with the License.
# You may obtain a copy of the License at
#
#     http://www.apache.org/licenses/LICENSE-2.0
#
# Unless required by applicable law or agreed to in writing, software
# distributed under the License is distributed on an "AS IS" BASIS,
# WITHOUT WARRANTIES OR CONDITIONS OF ANY KIND, either express or implied.
# See the License for the specific language governing permissions and
# limitations under the License.


import mock
import pytest

from ._testing import _make_credentials
from google.cloud.bigtable.cluster import Cluster

PROJECT = "project"
INSTANCE_ID = "instance-id"
INSTANCE_NAME = "projects/" + PROJECT + "/instances/" + INSTANCE_ID
LOCATION_ID = "locid"
LOCATION = "projects/" + PROJECT + "/locations/" + LOCATION_ID
APP_PROFILE_PATH = "projects/" + PROJECT + "/instances/" + INSTANCE_ID + "/appProfiles/"
DISPLAY_NAME = "display_name"
LABELS = {"foo": "bar"}
OP_ID = 8915
OP_NAME = "operations/projects/{}/instances/{}operations/{}".format(
    PROJECT, INSTANCE_ID, OP_ID
)
TABLE_ID = "table_id"
TABLE_NAME = INSTANCE_NAME + "/tables/" + TABLE_ID
CLUSTER_ID = "cluster-id"
CLUSTER_NAME = INSTANCE_NAME + "/clusters/" + CLUSTER_ID
BACKUP_ID = "backup-id"
BACKUP_NAME = CLUSTER_NAME + "/backups/" + BACKUP_ID

APP_PROFILE_ID_1 = "app-profile-id-1"
DESCRIPTION_1 = "routing policy any"
APP_PROFILE_ID_2 = "app-profile-id-2"
DESCRIPTION_2 = "routing policy single"
ALLOW_WRITES = True
CLUSTER_ID = "cluster-id"


def _make_client(*args, **kwargs):
    from google.cloud.bigtable.client import Client

    return Client(*args, **kwargs)


def _make_instance_admin_api():
    from google.cloud.bigtable_admin_v2.services.bigtable_instance_admin import (
        BigtableInstanceAdminClient,
    )

    return mock.create_autospec(BigtableInstanceAdminClient)


def _make_instance(*args, **kwargs):
    from google.cloud.bigtable.instance import Instance

    return Instance(*args, **kwargs)


def test_instance_constructor_defaults():

    client = object()
    instance = _make_instance(INSTANCE_ID, client)
    assert instance.instance_id == INSTANCE_ID
    assert instance.display_name == INSTANCE_ID
    assert instance.type_ is None
    assert instance.labels is None
    assert instance._client is client
    assert instance.state is None


def test_instance_constructor_non_default():
    from google.cloud.bigtable import enums

    instance_type = enums.Instance.Type.DEVELOPMENT
    state = enums.Instance.State.READY
    labels = {"test": "test"}
    client = object()

    instance = _make_instance(
        INSTANCE_ID,
        client,
        display_name=DISPLAY_NAME,
        instance_type=instance_type,
        labels=labels,
        _state=state,
    )
    assert instance.instance_id == INSTANCE_ID
    assert instance.display_name == DISPLAY_NAME
    assert instance.type_ == instance_type
    assert instance.labels == labels
    assert instance._client is client
    assert instance.state == state


def test_instance__update_from_pb_success():
    from google.cloud.bigtable_admin_v2.types import instance as data_v2_pb2
    from google.cloud.bigtable import enums

    instance_type = data_v2_pb2.Instance.Type.PRODUCTION
    state = enums.Instance.State.READY
    # todo type to type_?
    instance_pb = data_v2_pb2.Instance(
        display_name=DISPLAY_NAME, type_=instance_type, labels=LABELS, state=state,
    )

    instance = _make_instance(None, None)
    assert instance.display_name is None
    assert instance.type_ is None
    assert instance.labels is None
    instance._update_from_pb(instance_pb._pb)
    assert instance.display_name == DISPLAY_NAME
    assert instance.type_ == instance_type
    assert instance.labels == LABELS
    assert instance._state == state


def test_instance__update_from_pb_success_defaults():
    from google.cloud.bigtable_admin_v2.types import instance as data_v2_pb2
    from google.cloud.bigtable import enums

    instance_pb = data_v2_pb2.Instance(display_name=DISPLAY_NAME)

    instance = _make_instance(None, None)
    assert instance.display_name is None
    assert instance.type_ is None
    assert instance.labels is None
    instance._update_from_pb(instance_pb._pb)
    assert instance.display_name == DISPLAY_NAME
    assert instance.type_ == enums.Instance.Type.UNSPECIFIED
    assert not instance.labels


def test_instance__update_from_pb_wo_display_name():
    from google.cloud.bigtable_admin_v2.types import instance as data_v2_pb2

    instance_pb = data_v2_pb2.Instance()
    instance = _make_instance(None, None)
    assert instance.display_name is None

    with pytest.raises(ValueError):
        instance._update_from_pb(instance_pb)


def test_instance_from_pb_success():
    from google.cloud.bigtable_admin_v2.types import instance as data_v2_pb2
    from google.cloud.bigtable import enums
    from google.cloud.bigtable.instance import Instance

    credentials = _make_credentials()
    client = _make_client(project=PROJECT, credentials=credentials, admin=True)
    instance_type = enums.Instance.Type.PRODUCTION
    state = enums.Instance.State.READY
    instance_pb = data_v2_pb2.Instance(
        name=INSTANCE_NAME,
        display_name=INSTANCE_ID,
        type_=instance_type,
        labels=LABELS,
        state=state,
    )

    instance = Instance.from_pb(instance_pb, client)

    assert isinstance(instance, Instance)
    assert instance._client == client
    assert instance.instance_id == INSTANCE_ID
    assert instance.display_name == INSTANCE_ID
    assert instance.type_ == instance_type
    assert instance.labels == LABELS
    assert instance._state == state


def test_instance_from_pb_bad_instance_name():
    from google.cloud.bigtable_admin_v2.types import instance as data_v2_pb2
    from google.cloud.bigtable.instance import Instance

    instance_name = "INCORRECT_FORMAT"
    instance_pb = data_v2_pb2.Instance(name=instance_name)

    with pytest.raises(ValueError):
        Instance.from_pb(instance_pb, None)


def test_instance_from_pb_project_mistmatch():
    from google.cloud.bigtable_admin_v2.types import instance as data_v2_pb2
    from google.cloud.bigtable.instance import Instance

    ALT_PROJECT = "ALT_PROJECT"
    credentials = _make_credentials()
    client = _make_client(project=ALT_PROJECT, credentials=credentials, admin=True)

    instance_pb = data_v2_pb2.Instance(name=INSTANCE_NAME)

    with pytest.raises(ValueError):
        Instance.from_pb(instance_pb, client)


def test_instance_name():
    credentials = _make_credentials()
    client = _make_client(project=PROJECT, credentials=credentials, admin=True)

    api = client._instance_admin_client = _make_instance_admin_api()
    api.instance_path.return_value = INSTANCE_NAME
    instance = _make_instance(INSTANCE_ID, client)

    assert instance.name == INSTANCE_NAME


def test_instance___eq__():
    client = object()
    instance1 = _make_instance(INSTANCE_ID, client)
    instance2 = _make_instance(INSTANCE_ID, client)
    assert instance1 == instance2


def test_instance___eq__type_differ():
    client = object()
    instance1 = _make_instance(INSTANCE_ID, client)
    instance2 = object()
    assert instance1 != instance2


def test_instance___ne__same_value():
    client = object()
    instance1 = _make_instance(INSTANCE_ID, client)
    instance2 = _make_instance(INSTANCE_ID, client)
    assert not (instance1 != instance2)


def test_instance___ne__():
    instance1 = _make_instance("instance_id1", "client1")
    instance2 = _make_instance("instance_id2", "client2")
    assert instance1 != instance2


def test_instance_create_w_location_and_clusters():
    instance = _make_instance(INSTANCE_ID, None)

    with pytest.raises(ValueError):
        instance.create(location_id=LOCATION_ID, clusters=[object(), object()])


def test_instance_create_w_serve_nodes_and_clusters():
    instance = _make_instance(INSTANCE_ID, None)

    with pytest.raises(ValueError):
        instance.create(serve_nodes=3, clusters=[object(), object()])


def test_instance_create_w_default_storage_type_and_clusters():
    instance = _make_instance(INSTANCE_ID, None)

    with pytest.raises(ValueError):
        instance.create(default_storage_type=1, clusters=[object(), object()])


def _instance_api_response_for_create():
    import datetime
    from google.api_core import operation
    from google.longrunning import operations_pb2
    from google.protobuf.any_pb2 import Any
    from google.cloud._helpers import _datetime_to_pb_timestamp
    from google.cloud.bigtable_admin_v2.types import (
        bigtable_instance_admin as messages_v2_pb2,
    )
    from google.cloud.bigtable_admin_v2.types import instance

    NOW = datetime.datetime.utcnow()
    NOW_PB = _datetime_to_pb_timestamp(NOW)
    metadata = messages_v2_pb2.CreateInstanceMetadata(request_time=NOW_PB)
    type_url = "type.googleapis.com/{}".format(
        messages_v2_pb2.CreateInstanceMetadata._meta._pb.DESCRIPTOR.full_name
    )
    response_pb = operations_pb2.Operation(
        name=OP_NAME,
        metadata=Any(type_url=type_url, value=metadata._pb.SerializeToString()),
    )
<<<<<<< HEAD
    TABLE_ID = "table_id"
    TABLE_NAME = INSTANCE_NAME + "/tables/" + TABLE_ID
    CLUSTER_ID = "cluster-id"
    CLUSTER_NAME = INSTANCE_NAME + "/clusters/" + CLUSTER_ID
    BACKUP_ID = "backup-id"
    BACKUP_NAME = CLUSTER_NAME + "/backups/" + BACKUP_ID

    @staticmethod
    def _get_target_class():
        from google.cloud.bigtable.instance import Instance

        return Instance

    def _make_one(self, *args, **kwargs):
        return self._get_target_class()(*args, **kwargs)

    @staticmethod
    def _get_target_client_class():
        from google.cloud.bigtable.client import Client

        return Client

    def _make_client(self, *args, **kwargs):
        return self._get_target_client_class()(*args, **kwargs)

    def test_constructor_defaults(self):

        client = object()
        instance = self._make_one(self.INSTANCE_ID, client)
        self.assertEqual(instance.instance_id, self.INSTANCE_ID)
        self.assertEqual(instance.display_name, self.INSTANCE_ID)
        self.assertIsNone(instance.type_)
        self.assertIsNone(instance.labels)
        self.assertIs(instance._client, client)
        self.assertIsNone(instance.state)
        self.assertIsNone(instance.create_time)

    def test_constructor_non_default(self):
        from google.cloud.bigtable import enums

        instance_type = enums.Instance.Type.DEVELOPMENT
        state = enums.Instance.State.READY
        labels = {"test": "test"}
        client = object()

        instance = self._make_one(
            self.INSTANCE_ID,
            client,
            display_name=self.DISPLAY_NAME,
            instance_type=instance_type,
            labels=labels,
            _state=state,
        )
        self.assertEqual(instance.instance_id, self.INSTANCE_ID)
        self.assertEqual(instance.display_name, self.DISPLAY_NAME)
        self.assertEqual(instance.type_, instance_type)
        self.assertEqual(instance.labels, labels)
        self.assertIs(instance._client, client)
        self.assertEqual(instance.state, state)
        self.assertIsNone(instance.create_time)

    @staticmethod
    def _make_timestamp_pb():
        import datetime
        from google.protobuf import timestamp_pb2

        now = datetime.datetime.utcnow().replace(tzinfo=datetime.timezone.utc)
        seconds = int(now.timestamp())
        nanos = int((now.timestamp() - seconds) * 1e9)
        return timestamp_pb2.Timestamp(seconds=seconds, nanos=nanos)

    def test__update_from_pb_success(self):
        from google.api_core.datetime_helpers import DatetimeWithNanoseconds
        from google.cloud.bigtable_admin_v2.types import instance as data_v2_pb2
        from google.cloud.bigtable import enums

        instance_type = data_v2_pb2.Instance.Type.PRODUCTION
        state = enums.Instance.State.READY
        timestamp = self._make_timestamp_pb()
        # todo type to type_?
        instance_pb = data_v2_pb2.Instance(
            display_name=self.DISPLAY_NAME,
            type_=instance_type,
            labels=self.LABELS,
            state=state,
            create_time=timestamp,
        )

        instance = self._make_one(None, None)
        self.assertIsNone(instance.display_name)
        self.assertIsNone(instance.type_)
        self.assertIsNone(instance.labels)

        instance._update_from_pb(instance_pb._pb)

        self.assertEqual(instance.display_name, self.DISPLAY_NAME)
        self.assertEqual(instance.type_, instance_type)
        self.assertEqual(instance.labels, self.LABELS)
        self.assertEqual(instance._state, state)
        expected_dt = DatetimeWithNanoseconds.from_timestamp_pb(timestamp)
        self.assertEqual(instance.create_time, expected_dt)

    def test__update_from_pb_success_defaults(self):
        from google.cloud.bigtable_admin_v2.types import instance as data_v2_pb2
        from google.cloud.bigtable import enums

        instance_pb = data_v2_pb2.Instance(display_name=self.DISPLAY_NAME)

        instance = self._make_one(None, None)
        self.assertIsNone(instance.display_name)
        self.assertIsNone(instance.type_)
        self.assertIsNone(instance.labels)

        instance._update_from_pb(instance_pb._pb)

        self.assertEqual(instance.display_name, self.DISPLAY_NAME)
        self.assertEqual(instance.type_, enums.Instance.Type.UNSPECIFIED)
        self.assertFalse(instance.labels)
        self.assertIsNone(instance.create_time)

    def test__update_from_pb_no_display_name(self):
        from google.cloud.bigtable_admin_v2.types import instance as data_v2_pb2

        instance_pb = data_v2_pb2.Instance()
        instance = self._make_one(None, None)
        self.assertIsNone(instance.display_name)
        with self.assertRaises(ValueError):
            instance._update_from_pb(instance_pb)

    def test_from_pb_success(self):
        from google.api_core.datetime_helpers import DatetimeWithNanoseconds
        from google.cloud.bigtable_admin_v2.types import instance as data_v2_pb2
        from google.cloud.bigtable import enums

        credentials = _make_credentials()
        client = self._make_client(
            project=self.PROJECT, credentials=credentials, admin=True
        )
        instance_type = enums.Instance.Type.PRODUCTION
        state = enums.Instance.State.READY
        timestamp = self._make_timestamp_pb()
        instance_pb = data_v2_pb2.Instance(
            name=self.INSTANCE_NAME,
            display_name=self.INSTANCE_ID,
            type_=instance_type,
            labels=self.LABELS,
            state=state,
            create_time=timestamp,
        )
        klass = self._get_target_class()

        instance = klass.from_pb(instance_pb, client)

        self.assertIsInstance(instance, klass)
        self.assertEqual(instance._client, client)
        self.assertEqual(instance.instance_id, self.INSTANCE_ID)
        self.assertEqual(instance.display_name, self.INSTANCE_ID)
        self.assertEqual(instance.type_, instance_type)
        self.assertEqual(instance.labels, self.LABELS)
        self.assertEqual(instance._state, state)
        expected_dt = DatetimeWithNanoseconds.from_timestamp_pb(timestamp)
        self.assertEqual(instance.create_time, expected_dt)

    def test_from_pb_bad_instance_name(self):
        from google.cloud.bigtable_admin_v2.types import instance as data_v2_pb2

        instance_name = "INCORRECT_FORMAT"
        instance_pb = data_v2_pb2.Instance(name=instance_name)

        klass = self._get_target_class()

        with self.assertRaises(ValueError):
            klass.from_pb(instance_pb, None)

    def test_from_pb_project_mistmatch(self):
        from google.cloud.bigtable_admin_v2.types import instance as data_v2_pb2

        ALT_PROJECT = "ALT_PROJECT"
        credentials = _make_credentials()
        client = self._make_client(
            project=ALT_PROJECT, credentials=credentials, admin=True
        )

        self.assertNotEqual(self.PROJECT, ALT_PROJECT)

        instance_pb = data_v2_pb2.Instance(name=self.INSTANCE_NAME)

        klass = self._get_target_class()

        with self.assertRaises(ValueError):
            klass.from_pb(instance_pb, client)

    def test_name_property(self):
        from google.cloud.bigtable_admin_v2.services.bigtable_instance_admin import (
            BigtableInstanceAdminClient,
        )

        api = mock.create_autospec(BigtableInstanceAdminClient)
        credentials = _make_credentials()
        client = self._make_client(
            project=self.PROJECT, credentials=credentials, admin=True
        )

        api.instance_path.return_value = "projects/project/instances/instance-id"
        # Patch the the API method.
        client._instance_admin_client = api

        instance = self._make_one(self.INSTANCE_ID, client)
        self.assertEqual(instance.name, self.INSTANCE_NAME)

    def test___eq__(self):
        client = object()
        instance1 = self._make_one(self.INSTANCE_ID, client)
        instance2 = self._make_one(self.INSTANCE_ID, client)
        self.assertEqual(instance1, instance2)

    def test___eq__type_differ(self):
        client = object()
        instance1 = self._make_one(self.INSTANCE_ID, client)
        instance2 = object()
        self.assertNotEqual(instance1, instance2)

    def test___ne__same_value(self):
        client = object()
        instance1 = self._make_one(self.INSTANCE_ID, client)
        instance2 = self._make_one(self.INSTANCE_ID, client)
        comparison_val = instance1 != instance2
        self.assertFalse(comparison_val)

    def test___ne__(self):
        instance1 = self._make_one("instance_id1", "client1")
        instance2 = self._make_one("instance_id2", "client2")
        self.assertNotEqual(instance1, instance2)

    def test_create_check_location_and_clusters(self):
        instance = self._make_one(self.INSTANCE_ID, None)

        with self.assertRaises(ValueError):
            instance.create(location_id=self.LOCATION_ID, clusters=[object(), object()])

    def test_create_check_serve_nodes_and_clusters(self):
        instance = self._make_one(self.INSTANCE_ID, None)

        with self.assertRaises(ValueError):
            instance.create(serve_nodes=3, clusters=[object(), object()])

    def test_create_check_default_storage_type_and_clusters(self):
        instance = self._make_one(self.INSTANCE_ID, None)

        with self.assertRaises(ValueError):
            instance.create(default_storage_type=1, clusters=[object(), object()])

    def _instance_api_response_for_create(self):
        import datetime
        from google.api_core import operation
        from google.longrunning import operations_pb2
        from google.protobuf.any_pb2 import Any
        from google.cloud._helpers import _datetime_to_pb_timestamp
        from google.cloud.bigtable_admin_v2.services.bigtable_instance_admin import (
            BigtableInstanceAdminClient,
        )
        from google.cloud.bigtable_admin_v2.types import (
            bigtable_instance_admin as messages_v2_pb2,
        )
        from google.cloud.bigtable_admin_v2.types import instance

        NOW = datetime.datetime.utcnow()
        NOW_PB = _datetime_to_pb_timestamp(NOW)
        metadata = messages_v2_pb2.CreateInstanceMetadata(request_time=NOW_PB)
        type_url = "type.googleapis.com/{}".format(
            messages_v2_pb2.CreateInstanceMetadata._meta._pb.DESCRIPTOR.full_name
        )
        response_pb = operations_pb2.Operation(
            name=self.OP_NAME,
            metadata=Any(type_url=type_url, value=metadata._pb.SerializeToString()),
        )
        response = operation.from_gapic(
            response_pb,
            mock.Mock(),
            instance.Instance,
            metadata_type=messages_v2_pb2.CreateInstanceMetadata,
        )
        project_path_template = "projects/{}"
        location_path_template = "projects/{}/locations/{}"
        instance_api = mock.create_autospec(BigtableInstanceAdminClient)
        instance_api.create_instance.return_value = response
        instance_api.project_path = project_path_template.format
        instance_api.location_path = location_path_template.format
        instance_api.common_location_path = location_path_template.format
        return instance_api, response

    def test_create(self):
        from google.cloud.bigtable import enums
        from google.cloud.bigtable_admin_v2.types import Instance
        from google.cloud.bigtable_admin_v2.types import Cluster
        import warnings

        credentials = _make_credentials()
        client = self._make_client(
            project=self.PROJECT, credentials=credentials, admin=True
        )
        instance = self._make_one(
            self.INSTANCE_ID,
            client,
            self.DISPLAY_NAME,
            enums.Instance.Type.PRODUCTION,
            self.LABELS,
        )
        instance_api, response = self._instance_api_response_for_create()
        instance_api.common_project_path.return_value = "projects/project"
        client._instance_admin_client = instance_api
        serve_nodes = 3

        with warnings.catch_warnings(record=True) as warned:
            result = instance.create(
                location_id=self.LOCATION_ID, serve_nodes=serve_nodes
            )

        cluster_pb = Cluster(
            location=instance_api.location_path(self.PROJECT, self.LOCATION_ID),
            serve_nodes=serve_nodes,
            default_storage_type=enums.StorageType.UNSPECIFIED,
        )
        instance_pb = Instance(
            display_name=self.DISPLAY_NAME,
            type_=enums.Instance.Type.PRODUCTION,
            labels=self.LABELS,
        )
        cluster_id = "{}-cluster".format(self.INSTANCE_ID)
        instance_api.create_instance.assert_called_once_with(
            request={
                "parent": instance_api.project_path(self.PROJECT),
                "instance_id": self.INSTANCE_ID,
                "instance": instance_pb,
                "clusters": {cluster_id: cluster_pb},
            }
        )

        self.assertEqual(len(warned), 1)
        self.assertIs(warned[0].category, DeprecationWarning)

        self.assertIs(result, response)

    def test_create_w_clusters(self):
        from google.cloud.bigtable import enums
        from google.cloud.bigtable.cluster import Cluster
        from google.cloud.bigtable_admin_v2.types import Cluster as cluster_pb
        from google.cloud.bigtable_admin_v2.types import Instance as instance_pb

        credentials = _make_credentials()
        client = self._make_client(
            project=self.PROJECT, credentials=credentials, admin=True
        )
        instance = self._make_one(
            self.INSTANCE_ID,
            client,
            self.DISPLAY_NAME,
            enums.Instance.Type.PRODUCTION,
            self.LABELS,
        )
        instance_api, response = self._instance_api_response_for_create()
        instance_api.common_project_path.return_value = "projects/project"
        client._instance_admin_client = instance_api

        # Perform the method and check the result.
        cluster_id_1 = "cluster-1"
        cluster_id_2 = "cluster-2"
        location_id_1 = "location-id-1"
        location_id_2 = "location-id-2"
        serve_nodes_1 = 3
        serve_nodes_2 = 5
        clusters = [
            Cluster(
                cluster_id_1,
                instance,
                location_id=location_id_1,
                serve_nodes=serve_nodes_1,
            ),
            Cluster(
                cluster_id_2,
                instance,
                location_id=location_id_2,
                serve_nodes=serve_nodes_2,
            ),
        ]

        result = instance.create(clusters=clusters)

        cluster_pb_1 = cluster_pb(
            location=instance_api.location_path(self.PROJECT, location_id_1),
=======
    response = operation.from_gapic(
        response_pb,
        mock.Mock(),
        instance.Instance,
        metadata_type=messages_v2_pb2.CreateInstanceMetadata,
    )
    project_path_template = "projects/{}"
    location_path_template = "projects/{}/locations/{}"
    api = _make_instance_admin_api()
    api.create_instance.return_value = response
    api.project_path = project_path_template.format
    api.location_path = location_path_template.format
    api.common_location_path = location_path_template.format
    return api, response


def test_instance_create():
    from google.cloud.bigtable import enums
    from google.cloud.bigtable_admin_v2.types import Instance
    from google.cloud.bigtable_admin_v2.types import Cluster
    import warnings

    credentials = _make_credentials()
    client = _make_client(project=PROJECT, credentials=credentials, admin=True)
    instance = _make_instance(
        INSTANCE_ID, client, DISPLAY_NAME, enums.Instance.Type.PRODUCTION, LABELS,
    )
    api, response = _instance_api_response_for_create()
    client._instance_admin_client = api
    api.common_project_path.return_value = "projects/project"
    serve_nodes = 3

    with warnings.catch_warnings(record=True) as warned:
        result = instance.create(location_id=LOCATION_ID, serve_nodes=serve_nodes)

    assert result is response

    cluster_pb = Cluster(
        location=api.location_path(PROJECT, LOCATION_ID),
        serve_nodes=serve_nodes,
        default_storage_type=enums.StorageType.UNSPECIFIED,
    )
    instance_pb = Instance(
        display_name=DISPLAY_NAME, type_=enums.Instance.Type.PRODUCTION, labels=LABELS,
    )
    cluster_id = "{}-cluster".format(INSTANCE_ID)
    api.create_instance.assert_called_once_with(
        request={
            "parent": api.project_path(PROJECT),
            "instance_id": INSTANCE_ID,
            "instance": instance_pb,
            "clusters": {cluster_id: cluster_pb},
        }
    )

    assert len(warned) == 1
    assert warned[0].category is DeprecationWarning


def test_instance_create_w_clusters():
    from google.cloud.bigtable import enums
    from google.cloud.bigtable.cluster import Cluster
    from google.cloud.bigtable_admin_v2.types import Cluster as cluster_pb
    from google.cloud.bigtable_admin_v2.types import Instance as instance_pb

    credentials = _make_credentials()
    client = _make_client(project=PROJECT, credentials=credentials, admin=True)
    instance = _make_instance(
        INSTANCE_ID, client, DISPLAY_NAME, enums.Instance.Type.PRODUCTION, LABELS,
    )
    api, response = _instance_api_response_for_create()
    client._instance_admin_client = api
    api.common_project_path.return_value = "projects/project"
    cluster_id_1 = "cluster-1"
    cluster_id_2 = "cluster-2"
    location_id_1 = "location-id-1"
    location_id_2 = "location-id-2"
    serve_nodes_1 = 3
    serve_nodes_2 = 5
    clusters = [
        Cluster(
            cluster_id_1,
            instance,
            location_id=location_id_1,
>>>>>>> 19d61b1d
            serve_nodes=serve_nodes_1,
        ),
        Cluster(
            cluster_id_2,
            instance,
            location_id=location_id_2,
            serve_nodes=serve_nodes_2,
        ),
    ]

    result = instance.create(clusters=clusters)

    assert result is response

    cluster_pb_1 = cluster_pb(
        location=api.location_path(PROJECT, location_id_1),
        serve_nodes=serve_nodes_1,
        default_storage_type=enums.StorageType.UNSPECIFIED,
    )
    cluster_pb_2 = cluster_pb(
        location=api.location_path(PROJECT, location_id_2),
        serve_nodes=serve_nodes_2,
        default_storage_type=enums.StorageType.UNSPECIFIED,
    )
    instance_pb = instance_pb(
        display_name=DISPLAY_NAME, type_=enums.Instance.Type.PRODUCTION, labels=LABELS,
    )
    api.create_instance.assert_called_once_with(
        request={
            "parent": api.project_path(PROJECT),
            "instance_id": INSTANCE_ID,
            "instance": instance_pb,
            "clusters": {cluster_id_1: cluster_pb_1, cluster_id_2: cluster_pb_2},
        }
    )


def test_instance_exists_hit():
    from google.cloud.bigtable_admin_v2.types import instance as data_v2_pb2

    credentials = _make_credentials()
    client = _make_client(project=PROJECT, credentials=credentials, admin=True)
    response_pb = data_v2_pb2.Instance(name=INSTANCE_NAME)
    api = client._instance_admin_client = _make_instance_admin_api()
    api.instance_path.return_value = INSTANCE_NAME
    api.get_instance.return_value = response_pb
    instance = _make_instance(INSTANCE_ID, client)

    assert instance.exists()

    api.get_instance.assert_called_once_with(request={"name": INSTANCE_NAME})


def test_instance_exists_miss():
    from google.api_core import exceptions

    credentials = _make_credentials()
    client = _make_client(project=PROJECT, credentials=credentials, admin=True)

    api = client._instance_admin_client = _make_instance_admin_api()
    api.instance_path.return_value = INSTANCE_NAME
    api.get_instance.side_effect = exceptions.NotFound("testing")

    non_existing_instance_id = "instance-id-2"
    instance = _make_instance(non_existing_instance_id, client)

    assert not instance.exists()

    api.get_instance.assert_called_once_with(request={"name": INSTANCE_NAME})


def test_instance_exists_w_error():
    from google.api_core import exceptions

    credentials = _make_credentials()
    client = _make_client(project=PROJECT, credentials=credentials, admin=True)

    api = client._instance_admin_client = _make_instance_admin_api()
    api.instance_path.return_value = INSTANCE_NAME
    api.get_instance.side_effect = exceptions.BadRequest("testing")
    instance = _make_instance(INSTANCE_ID, client)

    with pytest.raises(exceptions.BadRequest):
        instance.exists()

    api.get_instance.assert_called_once_with(request={"name": INSTANCE_NAME})


def test_instance_reload():
    from google.cloud.bigtable_admin_v2.types import instance as data_v2_pb2
    from google.cloud.bigtable import enums

    DISPLAY_NAME = u"hey-hi-hello"
    credentials = _make_credentials()
    client = _make_client(project=PROJECT, credentials=credentials, admin=True)
    instance = _make_instance(INSTANCE_ID, client)
    response_pb = data_v2_pb2.Instance(
        display_name=DISPLAY_NAME, type_=enums.Instance.Type.PRODUCTION, labels=LABELS
    )
    api = client._instance_admin_client = _make_instance_admin_api()
    api.get_instance.side_effect = [response_pb]
    assert instance.display_name == INSTANCE_ID

    result = instance.reload()

    assert result is None
    assert instance.display_name == DISPLAY_NAME


def _instance_api_response_for_update():
    import datetime
    from google.api_core import operation
    from google.longrunning import operations_pb2
    from google.protobuf.any_pb2 import Any
    from google.cloud._helpers import _datetime_to_pb_timestamp
    from google.cloud.bigtable_admin_v2.types import (
        bigtable_instance_admin as messages_v2_pb2,
    )
    from google.cloud.bigtable_admin_v2.types import instance

    NOW = datetime.datetime.utcnow()
    NOW_PB = _datetime_to_pb_timestamp(NOW)
    metadata = messages_v2_pb2.UpdateInstanceMetadata(request_time=NOW_PB)
    type_url = "type.googleapis.com/{}".format(
        messages_v2_pb2.UpdateInstanceMetadata._meta._pb.DESCRIPTOR.full_name
    )
    response_pb = operations_pb2.Operation(
        name=OP_NAME,
        metadata=Any(type_url=type_url, value=metadata._pb.SerializeToString()),
    )
    response = operation.from_gapic(
        response_pb,
        mock.Mock(),
        instance.Instance,
        metadata_type=messages_v2_pb2.UpdateInstanceMetadata,
    )
    instance_path_template = "projects/{project}/instances/{instance}"
    api = _make_instance_admin_api()
    api.partial_update_instance.return_value = response
    api.instance_path = instance_path_template.format
    return api, response


def test_instance_update():
    from google.cloud.bigtable import enums
    from google.protobuf import field_mask_pb2
    from google.cloud.bigtable_admin_v2.types import Instance

    credentials = _make_credentials()
    client = _make_client(project=PROJECT, credentials=credentials, admin=True)
    instance = _make_instance(
        INSTANCE_ID,
        client,
        display_name=DISPLAY_NAME,
        instance_type=enums.Instance.Type.DEVELOPMENT,
        labels=LABELS,
    )
    api, response = _instance_api_response_for_update()
    client._instance_admin_client = api

    result = instance.update()

    assert result is response

    instance_pb = Instance(
        name=instance.name,
        display_name=instance.display_name,
        type_=instance.type_,
        labels=instance.labels,
    )
    update_mask_pb = field_mask_pb2.FieldMask(paths=["display_name", "type", "labels"])

    api.partial_update_instance.assert_called_once_with(
        request={"instance": instance_pb, "update_mask": update_mask_pb}
    )


def test_instance_update_empty():
    from google.protobuf import field_mask_pb2
    from google.cloud.bigtable_admin_v2.types import Instance

    credentials = _make_credentials()
    client = _make_client(project=PROJECT, credentials=credentials, admin=True)
    instance = _make_instance(None, client)
    api, response = _instance_api_response_for_update()
    client._instance_admin_client = api

    result = instance.update()

    assert result is response

    instance_pb = Instance(
        name=instance.name,
        display_name=instance.display_name,
        type_=instance.type_,
        labels=instance.labels,
    )
    update_mask_pb = field_mask_pb2.FieldMask()

    api.partial_update_instance.assert_called_once_with(
        request={"instance": instance_pb, "update_mask": update_mask_pb}
    )


def test_instance_delete():
    credentials = _make_credentials()
    client = _make_client(project=PROJECT, credentials=credentials, admin=True)
    instance = _make_instance(INSTANCE_ID, client)
    api = client._instance_admin_client = _make_instance_admin_api()
    api.delete_instance.return_value = None

    result = instance.delete()

    assert result is None

    api.delete_instance.assert_called_once_with(request={"name": instance.name})


def test_instance_get_iam_policy():
    from google.iam.v1 import policy_pb2
    from google.cloud.bigtable.policy import BIGTABLE_ADMIN_ROLE

    credentials = _make_credentials()
    client = _make_client(project=PROJECT, credentials=credentials, admin=True)
    instance = _make_instance(INSTANCE_ID, client)

    version = 1
    etag = b"etag_v1"
    members = ["serviceAccount:service_acc1@test.com", "user:user1@test.com"]
    bindings = [{"role": BIGTABLE_ADMIN_ROLE, "members": members}]
    iam_policy = policy_pb2.Policy(version=version, etag=etag, bindings=bindings)
    api = client._instance_admin_client = _make_instance_admin_api()
    api.get_iam_policy.return_value = iam_policy

    result = instance.get_iam_policy()

    assert result.version == version
    assert result.etag == etag
    admins = result.bigtable_admins
    assert len(admins) == len(members)

    for found, expected in zip(sorted(admins), sorted(members)):
        assert found == expected
    api.get_iam_policy.assert_called_once_with(request={"resource": instance.name})


def test_instance_get_iam_policy_w_requested_policy_version():
    from google.iam.v1 import policy_pb2, options_pb2
    from google.cloud.bigtable.policy import BIGTABLE_ADMIN_ROLE

    credentials = _make_credentials()
    client = _make_client(project=PROJECT, credentials=credentials, admin=True)
    instance = _make_instance(INSTANCE_ID, client)

    version = 1
    etag = b"etag_v1"
    members = ["serviceAccount:service_acc1@test.com", "user:user1@test.com"]
    bindings = [{"role": BIGTABLE_ADMIN_ROLE, "members": members}]
    iam_policy = policy_pb2.Policy(version=version, etag=etag, bindings=bindings)

    api = client._instance_admin_client = _make_instance_admin_api()
    api.get_iam_policy.return_value = iam_policy

    result = instance.get_iam_policy(requested_policy_version=3)

    assert result.version == version
    assert result.etag == etag
    admins = result.bigtable_admins
    assert len(admins) == len(members)
    for found, expected in zip(sorted(admins), sorted(members)):
        assert found == expected

    api.get_iam_policy.assert_called_once_with(
        request={
            "resource": instance.name,
            "options_": options_pb2.GetPolicyOptions(requested_policy_version=3),
        }
    )


def test_instance_set_iam_policy():
    from google.iam.v1 import policy_pb2
    from google.cloud.bigtable.policy import Policy
    from google.cloud.bigtable.policy import BIGTABLE_ADMIN_ROLE

    credentials = _make_credentials()
    client = _make_client(project=PROJECT, credentials=credentials, admin=True)
    instance = _make_instance(INSTANCE_ID, client)

    version = 1
    etag = b"etag_v1"
    members = ["serviceAccount:service_acc1@test.com", "user:user1@test.com"]
    bindings = [{"role": BIGTABLE_ADMIN_ROLE, "members": sorted(members)}]
    iam_policy_pb = policy_pb2.Policy(version=version, etag=etag, bindings=bindings)

    api = client._instance_admin_client = _make_instance_admin_api()
    api.set_iam_policy.return_value = iam_policy_pb
    iam_policy = Policy(etag=etag, version=version)
    iam_policy[BIGTABLE_ADMIN_ROLE] = [
        Policy.user("user1@test.com"),
        Policy.service_account("service_acc1@test.com"),
    ]

    result = instance.set_iam_policy(iam_policy)

    api.set_iam_policy.assert_called_once_with(
        request={"resource": instance.name, "policy": iam_policy_pb}
    )
    assert result.version == version
    assert result.etag == etag
    admins = result.bigtable_admins
    assert len(admins) == len(members)
    for found, expected in zip(sorted(admins), sorted(members)):
        assert found == expected


def test_instance_test_iam_permissions():
    from google.iam.v1 import iam_policy_pb2

    credentials = _make_credentials()
    client = _make_client(project=PROJECT, credentials=credentials, admin=True)
    instance = _make_instance(INSTANCE_ID, client)

    permissions = ["bigtable.tables.create", "bigtable.clusters.create"]

    response = iam_policy_pb2.TestIamPermissionsResponse(permissions=permissions)
    api = client._instance_admin_client = _make_instance_admin_api()
    api.test_iam_permissions.return_value = response

    result = instance.test_iam_permissions(permissions)

    assert result == permissions
    api.test_iam_permissions.assert_called_once_with(
        request={"resource": instance.name, "permissions": permissions}
    )


def test_instance_cluster_factory():
    from google.cloud.bigtable import enums

    CLUSTER_ID = "{}-cluster".format(INSTANCE_ID)
    LOCATION_ID = "us-central1-c"
    SERVE_NODES = 3
    STORAGE_TYPE = enums.StorageType.HDD

    instance = _make_instance(INSTANCE_ID, None)

    cluster = instance.cluster(
        CLUSTER_ID,
        location_id=LOCATION_ID,
        serve_nodes=SERVE_NODES,
        default_storage_type=STORAGE_TYPE,
    )
    assert isinstance(cluster, Cluster)
    assert cluster.cluster_id == CLUSTER_ID
    assert cluster.location_id == LOCATION_ID
    assert cluster._state is None
    assert cluster.serve_nodes == SERVE_NODES
    assert cluster.default_storage_type == STORAGE_TYPE


def test_instance_list_clusters():
    from google.cloud.bigtable_admin_v2.types import (
        bigtable_instance_admin as messages_v2_pb2,
    )
    from google.cloud.bigtable_admin_v2.types import instance as data_v2_pb2
    from google.cloud.bigtable.instance import Instance
    from google.cloud.bigtable.instance import Cluster

    credentials = _make_credentials()
    client = _make_client(project=PROJECT, credentials=credentials, admin=True)
    instance = Instance(INSTANCE_ID, client)

    failed_location = "FAILED"
    cluster_id1 = "cluster-id1"
    cluster_id2 = "cluster-id2"
    cluster_path_template = "projects/{}/instances/{}/clusters/{}"
    cluster_name1 = cluster_path_template.format(PROJECT, INSTANCE_ID, cluster_id1)
    cluster_name2 = cluster_path_template.format(PROJECT, INSTANCE_ID, cluster_id2)
    response_pb = messages_v2_pb2.ListClustersResponse(
        failed_locations=[failed_location],
        clusters=[
            data_v2_pb2.Cluster(name=cluster_name1),
            data_v2_pb2.Cluster(name=cluster_name2),
        ],
    )
    api = client._instance_admin_client = _make_instance_admin_api()
    api.list_clusters.side_effect = [response_pb]
    api.cluster_path = cluster_path_template.format

    # Perform the method and check the result.
    clusters, failed_locations = instance.list_clusters()

    cluster_1, cluster_2 = clusters

    assert isinstance(cluster_1, Cluster)
    assert cluster_1.name == cluster_name1

    assert isinstance(cluster_2, Cluster)
    assert cluster_2.name == cluster_name2

    assert failed_locations == [failed_location]


def test_instance_table_factory():
    from google.cloud.bigtable.table import Table

    app_profile_id = "appProfileId1262094415"
    instance = _make_instance(INSTANCE_ID, None)

    table = instance.table(TABLE_ID, app_profile_id=app_profile_id)
    assert isinstance(table, Table)
    assert table.table_id == TABLE_ID
    assert table._instance == instance
    assert table._app_profile_id == app_profile_id


def _list_tables_helper(table_name=None):
    from google.cloud.bigtable_admin_v2.types import table as table_data_v2_pb2
    from google.cloud.bigtable_admin_v2.types import (
        bigtable_table_admin as table_messages_v1_pb2,
    )
    from google.cloud.bigtable_admin_v2.services.bigtable_table_admin import (
        BigtableTableAdminClient,
    )

    credentials = _make_credentials()
    client = _make_client(project=PROJECT, credentials=credentials, admin=True)
    instance = _make_instance(INSTANCE_ID, client)

    instance_api = client._instance_admin_client = _make_instance_admin_api()
    instance_api.instance_path.return_value = "projects/project/instances/instance-id"
    table_api = client._table_admin_client = mock.create_autospec(
        BigtableTableAdminClient
    )
    if table_name is None:
        table_name = TABLE_NAME

    response_pb = table_messages_v1_pb2.ListTablesResponse(
        tables=[table_data_v2_pb2.Table(name=table_name)]
    )

    table_api.list_tables.side_effect = [response_pb]

    result = instance.list_tables()

    expected_table = instance.table(TABLE_ID)
    assert result == [expected_table]


def test_instance_list_tables():
    _list_tables_helper()


def test_instance_list_tables_failure_bad_split():
    with pytest.raises(ValueError):
        _list_tables_helper(table_name="wrong-format")


def test_instance_list_tables_failure_name_bad_before():
    BAD_TABLE_NAME = (
        "nonempty-section-before"
        + "projects/"
        + PROJECT
        + "/instances/"
        + INSTANCE_ID
        + "/tables/"
        + TABLE_ID
    )
    with pytest.raises(ValueError):
        _list_tables_helper(table_name=BAD_TABLE_NAME)


def test_instance_app_profile_factory():
    from google.cloud.bigtable.enums import RoutingPolicyType

    instance = _make_instance(INSTANCE_ID, None)

    app_profile1 = instance.app_profile(
        APP_PROFILE_ID_1,
        routing_policy_type=RoutingPolicyType.ANY,
        description=DESCRIPTION_1,
    )

    app_profile2 = instance.app_profile(
        APP_PROFILE_ID_2,
        routing_policy_type=RoutingPolicyType.SINGLE,
        description=DESCRIPTION_2,
        cluster_id=CLUSTER_ID,
        allow_transactional_writes=ALLOW_WRITES,
    )
    assert app_profile1.app_profile_id == APP_PROFILE_ID_1
    assert app_profile1._instance is instance
    assert app_profile1.routing_policy_type == RoutingPolicyType.ANY
    assert app_profile1.description == DESCRIPTION_1
    assert app_profile2.app_profile_id == APP_PROFILE_ID_2
    assert app_profile2._instance is instance
    assert app_profile2.routing_policy_type == RoutingPolicyType.SINGLE
    assert app_profile2.description == DESCRIPTION_2
    assert app_profile2.cluster_id == CLUSTER_ID
    assert app_profile2.allow_transactional_writes == ALLOW_WRITES


def test_instance_list_app_profiles():
    from google.api_core.page_iterator import Iterator
    from google.api_core.page_iterator import Page
    from google.cloud.bigtable_admin_v2.types import instance as data_v2_pb2
    from google.cloud.bigtable.app_profile import AppProfile

    class _Iterator(Iterator):
        def __init__(self, pages):
            super(_Iterator, self).__init__(client=None)
            self._pages = pages

        def _next_page(self):
            if self._pages:
                page, self._pages = self._pages[0], self._pages[1:]
                return Page(self, page, self.item_to_value)

    credentials = _make_credentials()
    client = _make_client(project=PROJECT, credentials=credentials, admin=True)
    instance = _make_instance(INSTANCE_ID, client)

    # Setup Expected Response
    app_profile_path_template = "projects/{}/instances/{}/appProfiles/{}"
    app_profile_id1 = "app-profile-id1"
    app_profile_id2 = "app-profile-id2"
    app_profile_name1 = app_profile_path_template.format(
        PROJECT, INSTANCE_ID, app_profile_id1
    )
    app_profile_name2 = app_profile_path_template.format(
        PROJECT, INSTANCE_ID, app_profile_id2
    )
    routing_policy = data_v2_pb2.AppProfile.MultiClusterRoutingUseAny()

    app_profiles = [
        data_v2_pb2.AppProfile(
            name=app_profile_name1, multi_cluster_routing_use_any=routing_policy
        ),
        data_v2_pb2.AppProfile(
            name=app_profile_name2, multi_cluster_routing_use_any=routing_policy
        ),
    ]
    iterator = _Iterator(pages=[app_profiles])

    # Patch the stub used by the API method.
    api = _make_instance_admin_api()
    client._instance_admin_client = api
    api.app_profile_path = app_profile_path_template.format
    api.list_app_profiles.return_value = iterator

    # Perform the method and check the result.
    app_profiles = instance.list_app_profiles()

    app_profile_1, app_profile_2 = app_profiles

    assert isinstance(app_profile_1, AppProfile)
    assert app_profile_1.name == app_profile_name1

    assert isinstance(app_profile_2, AppProfile)
    assert app_profile_2.name == app_profile_name2<|MERGE_RESOLUTION|>--- conflicted
+++ resolved
@@ -66,6 +66,16 @@
     return Instance(*args, **kwargs)
 
 
+def _make_timestamp_pb():
+    import datetime
+    from google.protobuf import timestamp_pb2
+
+    now = datetime.datetime.utcnow().replace(tzinfo=datetime.timezone.utc)
+    seconds = int(now.timestamp())
+    nanos = int((now.timestamp() - seconds) * 1e9)
+    return timestamp_pb2.Timestamp(seconds=seconds, nanos=nanos)
+
+
 def test_instance_constructor_defaults():
 
     client = object()
@@ -76,6 +86,7 @@
     assert instance.labels is None
     assert instance._client is client
     assert instance.state is None
+    assert instance.create_time is None
 
 
 def test_instance_constructor_non_default():
@@ -100,28 +111,39 @@
     assert instance.labels == labels
     assert instance._client is client
     assert instance.state == state
+    assert instance.create_time is None
 
 
 def test_instance__update_from_pb_success():
+    from google.api_core.datetime_helpers import DatetimeWithNanoseconds
     from google.cloud.bigtable_admin_v2.types import instance as data_v2_pb2
     from google.cloud.bigtable import enums
 
     instance_type = data_v2_pb2.Instance.Type.PRODUCTION
     state = enums.Instance.State.READY
+    timestamp = _make_timestamp_pb()
     # todo type to type_?
     instance_pb = data_v2_pb2.Instance(
-        display_name=DISPLAY_NAME, type_=instance_type, labels=LABELS, state=state,
+        display_name=DISPLAY_NAME,
+        type_=instance_type,
+        labels=LABELS,
+        state=state,
+        create_time=timestamp,
     )
 
     instance = _make_instance(None, None)
     assert instance.display_name is None
     assert instance.type_ is None
     assert instance.labels is None
+
     instance._update_from_pb(instance_pb._pb)
+
     assert instance.display_name == DISPLAY_NAME
     assert instance.type_ == instance_type
     assert instance.labels == LABELS
-    assert instance._state == state
+    assert instance.state == state
+    expected_dt = DatetimeWithNanoseconds.from_timestamp_pb(timestamp)
+    assert instance.create_time == expected_dt
 
 
 def test_instance__update_from_pb_success_defaults():
@@ -134,10 +156,13 @@
     assert instance.display_name is None
     assert instance.type_ is None
     assert instance.labels is None
+
     instance._update_from_pb(instance_pb._pb)
+
     assert instance.display_name == DISPLAY_NAME
     assert instance.type_ == enums.Instance.Type.UNSPECIFIED
     assert not instance.labels
+    assert instance.create_time is None
 
 
 def test_instance__update_from_pb_wo_display_name():
@@ -152,6 +177,7 @@
 
 
 def test_instance_from_pb_success():
+    from google.api_core.datetime_helpers import DatetimeWithNanoseconds
     from google.cloud.bigtable_admin_v2.types import instance as data_v2_pb2
     from google.cloud.bigtable import enums
     from google.cloud.bigtable.instance import Instance
@@ -160,12 +186,14 @@
     client = _make_client(project=PROJECT, credentials=credentials, admin=True)
     instance_type = enums.Instance.Type.PRODUCTION
     state = enums.Instance.State.READY
+    timestamp = _make_timestamp_pb()
     instance_pb = data_v2_pb2.Instance(
         name=INSTANCE_NAME,
         display_name=INSTANCE_ID,
         type_=instance_type,
         labels=LABELS,
         state=state,
+        create_time=timestamp,
     )
 
     instance = Instance.from_pb(instance_pb, client)
@@ -177,6 +205,8 @@
     assert instance.type_ == instance_type
     assert instance.labels == LABELS
     assert instance._state == state
+    expected_dt = DatetimeWithNanoseconds.from_timestamp_pb(timestamp)
+    assert instance.create_time == expected_dt
 
 
 def test_instance_from_pb_bad_instance_name():
@@ -284,398 +314,6 @@
         name=OP_NAME,
         metadata=Any(type_url=type_url, value=metadata._pb.SerializeToString()),
     )
-<<<<<<< HEAD
-    TABLE_ID = "table_id"
-    TABLE_NAME = INSTANCE_NAME + "/tables/" + TABLE_ID
-    CLUSTER_ID = "cluster-id"
-    CLUSTER_NAME = INSTANCE_NAME + "/clusters/" + CLUSTER_ID
-    BACKUP_ID = "backup-id"
-    BACKUP_NAME = CLUSTER_NAME + "/backups/" + BACKUP_ID
-
-    @staticmethod
-    def _get_target_class():
-        from google.cloud.bigtable.instance import Instance
-
-        return Instance
-
-    def _make_one(self, *args, **kwargs):
-        return self._get_target_class()(*args, **kwargs)
-
-    @staticmethod
-    def _get_target_client_class():
-        from google.cloud.bigtable.client import Client
-
-        return Client
-
-    def _make_client(self, *args, **kwargs):
-        return self._get_target_client_class()(*args, **kwargs)
-
-    def test_constructor_defaults(self):
-
-        client = object()
-        instance = self._make_one(self.INSTANCE_ID, client)
-        self.assertEqual(instance.instance_id, self.INSTANCE_ID)
-        self.assertEqual(instance.display_name, self.INSTANCE_ID)
-        self.assertIsNone(instance.type_)
-        self.assertIsNone(instance.labels)
-        self.assertIs(instance._client, client)
-        self.assertIsNone(instance.state)
-        self.assertIsNone(instance.create_time)
-
-    def test_constructor_non_default(self):
-        from google.cloud.bigtable import enums
-
-        instance_type = enums.Instance.Type.DEVELOPMENT
-        state = enums.Instance.State.READY
-        labels = {"test": "test"}
-        client = object()
-
-        instance = self._make_one(
-            self.INSTANCE_ID,
-            client,
-            display_name=self.DISPLAY_NAME,
-            instance_type=instance_type,
-            labels=labels,
-            _state=state,
-        )
-        self.assertEqual(instance.instance_id, self.INSTANCE_ID)
-        self.assertEqual(instance.display_name, self.DISPLAY_NAME)
-        self.assertEqual(instance.type_, instance_type)
-        self.assertEqual(instance.labels, labels)
-        self.assertIs(instance._client, client)
-        self.assertEqual(instance.state, state)
-        self.assertIsNone(instance.create_time)
-
-    @staticmethod
-    def _make_timestamp_pb():
-        import datetime
-        from google.protobuf import timestamp_pb2
-
-        now = datetime.datetime.utcnow().replace(tzinfo=datetime.timezone.utc)
-        seconds = int(now.timestamp())
-        nanos = int((now.timestamp() - seconds) * 1e9)
-        return timestamp_pb2.Timestamp(seconds=seconds, nanos=nanos)
-
-    def test__update_from_pb_success(self):
-        from google.api_core.datetime_helpers import DatetimeWithNanoseconds
-        from google.cloud.bigtable_admin_v2.types import instance as data_v2_pb2
-        from google.cloud.bigtable import enums
-
-        instance_type = data_v2_pb2.Instance.Type.PRODUCTION
-        state = enums.Instance.State.READY
-        timestamp = self._make_timestamp_pb()
-        # todo type to type_?
-        instance_pb = data_v2_pb2.Instance(
-            display_name=self.DISPLAY_NAME,
-            type_=instance_type,
-            labels=self.LABELS,
-            state=state,
-            create_time=timestamp,
-        )
-
-        instance = self._make_one(None, None)
-        self.assertIsNone(instance.display_name)
-        self.assertIsNone(instance.type_)
-        self.assertIsNone(instance.labels)
-
-        instance._update_from_pb(instance_pb._pb)
-
-        self.assertEqual(instance.display_name, self.DISPLAY_NAME)
-        self.assertEqual(instance.type_, instance_type)
-        self.assertEqual(instance.labels, self.LABELS)
-        self.assertEqual(instance._state, state)
-        expected_dt = DatetimeWithNanoseconds.from_timestamp_pb(timestamp)
-        self.assertEqual(instance.create_time, expected_dt)
-
-    def test__update_from_pb_success_defaults(self):
-        from google.cloud.bigtable_admin_v2.types import instance as data_v2_pb2
-        from google.cloud.bigtable import enums
-
-        instance_pb = data_v2_pb2.Instance(display_name=self.DISPLAY_NAME)
-
-        instance = self._make_one(None, None)
-        self.assertIsNone(instance.display_name)
-        self.assertIsNone(instance.type_)
-        self.assertIsNone(instance.labels)
-
-        instance._update_from_pb(instance_pb._pb)
-
-        self.assertEqual(instance.display_name, self.DISPLAY_NAME)
-        self.assertEqual(instance.type_, enums.Instance.Type.UNSPECIFIED)
-        self.assertFalse(instance.labels)
-        self.assertIsNone(instance.create_time)
-
-    def test__update_from_pb_no_display_name(self):
-        from google.cloud.bigtable_admin_v2.types import instance as data_v2_pb2
-
-        instance_pb = data_v2_pb2.Instance()
-        instance = self._make_one(None, None)
-        self.assertIsNone(instance.display_name)
-        with self.assertRaises(ValueError):
-            instance._update_from_pb(instance_pb)
-
-    def test_from_pb_success(self):
-        from google.api_core.datetime_helpers import DatetimeWithNanoseconds
-        from google.cloud.bigtable_admin_v2.types import instance as data_v2_pb2
-        from google.cloud.bigtable import enums
-
-        credentials = _make_credentials()
-        client = self._make_client(
-            project=self.PROJECT, credentials=credentials, admin=True
-        )
-        instance_type = enums.Instance.Type.PRODUCTION
-        state = enums.Instance.State.READY
-        timestamp = self._make_timestamp_pb()
-        instance_pb = data_v2_pb2.Instance(
-            name=self.INSTANCE_NAME,
-            display_name=self.INSTANCE_ID,
-            type_=instance_type,
-            labels=self.LABELS,
-            state=state,
-            create_time=timestamp,
-        )
-        klass = self._get_target_class()
-
-        instance = klass.from_pb(instance_pb, client)
-
-        self.assertIsInstance(instance, klass)
-        self.assertEqual(instance._client, client)
-        self.assertEqual(instance.instance_id, self.INSTANCE_ID)
-        self.assertEqual(instance.display_name, self.INSTANCE_ID)
-        self.assertEqual(instance.type_, instance_type)
-        self.assertEqual(instance.labels, self.LABELS)
-        self.assertEqual(instance._state, state)
-        expected_dt = DatetimeWithNanoseconds.from_timestamp_pb(timestamp)
-        self.assertEqual(instance.create_time, expected_dt)
-
-    def test_from_pb_bad_instance_name(self):
-        from google.cloud.bigtable_admin_v2.types import instance as data_v2_pb2
-
-        instance_name = "INCORRECT_FORMAT"
-        instance_pb = data_v2_pb2.Instance(name=instance_name)
-
-        klass = self._get_target_class()
-
-        with self.assertRaises(ValueError):
-            klass.from_pb(instance_pb, None)
-
-    def test_from_pb_project_mistmatch(self):
-        from google.cloud.bigtable_admin_v2.types import instance as data_v2_pb2
-
-        ALT_PROJECT = "ALT_PROJECT"
-        credentials = _make_credentials()
-        client = self._make_client(
-            project=ALT_PROJECT, credentials=credentials, admin=True
-        )
-
-        self.assertNotEqual(self.PROJECT, ALT_PROJECT)
-
-        instance_pb = data_v2_pb2.Instance(name=self.INSTANCE_NAME)
-
-        klass = self._get_target_class()
-
-        with self.assertRaises(ValueError):
-            klass.from_pb(instance_pb, client)
-
-    def test_name_property(self):
-        from google.cloud.bigtable_admin_v2.services.bigtable_instance_admin import (
-            BigtableInstanceAdminClient,
-        )
-
-        api = mock.create_autospec(BigtableInstanceAdminClient)
-        credentials = _make_credentials()
-        client = self._make_client(
-            project=self.PROJECT, credentials=credentials, admin=True
-        )
-
-        api.instance_path.return_value = "projects/project/instances/instance-id"
-        # Patch the the API method.
-        client._instance_admin_client = api
-
-        instance = self._make_one(self.INSTANCE_ID, client)
-        self.assertEqual(instance.name, self.INSTANCE_NAME)
-
-    def test___eq__(self):
-        client = object()
-        instance1 = self._make_one(self.INSTANCE_ID, client)
-        instance2 = self._make_one(self.INSTANCE_ID, client)
-        self.assertEqual(instance1, instance2)
-
-    def test___eq__type_differ(self):
-        client = object()
-        instance1 = self._make_one(self.INSTANCE_ID, client)
-        instance2 = object()
-        self.assertNotEqual(instance1, instance2)
-
-    def test___ne__same_value(self):
-        client = object()
-        instance1 = self._make_one(self.INSTANCE_ID, client)
-        instance2 = self._make_one(self.INSTANCE_ID, client)
-        comparison_val = instance1 != instance2
-        self.assertFalse(comparison_val)
-
-    def test___ne__(self):
-        instance1 = self._make_one("instance_id1", "client1")
-        instance2 = self._make_one("instance_id2", "client2")
-        self.assertNotEqual(instance1, instance2)
-
-    def test_create_check_location_and_clusters(self):
-        instance = self._make_one(self.INSTANCE_ID, None)
-
-        with self.assertRaises(ValueError):
-            instance.create(location_id=self.LOCATION_ID, clusters=[object(), object()])
-
-    def test_create_check_serve_nodes_and_clusters(self):
-        instance = self._make_one(self.INSTANCE_ID, None)
-
-        with self.assertRaises(ValueError):
-            instance.create(serve_nodes=3, clusters=[object(), object()])
-
-    def test_create_check_default_storage_type_and_clusters(self):
-        instance = self._make_one(self.INSTANCE_ID, None)
-
-        with self.assertRaises(ValueError):
-            instance.create(default_storage_type=1, clusters=[object(), object()])
-
-    def _instance_api_response_for_create(self):
-        import datetime
-        from google.api_core import operation
-        from google.longrunning import operations_pb2
-        from google.protobuf.any_pb2 import Any
-        from google.cloud._helpers import _datetime_to_pb_timestamp
-        from google.cloud.bigtable_admin_v2.services.bigtable_instance_admin import (
-            BigtableInstanceAdminClient,
-        )
-        from google.cloud.bigtable_admin_v2.types import (
-            bigtable_instance_admin as messages_v2_pb2,
-        )
-        from google.cloud.bigtable_admin_v2.types import instance
-
-        NOW = datetime.datetime.utcnow()
-        NOW_PB = _datetime_to_pb_timestamp(NOW)
-        metadata = messages_v2_pb2.CreateInstanceMetadata(request_time=NOW_PB)
-        type_url = "type.googleapis.com/{}".format(
-            messages_v2_pb2.CreateInstanceMetadata._meta._pb.DESCRIPTOR.full_name
-        )
-        response_pb = operations_pb2.Operation(
-            name=self.OP_NAME,
-            metadata=Any(type_url=type_url, value=metadata._pb.SerializeToString()),
-        )
-        response = operation.from_gapic(
-            response_pb,
-            mock.Mock(),
-            instance.Instance,
-            metadata_type=messages_v2_pb2.CreateInstanceMetadata,
-        )
-        project_path_template = "projects/{}"
-        location_path_template = "projects/{}/locations/{}"
-        instance_api = mock.create_autospec(BigtableInstanceAdminClient)
-        instance_api.create_instance.return_value = response
-        instance_api.project_path = project_path_template.format
-        instance_api.location_path = location_path_template.format
-        instance_api.common_location_path = location_path_template.format
-        return instance_api, response
-
-    def test_create(self):
-        from google.cloud.bigtable import enums
-        from google.cloud.bigtable_admin_v2.types import Instance
-        from google.cloud.bigtable_admin_v2.types import Cluster
-        import warnings
-
-        credentials = _make_credentials()
-        client = self._make_client(
-            project=self.PROJECT, credentials=credentials, admin=True
-        )
-        instance = self._make_one(
-            self.INSTANCE_ID,
-            client,
-            self.DISPLAY_NAME,
-            enums.Instance.Type.PRODUCTION,
-            self.LABELS,
-        )
-        instance_api, response = self._instance_api_response_for_create()
-        instance_api.common_project_path.return_value = "projects/project"
-        client._instance_admin_client = instance_api
-        serve_nodes = 3
-
-        with warnings.catch_warnings(record=True) as warned:
-            result = instance.create(
-                location_id=self.LOCATION_ID, serve_nodes=serve_nodes
-            )
-
-        cluster_pb = Cluster(
-            location=instance_api.location_path(self.PROJECT, self.LOCATION_ID),
-            serve_nodes=serve_nodes,
-            default_storage_type=enums.StorageType.UNSPECIFIED,
-        )
-        instance_pb = Instance(
-            display_name=self.DISPLAY_NAME,
-            type_=enums.Instance.Type.PRODUCTION,
-            labels=self.LABELS,
-        )
-        cluster_id = "{}-cluster".format(self.INSTANCE_ID)
-        instance_api.create_instance.assert_called_once_with(
-            request={
-                "parent": instance_api.project_path(self.PROJECT),
-                "instance_id": self.INSTANCE_ID,
-                "instance": instance_pb,
-                "clusters": {cluster_id: cluster_pb},
-            }
-        )
-
-        self.assertEqual(len(warned), 1)
-        self.assertIs(warned[0].category, DeprecationWarning)
-
-        self.assertIs(result, response)
-
-    def test_create_w_clusters(self):
-        from google.cloud.bigtable import enums
-        from google.cloud.bigtable.cluster import Cluster
-        from google.cloud.bigtable_admin_v2.types import Cluster as cluster_pb
-        from google.cloud.bigtable_admin_v2.types import Instance as instance_pb
-
-        credentials = _make_credentials()
-        client = self._make_client(
-            project=self.PROJECT, credentials=credentials, admin=True
-        )
-        instance = self._make_one(
-            self.INSTANCE_ID,
-            client,
-            self.DISPLAY_NAME,
-            enums.Instance.Type.PRODUCTION,
-            self.LABELS,
-        )
-        instance_api, response = self._instance_api_response_for_create()
-        instance_api.common_project_path.return_value = "projects/project"
-        client._instance_admin_client = instance_api
-
-        # Perform the method and check the result.
-        cluster_id_1 = "cluster-1"
-        cluster_id_2 = "cluster-2"
-        location_id_1 = "location-id-1"
-        location_id_2 = "location-id-2"
-        serve_nodes_1 = 3
-        serve_nodes_2 = 5
-        clusters = [
-            Cluster(
-                cluster_id_1,
-                instance,
-                location_id=location_id_1,
-                serve_nodes=serve_nodes_1,
-            ),
-            Cluster(
-                cluster_id_2,
-                instance,
-                location_id=location_id_2,
-                serve_nodes=serve_nodes_2,
-            ),
-        ]
-
-        result = instance.create(clusters=clusters)
-
-        cluster_pb_1 = cluster_pb(
-            location=instance_api.location_path(self.PROJECT, location_id_1),
-=======
     response = operation.from_gapic(
         response_pb,
         mock.Mock(),
@@ -760,7 +398,6 @@
             cluster_id_1,
             instance,
             location_id=location_id_1,
->>>>>>> 19d61b1d
             serve_nodes=serve_nodes_1,
         ),
         Cluster(
