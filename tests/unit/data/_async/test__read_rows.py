<<<<<<< HEAD
# Copyright 2023 Google LLC
=======
# Copyright 2024 Google LLC
>>>>>>> f974823b
#
# Licensed under the Apache License, Version 2.0 (the "License");
# you may not use this file except in compliance with the License.
# You may obtain a copy of the License at
#
#     http://www.apache.org/licenses/LICENSE-2.0
#
# Unless required by applicable law or agreed to in writing, software
# distributed under the License is distributed on an "AS IS" BASIS,
# WITHOUT WARRANTIES OR CONDITIONS OF ANY KIND, either express or implied.
# See the License for the specific language governing permissions and
# limitations under the License.

import pytest

from google.cloud.bigtable.data._cross_sync import CrossSync

# try/except added for compatibility with python < 3.8
try:
    from unittest import mock
except ImportError:  # pragma: NO COVER
    import mock  # type: ignore


__CROSS_SYNC_OUTPUT__ = "tests.unit.data._sync_autogen.test__read_rows"


@CrossSync.convert_class(
    sync_name="TestReadRowsOperation",
)
class TestReadRowsOperationAsync:
    """
    Tests helper functions in the ReadRowsOperation class
    in-depth merging logic in merge_row_response_stream and _read_rows_retryable_attempt
    is tested in test_read_rows_acceptance test_client_read_rows, and conformance tests
    """

    @staticmethod
    @CrossSync.convert
    def _get_target_class():
        return CrossSync._ReadRowsOperation

    def _make_one(self, *args, **kwargs):
        return self._get_target_class()(*args, **kwargs)

    def test_ctor(self):
        from google.cloud.bigtable.data import ReadRowsQuery

        row_limit = 91
        query = ReadRowsQuery(limit=row_limit)
        client = mock.Mock()
        client.read_rows = mock.Mock()
        client.read_rows.return_value = None
        table = mock.Mock()
        table._client = client
        table.table_name = "test_table"
        table.app_profile_id = "test_profile"
        expected_operation_timeout = 42
        expected_request_timeout = 44
        time_gen_mock = mock.Mock()
        subpath = "_async" if CrossSync.is_async else "_sync_autogen"
        with mock.patch(
            f"google.cloud.bigtable.data.{subpath}._read_rows._attempt_timeout_generator",
            time_gen_mock,
        ):
            instance = self._make_one(
                query,
                table,
                operation_timeout=expected_operation_timeout,
                attempt_timeout=expected_request_timeout,
            )
        assert time_gen_mock.call_count == 1
        time_gen_mock.assert_called_once_with(
            expected_request_timeout, expected_operation_timeout
        )
        assert instance._last_yielded_row_key is None
        assert instance._remaining_count == row_limit
        assert instance.operation_timeout == expected_operation_timeout
        assert client.read_rows.call_count == 0
        assert instance.request.table_name == table.table_name
        assert instance.request.app_profile_id == table.app_profile_id
        assert instance.request.rows_limit == row_limit

    @pytest.mark.parametrize(
        "in_keys,last_key,expected",
        [
            (["b", "c", "d"], "a", ["b", "c", "d"]),
            (["a", "b", "c"], "b", ["c"]),
            (["a", "b", "c"], "c", []),
            (["a", "b", "c"], "d", []),
            (["d", "c", "b", "a"], "b", ["d", "c"]),
        ],
    )
    @pytest.mark.parametrize("with_range", [True, False])
    def test_revise_request_rowset_keys_with_range(
        self, in_keys, last_key, expected, with_range
    ):
        from google.cloud.bigtable_v2.types import RowSet as RowSetPB
        from google.cloud.bigtable_v2.types import RowRange as RowRangePB
        from google.cloud.bigtable.data.exceptions import _RowSetComplete

        in_keys = [key.encode("utf-8") for key in in_keys]
        expected = [key.encode("utf-8") for key in expected]
        last_key = last_key.encode("utf-8")

        if with_range:
            sample_range = [RowRangePB(start_key_open=last_key)]
        else:
            sample_range = []
        row_set = RowSetPB(row_keys=in_keys, row_ranges=sample_range)
        if not with_range and expected == []:
            # expect exception if we are revising to an empty rowset
            with pytest.raises(_RowSetComplete):
                self._get_target_class()._revise_request_rowset(row_set, last_key)
        else:
            revised = self._get_target_class()._revise_request_rowset(row_set, last_key)
            assert revised.row_keys == expected
            assert revised.row_ranges == sample_range

    @pytest.mark.parametrize(
        "in_ranges,last_key,expected",
        [
            (
                [{"start_key_open": "b", "end_key_closed": "d"}],
                "a",
                [{"start_key_open": "b", "end_key_closed": "d"}],
            ),
            (
                [{"start_key_closed": "b", "end_key_closed": "d"}],
                "a",
                [{"start_key_closed": "b", "end_key_closed": "d"}],
            ),
            (
                [{"start_key_open": "a", "end_key_closed": "d"}],
                "b",
                [{"start_key_open": "b", "end_key_closed": "d"}],
            ),
            (
                [{"start_key_closed": "a", "end_key_open": "d"}],
                "b",
                [{"start_key_open": "b", "end_key_open": "d"}],
            ),
            (
                [{"start_key_closed": "b", "end_key_closed": "d"}],
                "b",
                [{"start_key_open": "b", "end_key_closed": "d"}],
            ),
            ([{"start_key_closed": "b", "end_key_closed": "d"}], "d", []),
            ([{"start_key_closed": "b", "end_key_open": "d"}], "d", []),
            ([{"start_key_closed": "b", "end_key_closed": "d"}], "e", []),
            ([{"start_key_closed": "b"}], "z", [{"start_key_open": "z"}]),
            ([{"start_key_closed": "b"}], "a", [{"start_key_closed": "b"}]),
            (
                [{"end_key_closed": "z"}],
                "a",
                [{"start_key_open": "a", "end_key_closed": "z"}],
            ),
            (
                [{"end_key_open": "z"}],
                "a",
                [{"start_key_open": "a", "end_key_open": "z"}],
            ),
        ],
    )
    @pytest.mark.parametrize("with_key", [True, False])
    def test_revise_request_rowset_ranges(
        self, in_ranges, last_key, expected, with_key
    ):
        from google.cloud.bigtable_v2.types import RowSet as RowSetPB
        from google.cloud.bigtable_v2.types import RowRange as RowRangePB
        from google.cloud.bigtable.data.exceptions import _RowSetComplete

        # convert to protobuf
        next_key = (last_key + "a").encode("utf-8")
        last_key = last_key.encode("utf-8")
        in_ranges = [
            RowRangePB(**{k: v.encode("utf-8") for k, v in r.items()})
            for r in in_ranges
        ]
        expected = [
            RowRangePB(**{k: v.encode("utf-8") for k, v in r.items()}) for r in expected
        ]

        if with_key:
            row_keys = [next_key]
        else:
            row_keys = []

        row_set = RowSetPB(row_ranges=in_ranges, row_keys=row_keys)
        if not with_key and expected == []:
            # expect exception if we are revising to an empty rowset
            with pytest.raises(_RowSetComplete):
                self._get_target_class()._revise_request_rowset(row_set, last_key)
        else:
            revised = self._get_target_class()._revise_request_rowset(row_set, last_key)
            assert revised.row_keys == row_keys
            assert revised.row_ranges == expected

    @pytest.mark.parametrize("last_key", ["a", "b", "c"])
    def test_revise_request_full_table(self, last_key):
        from google.cloud.bigtable_v2.types import RowSet as RowSetPB
        from google.cloud.bigtable_v2.types import RowRange as RowRangePB

        # convert to protobuf
        last_key = last_key.encode("utf-8")
        row_set = RowSetPB()
        for selected_set in [row_set, None]:
            revised = self._get_target_class()._revise_request_rowset(
                selected_set, last_key
            )
            assert revised.row_keys == []
            assert len(revised.row_ranges) == 1
            assert revised.row_ranges[0] == RowRangePB(start_key_open=last_key)

    def test_revise_to_empty_rowset(self):
        """revising to an empty rowset should raise error"""
        from google.cloud.bigtable.data.exceptions import _RowSetComplete
        from google.cloud.bigtable_v2.types import RowSet as RowSetPB
        from google.cloud.bigtable_v2.types import RowRange as RowRangePB

        row_keys = [b"a", b"b", b"c"]
        row_range = RowRangePB(end_key_open=b"c")
        row_set = RowSetPB(row_keys=row_keys, row_ranges=[row_range])
        with pytest.raises(_RowSetComplete):
            self._get_target_class()._revise_request_rowset(row_set, b"d")

    @pytest.mark.parametrize(
        "start_limit,emit_num,expected_limit",
        [
            (10, 0, 10),
            (10, 1, 9),
            (10, 10, 0),
            (None, 10, None),
            (None, 0, None),
            (4, 2, 2),
        ],
    )
    @CrossSync.pytest
    async def test_revise_limit(self, start_limit, emit_num, expected_limit):
        """
        revise_limit should revise the request's limit field
        - if limit is 0 (unlimited), it should never be revised
        - if start_limit-emit_num == 0, the request should end early
        - if the number emitted exceeds the new limit, an exception should
          should be raised (tested in test_revise_limit_over_limit)
        """
        from google.cloud.bigtable.data import ReadRowsQuery
        from google.cloud.bigtable_v2.types import ReadRowsResponse

        async def awaitable_stream():
            async def mock_stream():
                for i in range(emit_num):
                    yield ReadRowsResponse(
                        chunks=[
                            ReadRowsResponse.CellChunk(
                                row_key=str(i).encode(),
                                family_name="b",
                                qualifier=b"c",
                                value=b"d",
                                commit_row=True,
                            )
                        ]
                    )

            return mock_stream()

        query = ReadRowsQuery(limit=start_limit)
        table = mock.Mock()
        table.table_name = "table_name"
        table.app_profile_id = "app_profile_id"
        instance = self._make_one(query, table, 10, 10)
        assert instance._remaining_count == start_limit
        # read emit_num rows
        async for val in instance.chunk_stream(awaitable_stream()):
            pass
        assert instance._remaining_count == expected_limit

    @pytest.mark.parametrize("start_limit,emit_num", [(5, 10), (3, 9), (1, 10)])
    @CrossSync.pytest
    async def test_revise_limit_over_limit(self, start_limit, emit_num):
        """
        Should raise runtime error if we get in state where emit_num > start_num
        (unless start_num == 0, which represents unlimited)
        """
        from google.cloud.bigtable.data import ReadRowsQuery
        from google.cloud.bigtable_v2.types import ReadRowsResponse
        from google.cloud.bigtable.data.exceptions import InvalidChunk

        async def awaitable_stream():
            async def mock_stream():
                for i in range(emit_num):
                    yield ReadRowsResponse(
                        chunks=[
                            ReadRowsResponse.CellChunk(
                                row_key=str(i).encode(),
                                family_name="b",
                                qualifier=b"c",
                                value=b"d",
                                commit_row=True,
                            )
                        ]
                    )

            return mock_stream()

        query = ReadRowsQuery(limit=start_limit)
        table = mock.Mock()
        table.table_name = "table_name"
        table.app_profile_id = "app_profile_id"
        instance = self._make_one(query, table, 10, 10)
        assert instance._remaining_count == start_limit
        with pytest.raises(InvalidChunk) as e:
            # read emit_num rows
            async for val in instance.chunk_stream(awaitable_stream()):
                pass
        assert "emit count exceeds row limit" in str(e.value)

    @CrossSync.pytest
    @CrossSync.convert(
        sync_name="test_close",
        replace_symbols={"aclose": "close", "__anext__": "__next__"},
    )
    async def test_aclose(self):
        """
        should be able to close a stream safely with aclose.
        Closed generators should raise StopAsyncIteration on next yield
        """

        async def mock_stream():
            while True:
                yield 1

        with mock.patch.object(
            self._get_target_class(), "_read_rows_attempt"
        ) as mock_attempt:
            instance = self._make_one(mock.Mock(), mock.Mock(), 1, 1)
            wrapped_gen = mock_stream()
            mock_attempt.return_value = wrapped_gen
            gen = instance.start_operation()
            # read one row
            await gen.__anext__()
            await gen.aclose()
            with pytest.raises(CrossSync.StopIteration):
                await gen.__anext__()
            # try calling a second time
            await gen.aclose()
            # ensure close was propagated to wrapped generator
            with pytest.raises(CrossSync.StopIteration):
                await wrapped_gen.__anext__()

    @CrossSync.pytest
    @CrossSync.convert(replace_symbols={"__anext__": "__next__"})
    async def test_retryable_ignore_repeated_rows(self):
        """
        Duplicate rows should cause an invalid chunk error
        """
        from google.cloud.bigtable.data.exceptions import InvalidChunk
        from google.cloud.bigtable_v2.types import ReadRowsResponse

        row_key = b"duplicate"

        async def mock_awaitable_stream():
            async def mock_stream():
                while True:
                    yield ReadRowsResponse(
                        chunks=[
                            ReadRowsResponse.CellChunk(row_key=row_key, commit_row=True)
                        ]
                    )
                    yield ReadRowsResponse(
                        chunks=[
                            ReadRowsResponse.CellChunk(row_key=row_key, commit_row=True)
                        ]
                    )

            return mock_stream()

        instance = mock.Mock()
        instance._last_yielded_row_key = None
        instance._remaining_count = None
        stream = self._get_target_class().chunk_stream(
            instance, mock_awaitable_stream()
        )
        await stream.__anext__()
        with pytest.raises(InvalidChunk) as exc:
            await stream.__anext__()
        assert "row keys should be strictly increasing" in str(exc.value)<|MERGE_RESOLUTION|>--- conflicted
+++ resolved
@@ -1,8 +1,4 @@
-<<<<<<< HEAD
-# Copyright 2023 Google LLC
-=======
 # Copyright 2024 Google LLC
->>>>>>> f974823b
 #
 # Licensed under the Apache License, Version 2.0 (the "License");
 # you may not use this file except in compliance with the License.
