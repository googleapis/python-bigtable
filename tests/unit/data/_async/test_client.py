--- conflicted
+++ resolved
@@ -431,17 +431,6 @@
                     ]
                     client = self._make_client(project="project-id")
                     client.transport._grpc_channel = channel
-<<<<<<< HEAD
-                    try:
-                        if refresh_interval is not None:
-                            await client._manage_channel(
-                                refresh_interval, refresh_interval, grace_period=0
-                            )
-                        else:
-                            await client._manage_channel(grace_period=0)
-                    except asyncio.CancelledError:
-                        pass
-=======
                     with mock.patch.object(
                         client.transport, "create_channel", CrossSync.Mock
                     ):
@@ -454,7 +443,6 @@
                                 await client._manage_channel(grace_period=0)
                         except asyncio.CancelledError:
                             pass
->>>>>>> 7ea3c23d
                     assert sleep.call_count == num_cycles
                     total_sleep = sum([call[0][1] for call in sleep.call_args_list])
                     assert (
@@ -1318,21 +1306,12 @@
     @CrossSync.convert
     def _get_operation_class():
         return CrossSync._ReadRowsOperation
-<<<<<<< HEAD
 
     @CrossSync.convert
     def _make_client(self, *args, **kwargs):
         return CrossSync.TestBigtableDataClient._make_client(*args, **kwargs)
 
     @CrossSync.convert
-=======
-
-    @CrossSync.convert
-    def _make_client(self, *args, **kwargs):
-        return CrossSync.TestBigtableDataClient._make_client(*args, **kwargs)
-
-    @CrossSync.convert
->>>>>>> 7ea3c23d
     def _make_table(self, *args, **kwargs):
         client_mock = mock.Mock()
         client_mock._register_instance.side_effect = (
