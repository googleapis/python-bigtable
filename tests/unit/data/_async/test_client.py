--- conflicted
+++ resolved
@@ -1153,24 +1153,14 @@
             ("sample_row_keys", (), False, ()),
             (
                 "mutate_row",
-<<<<<<< HEAD
                 (b"row_key", [DeleteAllFromRow()]),
-                "google.api_core.retry.retry_target_async",
-=======
-                (b"row_key", [mock.Mock()]),
                 False,
->>>>>>> 7ea3c23d
                 (),
             ),
             (
                 "bulk_mutate_rows",
-<<<<<<< HEAD
                 ([mutations.RowMutationEntry(b"key", [DeleteAllFromRow()])],),
-                "google.api_core.retry.retry_target_async",
-=======
-                ([mutations.RowMutationEntry(b"key", [mutations.DeleteAllFromRow()])],),
                 False,
->>>>>>> 7ea3c23d
                 (_MutateRowsIncomplete,),
             ),
         ],
