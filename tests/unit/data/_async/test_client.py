# Copyright 2023 Google LLC
#
# Licensed under the Apache License, Version 2.0 (the "License");
# you may not use this file except in compliance with the License.
# You may obtain a copy of the License at
#
#     http://www.apache.org/licenses/LICENSE-2.0
#
# Unless required by applicable law or agreed to in writing, software
# distributed under the License is distributed on an "AS IS" BASIS,
# WITHOUT WARRANTIES OR CONDITIONS OF ANY KIND, either express or implied.
# See the License for the specific language governing permissions and
# limitations under the License.
from __future__ import annotations

import grpc
import asyncio
import re
import sys

import pytest

from google.cloud.bigtable.data import mutations
from google.auth.credentials import AnonymousCredentials
from google.cloud.bigtable_v2.types import ReadRowsResponse
from google.cloud.bigtable.data.read_rows_query import ReadRowsQuery
from google.api_core import exceptions as core_exceptions
from google.cloud.bigtable.data.exceptions import InvalidChunk

from google.cloud.bigtable.data.read_modify_write_rules import IncrementRule
from google.cloud.bigtable.data.read_modify_write_rules import AppendValueRule

# try/except added for compatibility with python < 3.8
try:
    from unittest import mock
    from unittest.mock import AsyncMock  # type: ignore
except ImportError:  # pragma: NO COVER
    import mock  # type: ignore
    from mock import AsyncMock  # type: ignore

VENEER_HEADER_REGEX = re.compile(
    r"gapic\/[0-9]+\.[\w.-]+ gax\/[0-9]+\.[\w.-]+ gccl\/[0-9]+\.[\w.-]+-data-async gl-python\/[0-9]+\.[\w.-]+ grpc\/[0-9]+\.[\w.-]+"
)


class TestBigtableDataClientAsync:
    def _get_target_class(self):
        from google.cloud.bigtable.data._async.client import BigtableDataClientAsync

        return BigtableDataClientAsync

    def _make_one(self, *args, **kwargs):
        return self._get_target_class()(*args, **kwargs)

    @pytest.mark.asyncio
    async def test_ctor(self):
        expected_project = "project-id"
        expected_pool_size = 11
        expected_credentials = AnonymousCredentials()
        client = self._make_one(
            project="project-id",
            pool_size=expected_pool_size,
            credentials=expected_credentials,
        )
        await asyncio.sleep(0.1)
        assert client.project == expected_project
        assert len(client.transport._grpc_channel._pool) == expected_pool_size
        assert not client._active_instances
        assert len(client._channel_refresh_tasks) == expected_pool_size
        assert client.transport._credentials == expected_credentials
        await client.close()

    @pytest.mark.asyncio
    async def test_ctor_super_inits(self):
        from google.cloud.bigtable_v2.services.bigtable.async_client import (
            BigtableAsyncClient,
        )
        from google.cloud.client import ClientWithProject
        from google.api_core import client_options as client_options_lib

        project = "project-id"
        pool_size = 11
        credentials = AnonymousCredentials()
        client_options = {"api_endpoint": "foo.bar:1234"}
        options_parsed = client_options_lib.from_dict(client_options)
        transport_str = f"pooled_grpc_asyncio_{pool_size}"
        with mock.patch.object(BigtableAsyncClient, "__init__") as bigtable_client_init:
            bigtable_client_init.return_value = None
            with mock.patch.object(
                ClientWithProject, "__init__"
            ) as client_project_init:
                client_project_init.return_value = None
                try:
                    self._make_one(
                        project=project,
                        pool_size=pool_size,
                        credentials=credentials,
                        client_options=options_parsed,
                    )
                except AttributeError:
                    pass
                # test gapic superclass init was called
                assert bigtable_client_init.call_count == 1
                kwargs = bigtable_client_init.call_args[1]
                assert kwargs["transport"] == transport_str
                assert kwargs["credentials"] == credentials
                assert kwargs["client_options"] == options_parsed
                # test mixin superclass init was called
                assert client_project_init.call_count == 1
                kwargs = client_project_init.call_args[1]
                assert kwargs["project"] == project
                assert kwargs["credentials"] == credentials
                assert kwargs["client_options"] == options_parsed

    @pytest.mark.asyncio
    async def test_ctor_dict_options(self):
        from google.cloud.bigtable_v2.services.bigtable.async_client import (
            BigtableAsyncClient,
        )
        from google.api_core.client_options import ClientOptions

        client_options = {"api_endpoint": "foo.bar:1234"}
        with mock.patch.object(BigtableAsyncClient, "__init__") as bigtable_client_init:
            try:
                self._make_one(client_options=client_options)
            except TypeError:
                pass
            bigtable_client_init.assert_called_once()
            kwargs = bigtable_client_init.call_args[1]
            called_options = kwargs["client_options"]
            assert called_options.api_endpoint == "foo.bar:1234"
            assert isinstance(called_options, ClientOptions)
        with mock.patch.object(
            self._get_target_class(), "_start_background_channel_refresh"
        ) as start_background_refresh:
            client = self._make_one(client_options=client_options)
            start_background_refresh.assert_called_once()
            await client.close()

    @pytest.mark.asyncio
    async def test_veneer_grpc_headers(self):
        # client_info should be populated with headers to
        # detect as a veneer client
        patch = mock.patch("google.api_core.gapic_v1.method.wrap_method")
        with patch as gapic_mock:
            client = self._make_one(project="project-id")
            wrapped_call_list = gapic_mock.call_args_list
            assert len(wrapped_call_list) > 0
            # each wrapped call should have veneer headers
            for call in wrapped_call_list:
                client_info = call.kwargs["client_info"]
                assert client_info is not None, f"{call} has no client_info"
                wrapped_user_agent_sorted = " ".join(
                    sorted(client_info.to_user_agent().split(" "))
                )
                assert VENEER_HEADER_REGEX.match(
                    wrapped_user_agent_sorted
                ), f"'{wrapped_user_agent_sorted}' does not match {VENEER_HEADER_REGEX}"
            await client.close()

    @pytest.mark.asyncio
    async def test_channel_pool_creation(self):
        pool_size = 14
        with mock.patch(
            "google.api_core.grpc_helpers_async.create_channel"
        ) as create_channel:
            create_channel.return_value = AsyncMock()
            client = self._make_one(project="project-id", pool_size=pool_size)
            assert create_channel.call_count == pool_size
            await client.close()
        # channels should be unique
        client = self._make_one(project="project-id", pool_size=pool_size)
        pool_list = list(client.transport._grpc_channel._pool)
        pool_set = set(client.transport._grpc_channel._pool)
        assert len(pool_list) == len(pool_set)
        await client.close()

    @pytest.mark.asyncio
    async def test_channel_pool_rotation(self):
        from google.cloud.bigtable_v2.services.bigtable.transports.pooled_grpc_asyncio import (
            PooledChannel,
        )

        pool_size = 7

        with mock.patch.object(PooledChannel, "next_channel") as next_channel:
            client = self._make_one(project="project-id", pool_size=pool_size)
            assert len(client.transport._grpc_channel._pool) == pool_size
            next_channel.reset_mock()
            with mock.patch.object(
                type(client.transport._grpc_channel._pool[0]), "unary_unary"
            ) as unary_unary:
                # calling an rpc `pool_size` times should use a different channel each time
                channel_next = None
                for i in range(pool_size):
                    channel_last = channel_next
                    channel_next = client.transport.grpc_channel._pool[i]
                    assert channel_last != channel_next
                    next_channel.return_value = channel_next
                    client.transport.ping_and_warm()
                    assert next_channel.call_count == i + 1
                    unary_unary.assert_called_once()
                    unary_unary.reset_mock()
        await client.close()

    @pytest.mark.asyncio
    async def test_channel_pool_replace(self):
        with mock.patch.object(asyncio, "sleep"):
            pool_size = 7
            client = self._make_one(project="project-id", pool_size=pool_size)
            for replace_idx in range(pool_size):
                start_pool = [
                    channel for channel in client.transport._grpc_channel._pool
                ]
                grace_period = 9
                with mock.patch.object(
                    type(client.transport._grpc_channel._pool[0]), "close"
                ) as close:
                    new_channel = grpc.aio.insecure_channel("localhost:8080")
                    await client.transport.replace_channel(
                        replace_idx, grace=grace_period, new_channel=new_channel
                    )
                    close.assert_called_once_with(grace=grace_period)
                    close.assert_awaited_once()
                assert client.transport._grpc_channel._pool[replace_idx] == new_channel
                for i in range(pool_size):
                    if i != replace_idx:
                        assert client.transport._grpc_channel._pool[i] == start_pool[i]
                    else:
                        assert client.transport._grpc_channel._pool[i] != start_pool[i]
            await client.close()

    @pytest.mark.filterwarnings("ignore::RuntimeWarning")
    def test__start_background_channel_refresh_sync(self):
        # should raise RuntimeError if called in a sync context
        client = self._make_one(project="project-id")
        with pytest.raises(RuntimeError):
            client._start_background_channel_refresh()

    @pytest.mark.asyncio
    async def test__start_background_channel_refresh_tasks_exist(self):
        # if tasks exist, should do nothing
        client = self._make_one(project="project-id")
        with mock.patch.object(asyncio, "create_task") as create_task:
            client._start_background_channel_refresh()
            create_task.assert_not_called()
        await client.close()

    @pytest.mark.asyncio
    @pytest.mark.parametrize("pool_size", [1, 3, 7])
    async def test__start_background_channel_refresh(self, pool_size):
        # should create background tasks for each channel
        client = self._make_one(project="project-id", pool_size=pool_size)
        ping_and_warm = AsyncMock()
        client._ping_and_warm_instances = ping_and_warm
        client._start_background_channel_refresh()
        assert len(client._channel_refresh_tasks) == pool_size
        for task in client._channel_refresh_tasks:
            assert isinstance(task, asyncio.Task)
        await asyncio.sleep(0.1)
        assert ping_and_warm.call_count == pool_size
        for channel in client.transport._grpc_channel._pool:
            ping_and_warm.assert_any_call(channel)
        await client.close()

    @pytest.mark.asyncio
    @pytest.mark.skipif(
        sys.version_info < (3, 8), reason="Task.name requires python3.8 or higher"
    )
    async def test__start_background_channel_refresh_tasks_names(self):
        # if tasks exist, should do nothing
        pool_size = 3
        client = self._make_one(project="project-id", pool_size=pool_size)
        for i in range(pool_size):
            name = client._channel_refresh_tasks[i].get_name()
            assert str(i) in name
            assert "BigtableDataClientAsync channel refresh " in name
        await client.close()

    @pytest.mark.asyncio
    async def test__ping_and_warm_instances(self):
        """
        test ping and warm with mocked asyncio.gather
        """
        client_mock = mock.Mock()
        with mock.patch.object(asyncio, "gather", AsyncMock()) as gather:
            # simulate gather by returning the same number of items as passed in
            gather.side_effect = lambda *args, **kwargs: [None for _ in args]
            channel = mock.Mock()
            # test with no instances
            client_mock._active_instances = []
            result = await self._get_target_class()._ping_and_warm_instances(
                client_mock, channel
            )
            assert len(result) == 0
            gather.assert_called_once()
            gather.assert_awaited_once()
            assert not gather.call_args.args
            assert gather.call_args.kwargs == {"return_exceptions": True}
            # test with instances
            client_mock._active_instances = [
                (mock.Mock(), mock.Mock(), mock.Mock())
            ] * 4
            gather.reset_mock()
            channel.reset_mock()
            result = await self._get_target_class()._ping_and_warm_instances(
                client_mock, channel
            )
            assert len(result) == 4
            gather.assert_called_once()
            gather.assert_awaited_once()
            assert len(gather.call_args.args) == 4
            # check grpc call arguments
            grpc_call_args = channel.unary_unary().call_args_list
            for idx, (_, kwargs) in enumerate(grpc_call_args):
                (
                    expected_instance,
                    expected_table,
                    expected_app_profile,
                ) = client_mock._active_instances[idx]
                request = kwargs["request"]
                assert request["name"] == expected_instance
                assert request["app_profile_id"] == expected_app_profile
                metadata = kwargs["metadata"]
                assert len(metadata) == 1
                assert metadata[0][0] == "x-goog-request-params"
                assert (
                    metadata[0][1]
                    == f"name={expected_instance}&app_profile_id={expected_app_profile}"
                )

    @pytest.mark.asyncio
    async def test__ping_and_warm_single_instance(self):
        """
        should be able to call ping and warm with single instance
        """
        client_mock = mock.Mock()
        with mock.patch.object(asyncio, "gather", AsyncMock()) as gather:
            # simulate gather by returning the same number of items as passed in
            gather.side_effect = lambda *args, **kwargs: [None for _ in args]
            channel = mock.Mock()
            # test with large set of instances
            client_mock._active_instances = [mock.Mock()] * 100
            test_key = ("test-instance", "test-table", "test-app-profile")
            result = await self._get_target_class()._ping_and_warm_instances(
                client_mock, channel, test_key
            )
            # should only have been called with test instance
            assert len(result) == 1
            # check grpc call arguments
            grpc_call_args = channel.unary_unary().call_args_list
            assert len(grpc_call_args) == 1
            kwargs = grpc_call_args[0][1]
            request = kwargs["request"]
            assert request["name"] == "test-instance"
            assert request["app_profile_id"] == "test-app-profile"
            metadata = kwargs["metadata"]
            assert len(metadata) == 1
            assert metadata[0][0] == "x-goog-request-params"
            assert (
                metadata[0][1] == "name=test-instance&app_profile_id=test-app-profile"
            )

    @pytest.mark.asyncio
    @pytest.mark.parametrize(
        "refresh_interval, wait_time, expected_sleep",
        [
            (0, 0, 0),
            (0, 1, 0),
            (10, 0, 10),
            (10, 5, 5),
            (10, 10, 0),
            (10, 15, 0),
        ],
    )
    async def test__manage_channel_first_sleep(
        self, refresh_interval, wait_time, expected_sleep
    ):
        # first sleep time should be `refresh_interval` seconds after client init
        import time

        with mock.patch.object(time, "monotonic") as time:
            time.return_value = 0
            with mock.patch.object(asyncio, "sleep") as sleep:
                sleep.side_effect = asyncio.CancelledError
                try:
                    client = self._make_one(project="project-id")
                    client._channel_init_time = -wait_time
                    await client._manage_channel(0, refresh_interval, refresh_interval)
                except asyncio.CancelledError:
                    pass
                sleep.assert_called_once()
                call_time = sleep.call_args[0][0]
                assert (
                    abs(call_time - expected_sleep) < 0.1
                ), f"refresh_interval: {refresh_interval}, wait_time: {wait_time}, expected_sleep: {expected_sleep}"
                await client.close()

    @pytest.mark.asyncio
    async def test__manage_channel_ping_and_warm(self):
        """
        _manage channel should call ping and warm internally
        """
        import time

        client_mock = mock.Mock()
        client_mock._channel_init_time = time.monotonic()
        channel_list = [mock.Mock(), mock.Mock()]
        client_mock.transport.channels = channel_list
        new_channel = mock.Mock()
        client_mock.transport.grpc_channel._create_channel.return_value = new_channel
        # should ping an warm all new channels, and old channels if sleeping
        with mock.patch.object(asyncio, "sleep"):
            # stop process after replace_channel is called
            client_mock.transport.replace_channel.side_effect = asyncio.CancelledError
            ping_and_warm = client_mock._ping_and_warm_instances = AsyncMock()
            # should ping and warm old channel then new if sleep > 0
            try:
                channel_idx = 1
                await self._get_target_class()._manage_channel(
                    client_mock, channel_idx, 10
                )
            except asyncio.CancelledError:
                pass
            # should have called at loop start, and after replacement
            assert ping_and_warm.call_count == 2
            # should have replaced channel once
            assert client_mock.transport.replace_channel.call_count == 1
            # make sure new and old channels were warmed
            old_channel = channel_list[channel_idx]
            assert old_channel != new_channel
            called_with = [call[0][0] for call in ping_and_warm.call_args_list]
            assert old_channel in called_with
            assert new_channel in called_with
            # should ping and warm instantly new channel only if not sleeping
            ping_and_warm.reset_mock()
            try:
                await self._get_target_class()._manage_channel(client_mock, 0, 0, 0)
            except asyncio.CancelledError:
                pass
            ping_and_warm.assert_called_once_with(new_channel)

    @pytest.mark.asyncio
    @pytest.mark.parametrize(
        "refresh_interval, num_cycles, expected_sleep",
        [
            (None, 1, 60 * 35),
            (10, 10, 100),
            (10, 1, 10),
        ],
    )
    async def test__manage_channel_sleeps(
        self, refresh_interval, num_cycles, expected_sleep
    ):
        # make sure that sleeps work as expected
        import time
        import random

        channel_idx = 1
        with mock.patch.object(random, "uniform") as uniform:
            uniform.side_effect = lambda min_, max_: min_
            with mock.patch.object(time, "time") as time:
                time.return_value = 0
                with mock.patch.object(asyncio, "sleep") as sleep:
                    sleep.side_effect = [None for i in range(num_cycles - 1)] + [
                        asyncio.CancelledError
                    ]
                    try:
                        client = self._make_one(project="project-id")
                        if refresh_interval is not None:
                            await client._manage_channel(
                                channel_idx, refresh_interval, refresh_interval
                            )
                        else:
                            await client._manage_channel(channel_idx)
                    except asyncio.CancelledError:
                        pass
                    assert sleep.call_count == num_cycles
                    total_sleep = sum([call[0][0] for call in sleep.call_args_list])
                    assert (
                        abs(total_sleep - expected_sleep) < 0.1
                    ), f"refresh_interval={refresh_interval}, num_cycles={num_cycles}, expected_sleep={expected_sleep}"
        await client.close()

    @pytest.mark.asyncio
    async def test__manage_channel_random(self):
        import random

        with mock.patch.object(asyncio, "sleep") as sleep:
            with mock.patch.object(random, "uniform") as uniform:
                uniform.return_value = 0
                try:
                    uniform.side_effect = asyncio.CancelledError
                    client = self._make_one(project="project-id", pool_size=1)
                except asyncio.CancelledError:
                    uniform.side_effect = None
                    uniform.reset_mock()
                    sleep.reset_mock()
                min_val = 200
                max_val = 205
                uniform.side_effect = lambda min_, max_: min_
                sleep.side_effect = [None, None, asyncio.CancelledError]
                try:
                    await client._manage_channel(0, min_val, max_val)
                except asyncio.CancelledError:
                    pass
                assert uniform.call_count == 2
                uniform_args = [call[0] for call in uniform.call_args_list]
                for found_min, found_max in uniform_args:
                    assert found_min == min_val
                    assert found_max == max_val

    @pytest.mark.asyncio
    @pytest.mark.parametrize("num_cycles", [0, 1, 10, 100])
    async def test__manage_channel_refresh(self, num_cycles):
        # make sure that channels are properly refreshed
        from google.cloud.bigtable_v2.services.bigtable.transports.pooled_grpc_asyncio import (
            PooledBigtableGrpcAsyncIOTransport,
        )
        from google.api_core import grpc_helpers_async

        expected_grace = 9
        expected_refresh = 0.5
        channel_idx = 1
        new_channel = grpc.aio.insecure_channel("localhost:8080")

        with mock.patch.object(
            PooledBigtableGrpcAsyncIOTransport, "replace_channel"
        ) as replace_channel:
            with mock.patch.object(asyncio, "sleep") as sleep:
                sleep.side_effect = [None for i in range(num_cycles)] + [
                    asyncio.CancelledError
                ]
                with mock.patch.object(
                    grpc_helpers_async, "create_channel"
                ) as create_channel:
                    create_channel.return_value = new_channel
                    client = self._make_one(project="project-id")
                    create_channel.reset_mock()
                    try:
                        await client._manage_channel(
                            channel_idx,
                            refresh_interval_min=expected_refresh,
                            refresh_interval_max=expected_refresh,
                            grace_period=expected_grace,
                        )
                    except asyncio.CancelledError:
                        pass
                    assert sleep.call_count == num_cycles + 1
                    assert create_channel.call_count == num_cycles
                    assert replace_channel.call_count == num_cycles
                    for call in replace_channel.call_args_list:
                        args, kwargs = call
                        assert args[0] == channel_idx
                        assert kwargs["grace"] == expected_grace
                        assert kwargs["new_channel"] == new_channel
                await client.close()

    @pytest.mark.asyncio
    async def test__register_instance(self):
        """
        test instance registration
        """
        # set up mock client
        client_mock = mock.Mock()
        client_mock._gapic_client.instance_path.side_effect = lambda a, b: f"prefix/{b}"
        active_instances = set()
        instance_owners = {}
        client_mock._active_instances = active_instances
        client_mock._instance_owners = instance_owners
        client_mock._channel_refresh_tasks = []
        client_mock._start_background_channel_refresh.side_effect = (
            lambda: client_mock._channel_refresh_tasks.append(mock.Mock)
        )
        mock_channels = [mock.Mock() for i in range(5)]
        client_mock.transport.channels = mock_channels
        client_mock._ping_and_warm_instances = AsyncMock()
        table_mock = mock.Mock()
        await self._get_target_class()._register_instance(
            client_mock, "instance-1", table_mock
        )
        # first call should start background refresh
        assert client_mock._start_background_channel_refresh.call_count == 1
        # ensure active_instances and instance_owners were updated properly
        expected_key = (
            "prefix/instance-1",
            table_mock.table_name,
            table_mock.app_profile_id,
        )
        assert len(active_instances) == 1
        assert expected_key == tuple(list(active_instances)[0])
        assert len(instance_owners) == 1
        assert expected_key == tuple(list(instance_owners)[0])
        # should be a new task set
        assert client_mock._channel_refresh_tasks
        # next call should not call _start_background_channel_refresh again
        table_mock2 = mock.Mock()
        await self._get_target_class()._register_instance(
            client_mock, "instance-2", table_mock2
        )
        assert client_mock._start_background_channel_refresh.call_count == 1
        # but it should call ping and warm with new instance key
        assert client_mock._ping_and_warm_instances.call_count == len(mock_channels)
        for channel in mock_channels:
            assert channel in [
                call[0][0]
                for call in client_mock._ping_and_warm_instances.call_args_list
            ]
        # check for updated lists
        assert len(active_instances) == 2
        assert len(instance_owners) == 2
        expected_key2 = (
            "prefix/instance-2",
            table_mock2.table_name,
            table_mock2.app_profile_id,
        )
        assert any(
            [
                expected_key2 == tuple(list(active_instances)[i])
                for i in range(len(active_instances))
            ]
        )
        assert any(
            [
                expected_key2 == tuple(list(instance_owners)[i])
                for i in range(len(instance_owners))
            ]
        )

    @pytest.mark.asyncio
    @pytest.mark.parametrize(
        "insert_instances,expected_active,expected_owner_keys",
        [
            ([("i", "t", None)], [("i", "t", None)], [("i", "t", None)]),
            ([("i", "t", "p")], [("i", "t", "p")], [("i", "t", "p")]),
            ([("1", "t", "p"), ("1", "t", "p")], [("1", "t", "p")], [("1", "t", "p")]),
            (
                [("1", "t", "p"), ("2", "t", "p")],
                [("1", "t", "p"), ("2", "t", "p")],
                [("1", "t", "p"), ("2", "t", "p")],
            ),
        ],
    )
    async def test__register_instance_state(
        self, insert_instances, expected_active, expected_owner_keys
    ):
        """
        test that active_instances and instance_owners are updated as expected
        """
        # set up mock client
        client_mock = mock.Mock()
        client_mock._gapic_client.instance_path.side_effect = lambda a, b: b
        active_instances = set()
        instance_owners = {}
        client_mock._active_instances = active_instances
        client_mock._instance_owners = instance_owners
        client_mock._channel_refresh_tasks = []
        client_mock._start_background_channel_refresh.side_effect = (
            lambda: client_mock._channel_refresh_tasks.append(mock.Mock)
        )
        mock_channels = [mock.Mock() for i in range(5)]
        client_mock.transport.channels = mock_channels
        client_mock._ping_and_warm_instances = AsyncMock()
        table_mock = mock.Mock()
        # register instances
        for instance, table, profile in insert_instances:
            table_mock.table_name = table
            table_mock.app_profile_id = profile
            await self._get_target_class()._register_instance(
                client_mock, instance, table_mock
            )
        assert len(active_instances) == len(expected_active)
        assert len(instance_owners) == len(expected_owner_keys)
        for expected in expected_active:
            assert any(
                [
                    expected == tuple(list(active_instances)[i])
                    for i in range(len(active_instances))
                ]
            )
        for expected in expected_owner_keys:
            assert any(
                [
                    expected == tuple(list(instance_owners)[i])
                    for i in range(len(instance_owners))
                ]
            )

    @pytest.mark.asyncio
    async def test__remove_instance_registration(self):
        client = self._make_one(project="project-id")
        table = mock.Mock()
        await client._register_instance("instance-1", table)
        await client._register_instance("instance-2", table)
        assert len(client._active_instances) == 2
        assert len(client._instance_owners.keys()) == 2
        instance_1_path = client._gapic_client.instance_path(
            client.project, "instance-1"
        )
        instance_1_key = (instance_1_path, table.table_name, table.app_profile_id)
        instance_2_path = client._gapic_client.instance_path(
            client.project, "instance-2"
        )
        instance_2_key = (instance_2_path, table.table_name, table.app_profile_id)
        assert len(client._instance_owners[instance_1_key]) == 1
        assert list(client._instance_owners[instance_1_key])[0] == id(table)
        assert len(client._instance_owners[instance_2_key]) == 1
        assert list(client._instance_owners[instance_2_key])[0] == id(table)
        success = await client._remove_instance_registration("instance-1", table)
        assert success
        assert len(client._active_instances) == 1
        assert len(client._instance_owners[instance_1_key]) == 0
        assert len(client._instance_owners[instance_2_key]) == 1
        assert client._active_instances == {instance_2_key}
        success = await client._remove_instance_registration("fake-key", table)
        assert not success
        assert len(client._active_instances) == 1
        await client.close()

    @pytest.mark.asyncio
    async def test__multiple_table_registration(self):
        """
        registering with multiple tables with the same key should
        add multiple owners to instance_owners, but only keep one copy
        of shared key in active_instances
        """
        from google.cloud.bigtable.data._async.client import _WarmedInstanceKey

        async with self._make_one(project="project-id") as client:
            async with client.get_table("instance_1", "table_1") as table_1:
                instance_1_path = client._gapic_client.instance_path(
                    client.project, "instance_1"
                )
                instance_1_key = _WarmedInstanceKey(
                    instance_1_path, table_1.table_name, table_1.app_profile_id
                )
                assert len(client._instance_owners[instance_1_key]) == 1
                assert len(client._active_instances) == 1
                assert id(table_1) in client._instance_owners[instance_1_key]
                # duplicate table should register in instance_owners under same key
                async with client.get_table("instance_1", "table_1") as table_2:
                    assert len(client._instance_owners[instance_1_key]) == 2
                    assert len(client._active_instances) == 1
                    assert id(table_1) in client._instance_owners[instance_1_key]
                    assert id(table_2) in client._instance_owners[instance_1_key]
                    # unique table should register in instance_owners and active_instances
                    async with client.get_table("instance_1", "table_3") as table_3:
                        instance_3_path = client._gapic_client.instance_path(
                            client.project, "instance_1"
                        )
                        instance_3_key = _WarmedInstanceKey(
                            instance_3_path, table_3.table_name, table_3.app_profile_id
                        )
                        assert len(client._instance_owners[instance_1_key]) == 2
                        assert len(client._instance_owners[instance_3_key]) == 1
                        assert len(client._active_instances) == 2
                        assert id(table_1) in client._instance_owners[instance_1_key]
                        assert id(table_2) in client._instance_owners[instance_1_key]
                        assert id(table_3) in client._instance_owners[instance_3_key]
                # sub-tables should be unregistered, but instance should still be active
                assert len(client._active_instances) == 1
                assert instance_1_key in client._active_instances
                assert id(table_2) not in client._instance_owners[instance_1_key]
            # both tables are gone. instance should be unregistered
            assert len(client._active_instances) == 0
            assert instance_1_key not in client._active_instances
            assert len(client._instance_owners[instance_1_key]) == 0

    @pytest.mark.asyncio
    async def test__multiple_instance_registration(self):
        """
        registering with multiple instance keys should update the key
        in instance_owners and active_instances
        """
        from google.cloud.bigtable.data._async.client import _WarmedInstanceKey

        async with self._make_one(project="project-id") as client:
            async with client.get_table("instance_1", "table_1") as table_1:
                async with client.get_table("instance_2", "table_2") as table_2:
                    instance_1_path = client._gapic_client.instance_path(
                        client.project, "instance_1"
                    )
                    instance_1_key = _WarmedInstanceKey(
                        instance_1_path, table_1.table_name, table_1.app_profile_id
                    )
                    instance_2_path = client._gapic_client.instance_path(
                        client.project, "instance_2"
                    )
                    instance_2_key = _WarmedInstanceKey(
                        instance_2_path, table_2.table_name, table_2.app_profile_id
                    )
                    assert len(client._instance_owners[instance_1_key]) == 1
                    assert len(client._instance_owners[instance_2_key]) == 1
                    assert len(client._active_instances) == 2
                    assert id(table_1) in client._instance_owners[instance_1_key]
                    assert id(table_2) in client._instance_owners[instance_2_key]
                # instance2 should be unregistered, but instance1 should still be active
                assert len(client._active_instances) == 1
                assert instance_1_key in client._active_instances
                assert len(client._instance_owners[instance_2_key]) == 0
                assert len(client._instance_owners[instance_1_key]) == 1
                assert id(table_1) in client._instance_owners[instance_1_key]
            # both tables are gone. instances should both be unregistered
            assert len(client._active_instances) == 0
            assert len(client._instance_owners[instance_1_key]) == 0
            assert len(client._instance_owners[instance_2_key]) == 0

    @pytest.mark.asyncio
    async def test_get_table(self):
        from google.cloud.bigtable.data._async.client import TableAsync
        from google.cloud.bigtable.data._async.client import _WarmedInstanceKey

        client = self._make_one(project="project-id")
        assert not client._active_instances
        expected_table_id = "table-id"
        expected_instance_id = "instance-id"
        expected_app_profile_id = "app-profile-id"
        table = client.get_table(
            expected_instance_id,
            expected_table_id,
            expected_app_profile_id,
        )
        await asyncio.sleep(0)
        assert isinstance(table, TableAsync)
        assert table.table_id == expected_table_id
        assert (
            table.table_name
            == f"projects/{client.project}/instances/{expected_instance_id}/tables/{expected_table_id}"
        )
        assert table.instance_id == expected_instance_id
        assert (
            table.instance_name
            == f"projects/{client.project}/instances/{expected_instance_id}"
        )
        assert table.app_profile_id == expected_app_profile_id
        assert table.client is client
        instance_key = _WarmedInstanceKey(
            table.instance_name, table.table_name, table.app_profile_id
        )
        assert instance_key in client._active_instances
        assert client._instance_owners[instance_key] == {id(table)}
        await client.close()

    @pytest.mark.asyncio
    async def test_get_table_context_manager(self):
        from google.cloud.bigtable.data._async.client import TableAsync
        from google.cloud.bigtable.data._async.client import _WarmedInstanceKey

        expected_table_id = "table-id"
        expected_instance_id = "instance-id"
        expected_app_profile_id = "app-profile-id"
        expected_project_id = "project-id"

        with mock.patch.object(TableAsync, "close") as close_mock:
            async with self._make_one(project=expected_project_id) as client:
                async with client.get_table(
                    expected_instance_id,
                    expected_table_id,
                    expected_app_profile_id,
                ) as table:
                    await asyncio.sleep(0)
                    assert isinstance(table, TableAsync)
                    assert table.table_id == expected_table_id
                    assert (
                        table.table_name
                        == f"projects/{expected_project_id}/instances/{expected_instance_id}/tables/{expected_table_id}"
                    )
                    assert table.instance_id == expected_instance_id
                    assert (
                        table.instance_name
                        == f"projects/{expected_project_id}/instances/{expected_instance_id}"
                    )
                    assert table.app_profile_id == expected_app_profile_id
                    assert table.client is client
                    instance_key = _WarmedInstanceKey(
                        table.instance_name, table.table_name, table.app_profile_id
                    )
                    assert instance_key in client._active_instances
                    assert client._instance_owners[instance_key] == {id(table)}
            assert close_mock.call_count == 1

    @pytest.mark.asyncio
    async def test_multiple_pool_sizes(self):
        # should be able to create multiple clients with different pool sizes without issue
        pool_sizes = [1, 2, 4, 8, 16, 32, 64, 128, 256]
        for pool_size in pool_sizes:
            client = self._make_one(project="project-id", pool_size=pool_size)
            assert len(client._channel_refresh_tasks) == pool_size
            client_duplicate = self._make_one(project="project-id", pool_size=pool_size)
            assert len(client_duplicate._channel_refresh_tasks) == pool_size
            assert str(pool_size) in str(client.transport)
            await client.close()
            await client_duplicate.close()

    @pytest.mark.asyncio
    async def test_close(self):
        from google.cloud.bigtable_v2.services.bigtable.transports.pooled_grpc_asyncio import (
            PooledBigtableGrpcAsyncIOTransport,
        )

        pool_size = 7
        client = self._make_one(project="project-id", pool_size=pool_size)
        assert len(client._channel_refresh_tasks) == pool_size
        tasks_list = list(client._channel_refresh_tasks)
        for task in client._channel_refresh_tasks:
            assert not task.done()
        with mock.patch.object(
            PooledBigtableGrpcAsyncIOTransport, "close", AsyncMock()
        ) as close_mock:
            await client.close()
            close_mock.assert_called_once()
            close_mock.assert_awaited()
        for task in tasks_list:
            assert task.done()
            assert task.cancelled()
        assert client._channel_refresh_tasks == []

    @pytest.mark.asyncio
    async def test_close_with_timeout(self):
        pool_size = 7
        expected_timeout = 19
        client = self._make_one(project="project-id", pool_size=pool_size)
        tasks = list(client._channel_refresh_tasks)
        with mock.patch.object(asyncio, "wait_for", AsyncMock()) as wait_for_mock:
            await client.close(timeout=expected_timeout)
            wait_for_mock.assert_called_once()
            wait_for_mock.assert_awaited()
            assert wait_for_mock.call_args[1]["timeout"] == expected_timeout
        client._channel_refresh_tasks = tasks
        await client.close()

    @pytest.mark.asyncio
    async def test_context_manager(self):
        # context manager should close the client cleanly
        close_mock = AsyncMock()
        true_close = None
        async with self._make_one(project="project-id") as client:
            true_close = client.close()
            client.close = close_mock
            for task in client._channel_refresh_tasks:
                assert not task.done()
            assert client.project == "project-id"
            assert client._active_instances == set()
            close_mock.assert_not_called()
        close_mock.assert_called_once()
        close_mock.assert_awaited()
        # actually close the client
        await true_close

    def test_client_ctor_sync(self):
        # initializing client in a sync context should raise RuntimeError
        from google.cloud.bigtable.data._async.client import BigtableDataClientAsync

        with pytest.warns(RuntimeWarning) as warnings:
            client = BigtableDataClientAsync(project="project-id")
        expected_warning = [w for w in warnings if "client.py" in w.filename]
        assert len(expected_warning) == 1
        assert (
            "BigtableDataClientAsync should be started in an asyncio event loop."
            in str(expected_warning[0].message)
        )
        assert client.project == "project-id"
        assert client._channel_refresh_tasks == []


class TestTableAsync:
    @pytest.mark.asyncio
    async def test_table_ctor(self):
        from google.cloud.bigtable.data._async.client import BigtableDataClientAsync
        from google.cloud.bigtable.data._async.client import TableAsync
        from google.cloud.bigtable.data._async.client import _WarmedInstanceKey

        expected_table_id = "table-id"
        expected_instance_id = "instance-id"
        expected_app_profile_id = "app-profile-id"
        expected_operation_timeout = 123
        expected_attempt_timeout = 12
        expected_read_rows_operation_timeout = 1.5
        expected_read_rows_attempt_timeout = 0.5
        expected_mutate_rows_operation_timeout = 2.5
        expected_mutate_rows_attempt_timeout = 0.75
        client = BigtableDataClientAsync()
        assert not client._active_instances

        table = TableAsync(
            client,
            expected_instance_id,
            expected_table_id,
            expected_app_profile_id,
            default_operation_timeout=expected_operation_timeout,
            default_attempt_timeout=expected_attempt_timeout,
            default_read_rows_operation_timeout=expected_read_rows_operation_timeout,
            default_read_rows_attempt_timeout=expected_read_rows_attempt_timeout,
            default_mutate_rows_operation_timeout=expected_mutate_rows_operation_timeout,
            default_mutate_rows_attempt_timeout=expected_mutate_rows_attempt_timeout,
        )
        await asyncio.sleep(0)
        assert table.table_id == expected_table_id
        assert table.instance_id == expected_instance_id
        assert table.app_profile_id == expected_app_profile_id
        assert table.client is client
        instance_key = _WarmedInstanceKey(
            table.instance_name, table.table_name, table.app_profile_id
        )
        assert instance_key in client._active_instances
        assert client._instance_owners[instance_key] == {id(table)}
        assert table.default_operation_timeout == expected_operation_timeout
        assert table.default_attempt_timeout == expected_attempt_timeout
        assert (
            table.default_read_rows_operation_timeout
            == expected_read_rows_operation_timeout
        )
        assert (
            table.default_read_rows_attempt_timeout
            == expected_read_rows_attempt_timeout
        )
        assert (
            table.default_mutate_rows_operation_timeout
            == expected_mutate_rows_operation_timeout
        )
        assert (
            table.default_mutate_rows_attempt_timeout
            == expected_mutate_rows_attempt_timeout
        )
        # ensure task reaches completion
        await table._register_instance_task
        assert table._register_instance_task.done()
        assert not table._register_instance_task.cancelled()
        assert table._register_instance_task.exception() is None
        await client.close()

    @pytest.mark.asyncio
    async def test_table_ctor_defaults(self):
        """
        should provide default timeout values and app_profile_id
        """
        from google.cloud.bigtable.data._async.client import BigtableDataClientAsync
        from google.cloud.bigtable.data._async.client import TableAsync

        expected_table_id = "table-id"
        expected_instance_id = "instance-id"
        client = BigtableDataClientAsync()
        assert not client._active_instances

        table = TableAsync(
            client,
            expected_instance_id,
            expected_table_id,
        )
        await asyncio.sleep(0)
        assert table.table_id == expected_table_id
        assert table.instance_id == expected_instance_id
        assert table.app_profile_id is None
        assert table.client is client
        assert table.default_operation_timeout == 60
        assert table.default_read_rows_operation_timeout == 600
        assert table.default_mutate_rows_operation_timeout == 600
        assert table.default_attempt_timeout == 20
        assert table.default_read_rows_attempt_timeout == 20
        assert table.default_mutate_rows_attempt_timeout == 60
        await client.close()

    @pytest.mark.asyncio
    async def test_table_ctor_invalid_timeout_values(self):
        """
        bad timeout values should raise ValueError
        """
        from google.cloud.bigtable.data._async.client import BigtableDataClientAsync
        from google.cloud.bigtable.data._async.client import TableAsync

        client = BigtableDataClientAsync()

        timeout_pairs = [
            ("default_operation_timeout", "default_attempt_timeout"),
            (
                "default_read_rows_operation_timeout",
                "default_read_rows_attempt_timeout",
            ),
            (
                "default_mutate_rows_operation_timeout",
                "default_mutate_rows_attempt_timeout",
            ),
        ]
        for operation_timeout, attempt_timeout in timeout_pairs:
            with pytest.raises(ValueError) as e:
                TableAsync(client, "", "", **{attempt_timeout: -1})
            assert "attempt_timeout must be greater than 0" in str(e.value)
            with pytest.raises(ValueError) as e:
                TableAsync(client, "", "", **{operation_timeout: -1})
            assert "operation_timeout must be greater than 0" in str(e.value)
        await client.close()

    def test_table_ctor_sync(self):
        # initializing client in a sync context should raise RuntimeError
        from google.cloud.bigtable.data._async.client import TableAsync

        client = mock.Mock()
        with pytest.raises(RuntimeError) as e:
            TableAsync(client, "instance-id", "table-id")
        assert e.match("TableAsync must be created within an async event loop context.")


class TestReadRows:
    """
    Tests for table.read_rows and related methods.
    """

    def _make_client(self, *args, **kwargs):
        from google.cloud.bigtable.data._async.client import BigtableDataClientAsync

        return BigtableDataClientAsync(*args, **kwargs)

    def _make_table(self, *args, **kwargs):
        from google.cloud.bigtable.data._async.client import TableAsync

        client_mock = mock.Mock()
        client_mock._register_instance.side_effect = (
            lambda *args, **kwargs: asyncio.sleep(0)
        )
        client_mock._remove_instance_registration.side_effect = (
            lambda *args, **kwargs: asyncio.sleep(0)
        )
        kwargs["instance_id"] = kwargs.get(
            "instance_id", args[0] if args else "instance"
        )
        kwargs["table_id"] = kwargs.get(
            "table_id", args[1] if len(args) > 1 else "table"
        )
        client_mock._gapic_client.table_path.return_value = kwargs["table_id"]
        client_mock._gapic_client.instance_path.return_value = kwargs["instance_id"]
        return TableAsync(client_mock, *args, **kwargs)

    def _make_stats(self):
        from google.cloud.bigtable_v2.types import RequestStats
        from google.cloud.bigtable_v2.types import FullReadStatsView
        from google.cloud.bigtable_v2.types import ReadIterationStats

        return RequestStats(
            full_read_stats_view=FullReadStatsView(
                read_iteration_stats=ReadIterationStats(
                    rows_seen_count=1,
                    rows_returned_count=2,
                    cells_seen_count=3,
                    cells_returned_count=4,
                )
            )
        )

    @staticmethod
    def _make_chunk(*args, **kwargs):
        from google.cloud.bigtable_v2 import ReadRowsResponse

        kwargs["row_key"] = kwargs.get("row_key", b"row_key")
        kwargs["family_name"] = kwargs.get("family_name", "family_name")
        kwargs["qualifier"] = kwargs.get("qualifier", b"qualifier")
        kwargs["value"] = kwargs.get("value", b"value")
        kwargs["commit_row"] = kwargs.get("commit_row", True)

        return ReadRowsResponse.CellChunk(*args, **kwargs)

    @staticmethod
    async def _make_gapic_stream(
        chunk_list: list[ReadRowsResponse.CellChunk | Exception],
        sleep_time=0,
    ):
        from google.cloud.bigtable_v2 import ReadRowsResponse

        class mock_stream:
            def __init__(self, chunk_list, sleep_time):
                self.chunk_list = chunk_list
                self.idx = -1
                self.sleep_time = sleep_time

            def __aiter__(self):
                return self

            async def __anext__(self):
                self.idx += 1
                if len(self.chunk_list) > self.idx:
                    if sleep_time:
                        await asyncio.sleep(self.sleep_time)
                    chunk = self.chunk_list[self.idx]
                    if isinstance(chunk, Exception):
                        raise chunk
                    else:
                        return ReadRowsResponse(chunks=[chunk])
                raise StopAsyncIteration

            def cancel(self):
                pass

        return mock_stream(chunk_list, sleep_time)

    async def execute_fn(self, table, *args, **kwargs):
        return await table.read_rows(*args, **kwargs)

    @pytest.mark.asyncio
    async def test_read_rows(self):
        query = ReadRowsQuery()
        chunks = [
            self._make_chunk(row_key=b"test_1"),
            self._make_chunk(row_key=b"test_2"),
        ]
        async with self._make_table() as table:
            read_rows = table.client._gapic_client.read_rows
            read_rows.side_effect = lambda *args, **kwargs: self._make_gapic_stream(
                chunks
            )
            results = await self.execute_fn(table, query, operation_timeout=3)
            assert len(results) == 2
            assert results[0].row_key == b"test_1"
            assert results[1].row_key == b"test_2"

    @pytest.mark.asyncio
    async def test_read_rows_stream(self):
        query = ReadRowsQuery()
        chunks = [
            self._make_chunk(row_key=b"test_1"),
            self._make_chunk(row_key=b"test_2"),
        ]
        async with self._make_table() as table:
            read_rows = table.client._gapic_client.read_rows
            read_rows.side_effect = lambda *args, **kwargs: self._make_gapic_stream(
                chunks
            )
            gen = await table.read_rows_stream(query, operation_timeout=3)
            results = [row async for row in gen]
            assert len(results) == 2
            assert results[0].row_key == b"test_1"
            assert results[1].row_key == b"test_2"

    @pytest.mark.parametrize("include_app_profile", [True, False])
    @pytest.mark.asyncio
    async def test_read_rows_query_matches_request(self, include_app_profile):
        from google.cloud.bigtable.data import RowRange
        from google.cloud.bigtable.data.row_filters import PassAllFilter

        app_profile_id = "app_profile_id" if include_app_profile else None
        async with self._make_table(app_profile_id=app_profile_id) as table:
            read_rows = table.client._gapic_client.read_rows
            read_rows.side_effect = lambda *args, **kwargs: self._make_gapic_stream([])
            row_keys = [b"test_1", "test_2"]
            row_ranges = RowRange("1start", "2end")
            filter_ = PassAllFilter(True)
            limit = 99
            query = ReadRowsQuery(
                row_keys=row_keys,
                row_ranges=row_ranges,
                row_filter=filter_,
                limit=limit,
            )

            results = await table.read_rows(query, operation_timeout=3)
            assert len(results) == 0
            call_request = read_rows.call_args_list[0][0][0]
            query_pb = query._to_pb(table)
            assert call_request == query_pb

    @pytest.mark.parametrize("operation_timeout", [0.001, 0.023, 0.1])
    @pytest.mark.asyncio
    async def test_read_rows_timeout(self, operation_timeout):

        async with self._make_table() as table:
            read_rows = table.client._gapic_client.read_rows
            query = ReadRowsQuery()
            chunks = [self._make_chunk(row_key=b"test_1")]
            read_rows.side_effect = lambda *args, **kwargs: self._make_gapic_stream(
                chunks, sleep_time=1
            )
            try:
                await table.read_rows(query, operation_timeout=operation_timeout)
            except core_exceptions.DeadlineExceeded as e:
                assert (
                    e.message
                    == f"operation_timeout of {operation_timeout:0.1f}s exceeded"
                )

    @pytest.mark.parametrize(
        "per_request_t, operation_t, expected_num",
        [
            (0.05, 0.08, 2),
            (0.05, 0.54, 11),
            (0.05, 0.14, 3),
            (0.05, 0.24, 5),
        ],
    )
    @pytest.mark.asyncio
    async def test_read_rows_attempt_timeout(
        self, per_request_t, operation_t, expected_num
    ):
        """
        Ensures that the attempt_timeout is respected and that the number of
        requests is as expected.

        operation_timeout does not cancel the request, so we expect the number of
        requests to be the ceiling of operation_timeout / attempt_timeout.
        """
        from google.cloud.bigtable.data.exceptions import RetryExceptionGroup

        expected_last_timeout = operation_t - (expected_num - 1) * per_request_t

        # mocking uniform ensures there are no sleeps between retries
        with mock.patch("random.uniform", side_effect=lambda a, b: 0):
            async with self._make_table() as table:
                read_rows = table.client._gapic_client.read_rows
                read_rows.side_effect = lambda *args, **kwargs: self._make_gapic_stream(
                    chunks, sleep_time=per_request_t
                )
                query = ReadRowsQuery()
                chunks = [core_exceptions.DeadlineExceeded("mock deadline")]

                try:
                    await table.read_rows(
                        query,
                        operation_timeout=operation_t,
                        attempt_timeout=per_request_t,
                    )
                except core_exceptions.DeadlineExceeded as e:
                    retry_exc = e.__cause__
                    if expected_num == 0:
                        assert retry_exc is None
                    else:
                        assert type(retry_exc) is RetryExceptionGroup
                        assert f"{expected_num} failed attempts" in str(retry_exc)
                        assert len(retry_exc.exceptions) == expected_num
                        for sub_exc in retry_exc.exceptions:
                            assert sub_exc.message == "mock deadline"
                assert read_rows.call_count == expected_num
                # check timeouts
                for _, call_kwargs in read_rows.call_args_list[:-1]:
                    assert call_kwargs["timeout"] == per_request_t
                    assert call_kwargs["retry"] is None
                # last timeout should be adjusted to account for the time spent
                assert (
                    abs(
                        read_rows.call_args_list[-1][1]["timeout"]
                        - expected_last_timeout
                    )
                    < 0.05
                )

    @pytest.mark.parametrize(
        "exc_type",
        [
            core_exceptions.Aborted,
            core_exceptions.DeadlineExceeded,
            core_exceptions.ServiceUnavailable,
        ],
    )
    @pytest.mark.asyncio
    async def test_read_rows_retryable_error(self, exc_type):
        async with self._make_table() as table:
            read_rows = table.client._gapic_client.read_rows
            read_rows.side_effect = lambda *args, **kwargs: self._make_gapic_stream(
                [expected_error]
            )
            query = ReadRowsQuery()
            expected_error = exc_type("mock error")
            try:
                await table.read_rows(query, operation_timeout=0.1)
            except core_exceptions.DeadlineExceeded as e:
                retry_exc = e.__cause__
                root_cause = retry_exc.exceptions[0]
                assert type(root_cause) is exc_type
                assert root_cause == expected_error

    @pytest.mark.parametrize(
        "exc_type",
        [
            core_exceptions.Cancelled,
            core_exceptions.PreconditionFailed,
            core_exceptions.NotFound,
            core_exceptions.PermissionDenied,
            core_exceptions.Conflict,
            core_exceptions.InternalServerError,
            core_exceptions.TooManyRequests,
            core_exceptions.ResourceExhausted,
            InvalidChunk,
        ],
    )
    @pytest.mark.asyncio
    async def test_read_rows_non_retryable_error(self, exc_type):
        async with self._make_table() as table:
            read_rows = table.client._gapic_client.read_rows
            read_rows.side_effect = lambda *args, **kwargs: self._make_gapic_stream(
                [expected_error]
            )
            query = ReadRowsQuery()
            expected_error = exc_type("mock error")
            try:
                await table.read_rows(query, operation_timeout=0.1)
            except exc_type as e:
                assert e == expected_error

    @pytest.mark.asyncio
    async def test_read_rows_revise_request(self):
        """
        Ensure that _revise_request is called between retries
        """
        from google.cloud.bigtable.data._async._read_rows import _ReadRowsOperationAsync
        from google.cloud.bigtable.data.exceptions import InvalidChunk
        from google.cloud.bigtable_v2.types import RowSet

        return_val = RowSet()
        with mock.patch.object(
            _ReadRowsOperationAsync, "_revise_request_rowset"
        ) as revise_rowset:
            revise_rowset.return_value = return_val
            async with self._make_table() as table:
                read_rows = table.client._gapic_client.read_rows
                read_rows.side_effect = lambda *args, **kwargs: self._make_gapic_stream(
                    chunks
                )
                row_keys = [b"test_1", b"test_2", b"test_3"]
                query = ReadRowsQuery(row_keys=row_keys)
                chunks = [
                    self._make_chunk(row_key=b"test_1"),
                    core_exceptions.Aborted("mock retryable error"),
                ]
                try:
                    await table.read_rows(query)
                except InvalidChunk:
                    revise_rowset.assert_called()
                    first_call_kwargs = revise_rowset.call_args_list[0].kwargs
                    assert first_call_kwargs["row_set"] == query._to_pb(table).rows
                    assert first_call_kwargs["last_seen_row_key"] == b"test_1"
                    revised_call = read_rows.call_args_list[1].args[0]
                    assert revised_call.rows == return_val

    @pytest.mark.asyncio
    async def test_read_rows_default_timeouts(self):
        """
        Ensure that the default timeouts are set on the read rows operation when not overridden
        """
        from google.cloud.bigtable.data._async._read_rows import _ReadRowsOperationAsync

        operation_timeout = 8
        attempt_timeout = 4
        with mock.patch.object(_ReadRowsOperationAsync, "__init__") as mock_op:
            mock_op.side_effect = RuntimeError("mock error")
            async with self._make_table(
                default_read_rows_operation_timeout=operation_timeout,
                default_read_rows_attempt_timeout=attempt_timeout,
            ) as table:
                try:
                    await table.read_rows(ReadRowsQuery())
                except RuntimeError:
                    pass
                kwargs = mock_op.call_args_list[0].kwargs
                assert kwargs["operation_timeout"] == operation_timeout
                assert kwargs["attempt_timeout"] == attempt_timeout

    @pytest.mark.asyncio
    async def test_read_rows_default_timeout_override(self):
        """
        When timeouts are passed, they overwrite default values
        """
        from google.cloud.bigtable.data._async._read_rows import _ReadRowsOperationAsync

        operation_timeout = 8
        attempt_timeout = 4
        with mock.patch.object(_ReadRowsOperationAsync, "__init__") as mock_op:
            mock_op.side_effect = RuntimeError("mock error")
            async with self._make_table(
                default_operation_timeout=99, default_attempt_timeout=97
            ) as table:
                try:
                    await table.read_rows(
                        ReadRowsQuery(),
                        operation_timeout=operation_timeout,
                        attempt_timeout=attempt_timeout,
                    )
                except RuntimeError:
                    pass
                kwargs = mock_op.call_args_list[0].kwargs
                assert kwargs["operation_timeout"] == operation_timeout
                assert kwargs["attempt_timeout"] == attempt_timeout

    @pytest.mark.asyncio
    async def test_read_row(self):
        """Test reading a single row"""
        async with self._make_client() as client:
            table = client.get_table("instance", "table")
            row_key = b"test_1"
            with mock.patch.object(table, "read_rows") as read_rows:
                expected_result = object()
                read_rows.side_effect = lambda *args, **kwargs: [expected_result]
                expected_op_timeout = 8
                expected_req_timeout = 4
                row = await table.read_row(
                    row_key,
                    operation_timeout=expected_op_timeout,
                    attempt_timeout=expected_req_timeout,
                )
                assert row == expected_result
                assert read_rows.call_count == 1
                args, kwargs = read_rows.call_args_list[0]
                assert kwargs["operation_timeout"] == expected_op_timeout
                assert kwargs["attempt_timeout"] == expected_req_timeout
                assert len(args) == 1
                assert isinstance(args[0], ReadRowsQuery)
                query = args[0]
                assert query.row_keys == [row_key]
                assert query.row_ranges == []
                assert query.limit == 1

    @pytest.mark.asyncio
    async def test_read_row_w_filter(self):
        """Test reading a single row with an added filter"""
        async with self._make_client() as client:
            table = client.get_table("instance", "table")
            row_key = b"test_1"
            with mock.patch.object(table, "read_rows") as read_rows:
                expected_result = object()
                read_rows.side_effect = lambda *args, **kwargs: [expected_result]
                expected_op_timeout = 8
                expected_req_timeout = 4
                mock_filter = mock.Mock()
                expected_filter = {"filter": "mock filter"}
                mock_filter._to_dict.return_value = expected_filter
                row = await table.read_row(
                    row_key,
                    operation_timeout=expected_op_timeout,
                    attempt_timeout=expected_req_timeout,
                    row_filter=expected_filter,
                )
                assert row == expected_result
                assert read_rows.call_count == 1
                args, kwargs = read_rows.call_args_list[0]
                assert kwargs["operation_timeout"] == expected_op_timeout
                assert kwargs["attempt_timeout"] == expected_req_timeout
                assert len(args) == 1
                assert isinstance(args[0], ReadRowsQuery)
                query = args[0]
                assert query.row_keys == [row_key]
                assert query.row_ranges == []
                assert query.limit == 1
                assert query.filter == expected_filter

    @pytest.mark.asyncio
    async def test_read_row_no_response(self):
        """should return None if row does not exist"""
        async with self._make_client() as client:
            table = client.get_table("instance", "table")
            row_key = b"test_1"
            with mock.patch.object(table, "read_rows") as read_rows:
                # return no rows
                read_rows.side_effect = lambda *args, **kwargs: []
                expected_op_timeout = 8
                expected_req_timeout = 4
                result = await table.read_row(
                    row_key,
                    operation_timeout=expected_op_timeout,
                    attempt_timeout=expected_req_timeout,
                )
                assert result is None
                assert read_rows.call_count == 1
                args, kwargs = read_rows.call_args_list[0]
                assert kwargs["operation_timeout"] == expected_op_timeout
                assert kwargs["attempt_timeout"] == expected_req_timeout
                assert isinstance(args[0], ReadRowsQuery)
                query = args[0]
                assert query.row_keys == [row_key]
                assert query.row_ranges == []
                assert query.limit == 1

    @pytest.mark.parametrize(
        "return_value,expected_result",
        [
            ([], False),
            ([object()], True),
            ([object(), object()], True),
        ],
    )
    @pytest.mark.asyncio
    async def test_row_exists(self, return_value, expected_result):
        """Test checking for row existence"""
        async with self._make_client() as client:
            table = client.get_table("instance", "table")
            row_key = b"test_1"
            with mock.patch.object(table, "read_rows") as read_rows:
                # return no rows
                read_rows.side_effect = lambda *args, **kwargs: return_value
                expected_op_timeout = 1
                expected_req_timeout = 2
                result = await table.row_exists(
                    row_key,
                    operation_timeout=expected_op_timeout,
                    attempt_timeout=expected_req_timeout,
                )
                assert expected_result == result
                assert read_rows.call_count == 1
                args, kwargs = read_rows.call_args_list[0]
                assert kwargs["operation_timeout"] == expected_op_timeout
                assert kwargs["attempt_timeout"] == expected_req_timeout
                assert isinstance(args[0], ReadRowsQuery)
                expected_filter = {
                    "chain": {
                        "filters": [
                            {"cells_per_row_limit_filter": 1},
                            {"strip_value_transformer": True},
                        ]
                    }
                }
                query = args[0]
                assert query.row_keys == [row_key]
                assert query.row_ranges == []
                assert query.limit == 1
                assert query.filter._to_dict() == expected_filter

    @pytest.mark.parametrize("include_app_profile", [True, False])
    @pytest.mark.asyncio
    async def test_read_rows_metadata(self, include_app_profile):
        """request should attach metadata headers"""
        profile = "profile" if include_app_profile else None
        async with self._make_table(app_profile_id=profile) as table:
            read_rows = table.client._gapic_client.read_rows
            read_rows.return_value = self._make_gapic_stream([])
            await table.read_rows(ReadRowsQuery())
            kwargs = read_rows.call_args_list[0].kwargs
            metadata = kwargs["metadata"]
            goog_metadata = None
            for key, value in metadata:
                if key == "x-goog-request-params":
                    goog_metadata = value
            assert goog_metadata is not None, "x-goog-request-params not found"
            assert "table_name=" + table.table_name in goog_metadata
            if include_app_profile:
                assert "app_profile_id=profile" in goog_metadata
            else:
                assert "app_profile_id=" not in goog_metadata


class TestReadRowsSharded:
    def _make_client(self, *args, **kwargs):
        from google.cloud.bigtable.data._async.client import BigtableDataClientAsync

        return BigtableDataClientAsync(*args, **kwargs)

    @pytest.mark.asyncio
    async def test_read_rows_sharded_empty_query(self):
        async with self._make_client() as client:
            async with client.get_table("instance", "table") as table:
                with pytest.raises(ValueError) as exc:
                    await table.read_rows_sharded([])
                assert "empty sharded_query" in str(exc.value)

    @pytest.mark.asyncio
    async def test_read_rows_sharded_multiple_queries(self):
        """
        Test with multiple queries. Should return results from both
        """
        async with self._make_client() as client:
            async with client.get_table("instance", "table") as table:
                with mock.patch.object(
                    table.client._gapic_client, "read_rows"
                ) as read_rows:
                    read_rows.side_effect = (
                        lambda *args, **kwargs: TestReadRows._make_gapic_stream(
                            [
                                TestReadRows._make_chunk(row_key=k)
                                for k in args[0].rows.row_keys
                            ]
                        )
                    )
                    query_1 = ReadRowsQuery(b"test_1")
                    query_2 = ReadRowsQuery(b"test_2")
                    result = await table.read_rows_sharded([query_1, query_2])
                    assert len(result) == 2
                    assert result[0].row_key == b"test_1"
                    assert result[1].row_key == b"test_2"

    @pytest.mark.parametrize("n_queries", [1, 2, 5, 11, 24])
    @pytest.mark.asyncio
    async def test_read_rows_sharded_multiple_queries_calls(self, n_queries):
        """
        Each query should trigger a separate read_rows call
        """
        async with self._make_client() as client:
            async with client.get_table("instance", "table") as table:
                with mock.patch.object(table, "read_rows") as read_rows:
                    query_list = [ReadRowsQuery() for _ in range(n_queries)]
                    await table.read_rows_sharded(query_list)
                    assert read_rows.call_count == n_queries

    @pytest.mark.asyncio
    async def test_read_rows_sharded_errors(self):
        """
        Errors should be exposed as ShardedReadRowsExceptionGroups
        """
        from google.cloud.bigtable.data.exceptions import ShardedReadRowsExceptionGroup
        from google.cloud.bigtable.data.exceptions import FailedQueryShardError

        async with self._make_client() as client:
            async with client.get_table("instance", "table") as table:
                with mock.patch.object(table, "read_rows") as read_rows:
                    read_rows.side_effect = RuntimeError("mock error")
                    query_1 = ReadRowsQuery(b"test_1")
                    query_2 = ReadRowsQuery(b"test_2")
                    with pytest.raises(ShardedReadRowsExceptionGroup) as exc:
                        await table.read_rows_sharded([query_1, query_2])
                    exc_group = exc.value
                    assert isinstance(exc_group, ShardedReadRowsExceptionGroup)
                    assert len(exc.value.exceptions) == 2
                    assert isinstance(exc.value.exceptions[0], FailedQueryShardError)
                    assert isinstance(exc.value.exceptions[0].__cause__, RuntimeError)
                    assert exc.value.exceptions[0].index == 0
                    assert exc.value.exceptions[0].query == query_1
                    assert isinstance(exc.value.exceptions[1], FailedQueryShardError)
                    assert isinstance(exc.value.exceptions[1].__cause__, RuntimeError)
                    assert exc.value.exceptions[1].index == 1
                    assert exc.value.exceptions[1].query == query_2

    @pytest.mark.asyncio
    async def test_read_rows_sharded_concurrent(self):
        """
        Ensure sharded requests are concurrent
        """
        import time

        async def mock_call(*args, **kwargs):
            await asyncio.sleep(0.1)
            return [mock.Mock()]

        async with self._make_client() as client:
            async with client.get_table("instance", "table") as table:
                with mock.patch.object(table, "read_rows") as read_rows:
                    read_rows.side_effect = mock_call
                    queries = [ReadRowsQuery() for _ in range(10)]
                    start_time = time.monotonic()
                    result = await table.read_rows_sharded(queries)
                    call_time = time.monotonic() - start_time
                    assert read_rows.call_count == 10
                    assert len(result) == 10
                    # if run in sequence, we would expect this to take 1 second
                    assert call_time < 0.2

    @pytest.mark.parametrize("include_app_profile", [True, False])
    @pytest.mark.asyncio
    async def test_read_rows_sharded_metadata(self, include_app_profile):
        """request should attach metadata headers"""
        profile = "profile" if include_app_profile else None
        async with self._make_client() as client:
            async with client.get_table("i", "t", app_profile_id=profile) as table:
                with mock.patch.object(
                    client._gapic_client, "read_rows", AsyncMock()
                ) as read_rows:
                    await table.read_rows_sharded([ReadRowsQuery()])
                kwargs = read_rows.call_args_list[0].kwargs
                metadata = kwargs["metadata"]
                goog_metadata = None
                for key, value in metadata:
                    if key == "x-goog-request-params":
                        goog_metadata = value
                assert goog_metadata is not None, "x-goog-request-params not found"
                assert "table_name=" + table.table_name in goog_metadata
                if include_app_profile:
                    assert "app_profile_id=profile" in goog_metadata
                else:
                    assert "app_profile_id=" not in goog_metadata

    @pytest.mark.asyncio
    async def test_read_rows_sharded_batching(self):
        """
        Large queries should be processed in batches to limit concurrency
        operation timeout should change between batches
        """
        from google.cloud.bigtable.data._async.client import TableAsync
        from google.cloud.bigtable.data._async.client import _CONCURRENCY_LIMIT

        assert _CONCURRENCY_LIMIT == 10  # change this test if this changes

        n_queries = 90
        expected_num_batches = n_queries // _CONCURRENCY_LIMIT
        query_list = [ReadRowsQuery() for _ in range(n_queries)]

        table_mock = AsyncMock()
        start_operation_timeout = 10
        start_attempt_timeout = 3
        table_mock.default_read_rows_operation_timeout = start_operation_timeout
        table_mock.default_read_rows_attempt_timeout = start_attempt_timeout
        # clock ticks one second on each check
        with mock.patch("time.monotonic", side_effect=range(0, 100000)):
            with mock.patch("asyncio.gather", AsyncMock()) as gather_mock:
                await TableAsync.read_rows_sharded(table_mock, query_list)
                # should have individual calls for each query
                assert table_mock.read_rows.call_count == n_queries
                # should have single gather call for each batch
                assert gather_mock.call_count == expected_num_batches
                # ensure that timeouts decrease over time
                kwargs = [
                    table_mock.read_rows.call_args_list[idx][1]
                    for idx in range(n_queries)
                ]
                for batch_idx in range(expected_num_batches):
                    batch_kwargs = kwargs[
                        batch_idx
                        * _CONCURRENCY_LIMIT : (batch_idx + 1)
                        * _CONCURRENCY_LIMIT
                    ]
                    for req_kwargs in batch_kwargs:
                        # each batch should have the same operation_timeout, and it should decrease in each batch
                        expected_operation_timeout = start_operation_timeout - (
                            batch_idx + 1
                        )
                        assert (
                            req_kwargs["operation_timeout"]
                            == expected_operation_timeout
                        )
                        # each attempt_timeout should start with default value, but decrease when operation_timeout reaches it
                        expected_attempt_timeout = min(
                            start_attempt_timeout, expected_operation_timeout
                        )
                        assert req_kwargs["attempt_timeout"] == expected_attempt_timeout
                # await all created coroutines to avoid warnings
                for i in range(len(gather_mock.call_args_list)):
                    for j in range(len(gather_mock.call_args_list[i][0])):
                        await gather_mock.call_args_list[i][0][j]


class TestSampleRowKeys:
    def _make_client(self, *args, **kwargs):
        from google.cloud.bigtable.data._async.client import BigtableDataClientAsync

        return BigtableDataClientAsync(*args, **kwargs)

    async def _make_gapic_stream(self, sample_list: list[tuple[bytes, int]]):
        from google.cloud.bigtable_v2.types import SampleRowKeysResponse

        for value in sample_list:
            yield SampleRowKeysResponse(row_key=value[0], offset_bytes=value[1])

    @pytest.mark.asyncio
    async def test_sample_row_keys(self):
        """
        Test that method returns the expected key samples
        """
        samples = [
            (b"test_1", 0),
            (b"test_2", 100),
            (b"test_3", 200),
        ]
        async with self._make_client() as client:
            async with client.get_table("instance", "table") as table:
                with mock.patch.object(
                    table.client._gapic_client, "sample_row_keys", AsyncMock()
                ) as sample_row_keys:
                    sample_row_keys.return_value = self._make_gapic_stream(samples)
                    result = await table.sample_row_keys()
                    assert len(result) == 3
                    assert all(isinstance(r, tuple) for r in result)
                    assert all(isinstance(r[0], bytes) for r in result)
                    assert all(isinstance(r[1], int) for r in result)
                    assert result[0] == samples[0]
                    assert result[1] == samples[1]
                    assert result[2] == samples[2]

    @pytest.mark.asyncio
    async def test_sample_row_keys_bad_timeout(self):
        """
        should raise error if timeout is negative
        """
        async with self._make_client() as client:
            async with client.get_table("instance", "table") as table:
                with pytest.raises(ValueError) as e:
                    await table.sample_row_keys(operation_timeout=-1)
                    assert "operation_timeout must be greater than 0" in str(e.value)
                with pytest.raises(ValueError) as e:
                    await table.sample_row_keys(attempt_timeout=-1)
                    assert "attempt_timeout must be greater than 0" in str(e.value)

    @pytest.mark.asyncio
    async def test_sample_row_keys_default_timeout(self):
        """Should fallback to using table default operation_timeout"""
        expected_timeout = 99
        async with self._make_client() as client:
            async with client.get_table(
                "i", "t", default_operation_timeout=expected_timeout
            ) as table:
                with mock.patch.object(
                    table.client._gapic_client, "sample_row_keys", AsyncMock()
                ) as sample_row_keys:
                    sample_row_keys.return_value = self._make_gapic_stream([])
                    result = await table.sample_row_keys()
                    _, kwargs = sample_row_keys.call_args
                    assert abs(kwargs["timeout"] - expected_timeout) < 0.1
                    assert result == []
                    assert kwargs["retry"] is None

    @pytest.mark.asyncio
    async def test_sample_row_keys_gapic_params(self):
        """
        make sure arguments are propagated to gapic call as expected
        """
        expected_timeout = 10
        expected_profile = "test1"
        instance = "instance_name"
        table_id = "my_table"
        async with self._make_client() as client:
            async with client.get_table(
                instance, table_id, app_profile_id=expected_profile
            ) as table:
                with mock.patch.object(
                    table.client._gapic_client, "sample_row_keys", AsyncMock()
                ) as sample_row_keys:
                    sample_row_keys.return_value = self._make_gapic_stream([])
                    await table.sample_row_keys(attempt_timeout=expected_timeout)
                    args, kwargs = sample_row_keys.call_args
                    assert len(args) == 0
                    assert len(kwargs) == 5
                    assert kwargs["timeout"] == expected_timeout
                    assert kwargs["app_profile_id"] == expected_profile
                    assert kwargs["table_name"] == table.table_name
                    assert kwargs["metadata"] is not None
                    assert kwargs["retry"] is None

    @pytest.mark.parametrize("include_app_profile", [True, False])
    @pytest.mark.asyncio
    async def test_sample_row_keys_metadata(self, include_app_profile):
        """request should attach metadata headers"""
        profile = "profile" if include_app_profile else None
        async with self._make_client() as client:
            async with client.get_table("i", "t", app_profile_id=profile) as table:
                with mock.patch.object(
                    client._gapic_client, "sample_row_keys", AsyncMock()
                ) as read_rows:
                    await table.sample_row_keys()
                kwargs = read_rows.call_args_list[0].kwargs
                metadata = kwargs["metadata"]
                goog_metadata = None
                for key, value in metadata:
                    if key == "x-goog-request-params":
                        goog_metadata = value
                assert goog_metadata is not None, "x-goog-request-params not found"
                assert "table_name=" + table.table_name in goog_metadata
                if include_app_profile:
                    assert "app_profile_id=profile" in goog_metadata
                else:
                    assert "app_profile_id=" not in goog_metadata

    @pytest.mark.parametrize(
        "retryable_exception",
        [
            core_exceptions.DeadlineExceeded,
            core_exceptions.ServiceUnavailable,
        ],
    )
    @pytest.mark.asyncio
    async def test_sample_row_keys_retryable_errors(self, retryable_exception):
        """
        retryable errors should be retried until timeout
        """
        from google.api_core.exceptions import DeadlineExceeded
        from google.cloud.bigtable.data.exceptions import RetryExceptionGroup

        async with self._make_client() as client:
            async with client.get_table("instance", "table") as table:
                with mock.patch.object(
                    table.client._gapic_client, "sample_row_keys", AsyncMock()
                ) as sample_row_keys:
                    sample_row_keys.side_effect = retryable_exception("mock")
                    with pytest.raises(DeadlineExceeded) as e:
                        await table.sample_row_keys(operation_timeout=0.05)
                    cause = e.value.__cause__
                    assert isinstance(cause, RetryExceptionGroup)
                    assert len(cause.exceptions) > 0
                    assert isinstance(cause.exceptions[0], retryable_exception)

    @pytest.mark.parametrize(
        "non_retryable_exception",
        [
            core_exceptions.OutOfRange,
            core_exceptions.NotFound,
            core_exceptions.FailedPrecondition,
            RuntimeError,
            ValueError,
            core_exceptions.Aborted,
        ],
    )
    @pytest.mark.asyncio
    async def test_sample_row_keys_non_retryable_errors(self, non_retryable_exception):
        """
        non-retryable errors should cause a raise
        """
        async with self._make_client() as client:
            async with client.get_table("instance", "table") as table:
                with mock.patch.object(
                    table.client._gapic_client, "sample_row_keys", AsyncMock()
                ) as sample_row_keys:
                    sample_row_keys.side_effect = non_retryable_exception("mock")
                    with pytest.raises(non_retryable_exception):
                        await table.sample_row_keys()


class TestMutateRow:
    def _make_client(self, *args, **kwargs):
        from google.cloud.bigtable.data._async.client import BigtableDataClientAsync

        return BigtableDataClientAsync(*args, **kwargs)

    @pytest.mark.asyncio
    @pytest.mark.parametrize(
        "mutation_arg",
        [
            mutations.SetCell("family", b"qualifier", b"value"),
            mutations.SetCell(
                "family", b"qualifier", b"value", timestamp_micros=1234567890
            ),
            mutations.DeleteRangeFromColumn("family", b"qualifier"),
            mutations.DeleteAllFromFamily("family"),
            mutations.DeleteAllFromRow(),
            [mutations.SetCell("family", b"qualifier", b"value")],
            [
                mutations.DeleteRangeFromColumn("family", b"qualifier"),
                mutations.DeleteAllFromRow(),
            ],
        ],
    )
    async def test_mutate_row(self, mutation_arg):
        """Test mutations with no errors"""
        expected_attempt_timeout = 19
        async with self._make_client(project="project") as client:
            async with client.get_table("instance", "table") as table:
                with mock.patch.object(
                    client._gapic_client, "mutate_row"
                ) as mock_gapic:
                    mock_gapic.return_value = None
                    await table.mutate_row(
                        "row_key",
                        mutation_arg,
                        attempt_timeout=expected_attempt_timeout,
                    )
                    assert mock_gapic.call_count == 1
                    kwargs = mock_gapic.call_args_list[0].kwargs
                    assert (
                        kwargs["table_name"]
                        == "projects/project/instances/instance/tables/table"
                    )
                    assert kwargs["row_key"] == b"row_key"
                    formatted_mutations = (
                        [mutation._to_pb() for mutation in mutation_arg]
                        if isinstance(mutation_arg, list)
                        else [mutation_arg._to_pb()]
                    )
                    assert kwargs["mutations"] == formatted_mutations
                    assert kwargs["timeout"] == expected_attempt_timeout
                    # make sure gapic layer is not retrying
                    assert kwargs["retry"] is None

    @pytest.mark.parametrize(
        "retryable_exception",
        [
            core_exceptions.DeadlineExceeded,
            core_exceptions.ServiceUnavailable,
        ],
    )
    @pytest.mark.asyncio
    async def test_mutate_row_retryable_errors(self, retryable_exception):
        from google.api_core.exceptions import DeadlineExceeded
        from google.cloud.bigtable.data.exceptions import RetryExceptionGroup

        async with self._make_client(project="project") as client:
            async with client.get_table("instance", "table") as table:
                with mock.patch.object(
                    client._gapic_client, "mutate_row"
                ) as mock_gapic:
                    mock_gapic.side_effect = retryable_exception("mock")
                    with pytest.raises(DeadlineExceeded) as e:
                        mutation = mutations.DeleteAllFromRow()
                        assert mutation.is_idempotent() is True
                        await table.mutate_row(
                            "row_key", mutation, operation_timeout=0.05
                        )
                    cause = e.value.__cause__
                    assert isinstance(cause, RetryExceptionGroup)
                    assert isinstance(cause.exceptions[0], retryable_exception)

    @pytest.mark.parametrize(
        "retryable_exception",
        [
            core_exceptions.DeadlineExceeded,
            core_exceptions.ServiceUnavailable,
        ],
    )
    @pytest.mark.asyncio
    async def test_mutate_row_non_idempotent_retryable_errors(
        self, retryable_exception
    ):
        """
        Non-idempotent mutations should not be retried
        """
        async with self._make_client(project="project") as client:
            async with client.get_table("instance", "table") as table:
                with mock.patch.object(
                    client._gapic_client, "mutate_row"
                ) as mock_gapic:
                    mock_gapic.side_effect = retryable_exception("mock")
                    with pytest.raises(retryable_exception):
                        mutation = mutations.SetCell(
                            "family", b"qualifier", b"value", -1
                        )
                        assert mutation.is_idempotent() is False
                        await table.mutate_row(
                            "row_key", mutation, operation_timeout=0.2
                        )

    @pytest.mark.parametrize(
        "non_retryable_exception",
        [
            core_exceptions.OutOfRange,
            core_exceptions.NotFound,
            core_exceptions.FailedPrecondition,
            RuntimeError,
            ValueError,
            core_exceptions.Aborted,
        ],
    )
    @pytest.mark.asyncio
    async def test_mutate_row_non_retryable_errors(self, non_retryable_exception):
        async with self._make_client(project="project") as client:
            async with client.get_table("instance", "table") as table:
                with mock.patch.object(
                    client._gapic_client, "mutate_row"
                ) as mock_gapic:
                    mock_gapic.side_effect = non_retryable_exception("mock")
                    with pytest.raises(non_retryable_exception):
                        mutation = mutations.SetCell(
                            "family",
                            b"qualifier",
                            b"value",
                            timestamp_micros=1234567890,
                        )
                        assert mutation.is_idempotent() is True
                        await table.mutate_row(
                            "row_key", mutation, operation_timeout=0.2
                        )

    @pytest.mark.parametrize("include_app_profile", [True, False])
    @pytest.mark.asyncio
    async def test_mutate_row_metadata(self, include_app_profile):
        """request should attach metadata headers"""
        profile = "profile" if include_app_profile else None
        async with self._make_client() as client:
            async with client.get_table("i", "t", app_profile_id=profile) as table:
                with mock.patch.object(
                    client._gapic_client, "mutate_row", AsyncMock()
                ) as read_rows:
                    await table.mutate_row("rk", mock.Mock())
                kwargs = read_rows.call_args_list[0].kwargs
                metadata = kwargs["metadata"]
                goog_metadata = None
                for key, value in metadata:
                    if key == "x-goog-request-params":
                        goog_metadata = value
                assert goog_metadata is not None, "x-goog-request-params not found"
                assert "table_name=" + table.table_name in goog_metadata
                if include_app_profile:
                    assert "app_profile_id=profile" in goog_metadata
                else:
                    assert "app_profile_id=" not in goog_metadata

    @pytest.mark.parametrize("mutations", [[], None])
    @pytest.mark.asyncio
    async def test_mutate_row_no_mutations(self, mutations):
        async with self._make_client() as client:
            async with client.get_table("instance", "table") as table:
                with pytest.raises(ValueError) as e:
                    await table.mutate_row("key", mutations=mutations)
                    assert e.value.args[0] == "No mutations provided"


class TestBulkMutateRows:
    def _make_client(self, *args, **kwargs):
        from google.cloud.bigtable.data._async.client import BigtableDataClientAsync

        return BigtableDataClientAsync(*args, **kwargs)

    async def _mock_response(self, response_list):
        from google.cloud.bigtable_v2.types import MutateRowsResponse
        from google.rpc import status_pb2

        statuses = []
        for response in response_list:
            if isinstance(response, core_exceptions.GoogleAPICallError):
                statuses.append(
                    status_pb2.Status(
                        message=str(response), code=response.grpc_status_code.value[0]
                    )
                )
            else:
                statuses.append(status_pb2.Status(code=0))
        entries = [
            MutateRowsResponse.Entry(index=i, status=statuses[i])
            for i in range(len(response_list))
        ]

        async def generator():
            yield MutateRowsResponse(entries=entries)

        return generator()

    @pytest.mark.asyncio
    @pytest.mark.asyncio
    @pytest.mark.parametrize(
        "mutation_arg",
        [
            [mutations.SetCell("family", b"qualifier", b"value")],
            [
                mutations.SetCell(
                    "family", b"qualifier", b"value", timestamp_micros=1234567890
                )
            ],
            [mutations.DeleteRangeFromColumn("family", b"qualifier")],
            [mutations.DeleteAllFromFamily("family")],
            [mutations.DeleteAllFromRow()],
            [mutations.SetCell("family", b"qualifier", b"value")],
            [
                mutations.DeleteRangeFromColumn("family", b"qualifier"),
                mutations.DeleteAllFromRow(),
            ],
        ],
    )
    async def test_bulk_mutate_rows(self, mutation_arg):
        """Test mutations with no errors"""
        expected_attempt_timeout = 19
        async with self._make_client(project="project") as client:
            async with client.get_table("instance", "table") as table:
                with mock.patch.object(
                    client._gapic_client, "mutate_rows"
                ) as mock_gapic:
                    mock_gapic.return_value = self._mock_response([None])
                    bulk_mutation = mutations.RowMutationEntry(b"row_key", mutation_arg)
                    await table.bulk_mutate_rows(
                        [bulk_mutation],
                        attempt_timeout=expected_attempt_timeout,
                    )
                    assert mock_gapic.call_count == 1
                    kwargs = mock_gapic.call_args[1]
                    assert (
                        kwargs["table_name"]
                        == "projects/project/instances/instance/tables/table"
                    )
                    assert kwargs["entries"] == [bulk_mutation._to_pb()]
                    assert kwargs["timeout"] == expected_attempt_timeout
                    assert kwargs["retry"] is None

    @pytest.mark.asyncio
    async def test_bulk_mutate_rows_multiple_entries(self):
        """Test mutations with no errors"""
        async with self._make_client(project="project") as client:
            async with client.get_table("instance", "table") as table:
                with mock.patch.object(
                    client._gapic_client, "mutate_rows"
                ) as mock_gapic:
                    mock_gapic.return_value = self._mock_response([None, None])
                    mutation_list = [mutations.DeleteAllFromRow()]
                    entry_1 = mutations.RowMutationEntry(b"row_key_1", mutation_list)
                    entry_2 = mutations.RowMutationEntry(b"row_key_2", mutation_list)
                    await table.bulk_mutate_rows(
                        [entry_1, entry_2],
                    )
                    assert mock_gapic.call_count == 1
                    kwargs = mock_gapic.call_args[1]
                    assert (
                        kwargs["table_name"]
                        == "projects/project/instances/instance/tables/table"
                    )
                    assert kwargs["entries"][0] == entry_1._to_pb()
                    assert kwargs["entries"][1] == entry_2._to_pb()

    @pytest.mark.asyncio
    @pytest.mark.parametrize(
        "exception",
        [
            core_exceptions.DeadlineExceeded,
            core_exceptions.ServiceUnavailable,
        ],
    )
    async def test_bulk_mutate_rows_idempotent_mutation_error_retryable(
        self, exception
    ):
        """
        Individual idempotent mutations should be retried if they fail with a retryable error
        """
        from google.cloud.bigtable.data.exceptions import (
            RetryExceptionGroup,
            FailedMutationEntryError,
            MutationsExceptionGroup,
        )

        async with self._make_client(project="project") as client:
            async with client.get_table("instance", "table") as table:
                with mock.patch.object(
                    client._gapic_client, "mutate_rows"
                ) as mock_gapic:
                    mock_gapic.side_effect = lambda *a, **k: self._mock_response(
                        [exception("mock")]
                    )
                    with pytest.raises(MutationsExceptionGroup) as e:
                        mutation = mutations.DeleteAllFromRow()
                        entry = mutations.RowMutationEntry(b"row_key", [mutation])
                        assert mutation.is_idempotent() is True
                        await table.bulk_mutate_rows([entry], operation_timeout=0.05)
                    assert len(e.value.exceptions) == 1
                    failed_exception = e.value.exceptions[0]
                    assert "non-idempotent" not in str(failed_exception)
                    assert isinstance(failed_exception, FailedMutationEntryError)
                    cause = failed_exception.__cause__
                    assert isinstance(cause, RetryExceptionGroup)
                    assert isinstance(cause.exceptions[0], exception)
                    # last exception should be due to retry timeout
                    assert isinstance(
                        cause.exceptions[-1], core_exceptions.DeadlineExceeded
                    )

    @pytest.mark.asyncio
    @pytest.mark.parametrize(
        "exception",
        [
            core_exceptions.OutOfRange,
            core_exceptions.NotFound,
            core_exceptions.FailedPrecondition,
            core_exceptions.Aborted,
        ],
    )
    async def test_bulk_mutate_rows_idempotent_mutation_error_non_retryable(
        self, exception
    ):
        """
        Individual idempotent mutations should not be retried if they fail with a non-retryable error
        """
        from google.cloud.bigtable.data.exceptions import (
            FailedMutationEntryError,
            MutationsExceptionGroup,
        )

        async with self._make_client(project="project") as client:
            async with client.get_table("instance", "table") as table:
                with mock.patch.object(
                    client._gapic_client, "mutate_rows"
                ) as mock_gapic:
                    mock_gapic.side_effect = lambda *a, **k: self._mock_response(
                        [exception("mock")]
                    )
                    with pytest.raises(MutationsExceptionGroup) as e:
                        mutation = mutations.DeleteAllFromRow()
                        entry = mutations.RowMutationEntry(b"row_key", [mutation])
                        assert mutation.is_idempotent() is True
                        await table.bulk_mutate_rows([entry], operation_timeout=0.05)
                    assert len(e.value.exceptions) == 1
                    failed_exception = e.value.exceptions[0]
                    assert "non-idempotent" not in str(failed_exception)
                    assert isinstance(failed_exception, FailedMutationEntryError)
                    cause = failed_exception.__cause__
                    assert isinstance(cause, exception)

    @pytest.mark.parametrize(
        "retryable_exception",
        [
            core_exceptions.DeadlineExceeded,
            core_exceptions.ServiceUnavailable,
        ],
    )
    @pytest.mark.asyncio
    async def test_bulk_mutate_idempotent_retryable_request_errors(
        self, retryable_exception
    ):
        """
        Individual idempotent mutations should be retried if the request fails with a retryable error
        """
        from google.cloud.bigtable.data.exceptions import (
            RetryExceptionGroup,
            FailedMutationEntryError,
            MutationsExceptionGroup,
        )

        async with self._make_client(project="project") as client:
            async with client.get_table("instance", "table") as table:
                with mock.patch.object(
                    client._gapic_client, "mutate_rows"
                ) as mock_gapic:
                    mock_gapic.side_effect = retryable_exception("mock")
                    with pytest.raises(MutationsExceptionGroup) as e:
                        mutation = mutations.SetCell(
                            "family", b"qualifier", b"value", timestamp_micros=123
                        )
                        entry = mutations.RowMutationEntry(b"row_key", [mutation])
                        assert mutation.is_idempotent() is True
                        await table.bulk_mutate_rows([entry], operation_timeout=0.05)
                    assert len(e.value.exceptions) == 1
                    failed_exception = e.value.exceptions[0]
                    assert isinstance(failed_exception, FailedMutationEntryError)
                    assert "non-idempotent" not in str(failed_exception)
                    cause = failed_exception.__cause__
                    assert isinstance(cause, RetryExceptionGroup)
                    assert isinstance(cause.exceptions[0], retryable_exception)

    @pytest.mark.asyncio
    @pytest.mark.parametrize(
        "retryable_exception",
        [
            core_exceptions.DeadlineExceeded,
            core_exceptions.ServiceUnavailable,
        ],
    )
    async def test_bulk_mutate_rows_non_idempotent_retryable_errors(
        self, retryable_exception
    ):
        """Non-Idempotent mutations should never be retried"""
        from google.cloud.bigtable.data.exceptions import (
            FailedMutationEntryError,
            MutationsExceptionGroup,
        )

        async with self._make_client(project="project") as client:
            async with client.get_table("instance", "table") as table:
                with mock.patch.object(
                    client._gapic_client, "mutate_rows"
                ) as mock_gapic:
                    mock_gapic.side_effect = lambda *a, **k: self._mock_response(
                        [retryable_exception("mock")]
                    )
                    with pytest.raises(MutationsExceptionGroup) as e:
                        mutation = mutations.SetCell(
                            "family", b"qualifier", b"value", -1
                        )
                        entry = mutations.RowMutationEntry(b"row_key", [mutation])
                        assert mutation.is_idempotent() is False
                        await table.bulk_mutate_rows([entry], operation_timeout=0.2)
                    assert len(e.value.exceptions) == 1
                    failed_exception = e.value.exceptions[0]
                    assert isinstance(failed_exception, FailedMutationEntryError)
                    assert "non-idempotent" in str(failed_exception)
                    cause = failed_exception.__cause__
                    assert isinstance(cause, retryable_exception)

    @pytest.mark.parametrize(
        "non_retryable_exception",
        [
            core_exceptions.OutOfRange,
            core_exceptions.NotFound,
            core_exceptions.FailedPrecondition,
            RuntimeError,
            ValueError,
        ],
    )
    @pytest.mark.asyncio
    async def test_bulk_mutate_rows_non_retryable_errors(self, non_retryable_exception):
        """
        If the request fails with a non-retryable error, mutations should not be retried
        """
        from google.cloud.bigtable.data.exceptions import (
            FailedMutationEntryError,
            MutationsExceptionGroup,
        )

        async with self._make_client(project="project") as client:
            async with client.get_table("instance", "table") as table:
                with mock.patch.object(
                    client._gapic_client, "mutate_rows"
                ) as mock_gapic:
                    mock_gapic.side_effect = non_retryable_exception("mock")
                    with pytest.raises(MutationsExceptionGroup) as e:
                        mutation = mutations.SetCell(
                            "family", b"qualifier", b"value", timestamp_micros=123
                        )
                        entry = mutations.RowMutationEntry(b"row_key", [mutation])
                        assert mutation.is_idempotent() is True
                        await table.bulk_mutate_rows([entry], operation_timeout=0.2)
                    assert len(e.value.exceptions) == 1
                    failed_exception = e.value.exceptions[0]
                    assert isinstance(failed_exception, FailedMutationEntryError)
                    assert "non-idempotent" not in str(failed_exception)
                    cause = failed_exception.__cause__
                    assert isinstance(cause, non_retryable_exception)

    @pytest.mark.asyncio
    async def test_bulk_mutate_error_index(self):
        """
        Test partial failure, partial success. Errors should be associated with the correct index
        """
        from google.api_core.exceptions import (
            DeadlineExceeded,
            ServiceUnavailable,
            FailedPrecondition,
        )
        from google.cloud.bigtable.data.exceptions import (
            RetryExceptionGroup,
            FailedMutationEntryError,
            MutationsExceptionGroup,
        )

        async with self._make_client(project="project") as client:
            async with client.get_table("instance", "table") as table:
                with mock.patch.object(
                    client._gapic_client, "mutate_rows"
                ) as mock_gapic:
                    # fail with retryable errors, then a non-retryable one
                    mock_gapic.side_effect = [
                        self._mock_response([None, ServiceUnavailable("mock"), None]),
                        self._mock_response([DeadlineExceeded("mock")]),
                        self._mock_response([FailedPrecondition("final")]),
                    ]
                    with pytest.raises(MutationsExceptionGroup) as e:
                        mutation = mutations.SetCell(
                            "family", b"qualifier", b"value", timestamp_micros=123
                        )
                        entries = [
                            mutations.RowMutationEntry(
                                (f"row_key_{i}").encode(), [mutation]
                            )
                            for i in range(3)
                        ]
                        assert mutation.is_idempotent() is True
                        await table.bulk_mutate_rows(entries, operation_timeout=1000)
                    assert len(e.value.exceptions) == 1
                    failed = e.value.exceptions[0]
                    assert isinstance(failed, FailedMutationEntryError)
                    assert failed.index == 1
                    assert failed.entry == entries[1]
                    cause = failed.__cause__
                    assert isinstance(cause, RetryExceptionGroup)
                    assert len(cause.exceptions) == 3
                    assert isinstance(cause.exceptions[0], ServiceUnavailable)
                    assert isinstance(cause.exceptions[1], DeadlineExceeded)
                    assert isinstance(cause.exceptions[2], FailedPrecondition)

    @pytest.mark.parametrize("include_app_profile", [True, False])
    @pytest.mark.asyncio
    async def test_bulk_mutate_row_metadata(self, include_app_profile):
        """request should attach metadata headers"""
        profile = "profile" if include_app_profile else None
        async with self._make_client() as client:
            async with client.get_table("i", "t", app_profile_id=profile) as table:
                with mock.patch.object(
                    client._gapic_client, "mutate_rows", AsyncMock()
                ) as mutate_rows:
                    mutate_rows.side_effect = core_exceptions.Aborted("mock")
                    mutation = mock.Mock()
                    mutation.size.return_value = 1
                    entry = mock.Mock()
                    entry.mutations = [mutation]
                    try:
                        await table.bulk_mutate_rows([entry])
                    except Exception:
                        # exception used to end early
                        pass
                kwargs = mutate_rows.call_args_list[0].kwargs
                metadata = kwargs["metadata"]
                goog_metadata = None
                for key, value in metadata:
                    if key == "x-goog-request-params":
                        goog_metadata = value
                assert goog_metadata is not None, "x-goog-request-params not found"
                assert "table_name=" + table.table_name in goog_metadata
                if include_app_profile:
                    assert "app_profile_id=profile" in goog_metadata
                else:
                    assert "app_profile_id=" not in goog_metadata


class TestCheckAndMutateRow:
    def _make_client(self, *args, **kwargs):
        from google.cloud.bigtable.data._async.client import BigtableDataClientAsync

        return BigtableDataClientAsync(*args, **kwargs)

    @pytest.mark.parametrize("gapic_result", [True, False])
    @pytest.mark.asyncio
    async def test_check_and_mutate(self, gapic_result):
        from google.cloud.bigtable_v2.types import CheckAndMutateRowResponse

        app_profile = "app_profile_id"
        async with self._make_client() as client:
            async with client.get_table(
                "instance", "table", app_profile_id=app_profile
            ) as table:
                with mock.patch.object(
                    client._gapic_client, "check_and_mutate_row"
                ) as mock_gapic:
                    mock_gapic.return_value = CheckAndMutateRowResponse(
                        predicate_matched=gapic_result
                    )
                    row_key = b"row_key"
                    predicate = None
                    true_mutations = [mock.Mock()]
                    false_mutations = [mock.Mock(), mock.Mock()]
                    operation_timeout = 0.2
                    found = await table.check_and_mutate_row(
                        row_key,
                        predicate,
                        true_case_mutations=true_mutations,
                        false_case_mutations=false_mutations,
                        operation_timeout=operation_timeout,
                    )
                    assert found == gapic_result
                    kwargs = mock_gapic.call_args[1]
                    assert kwargs["table_name"] == table.table_name
                    assert kwargs["row_key"] == row_key
                    assert kwargs["predicate_filter"] == predicate
                    assert kwargs["true_mutations"] == [
                        m._to_pb() for m in true_mutations
                    ]
                    assert kwargs["false_mutations"] == [
                        m._to_pb() for m in false_mutations
                    ]
                    assert kwargs["app_profile_id"] == app_profile
                    assert kwargs["timeout"] == operation_timeout
                    assert kwargs["retry"] is None

    @pytest.mark.asyncio
    async def test_check_and_mutate_bad_timeout(self):
        """Should raise error if operation_timeout < 0"""
        async with self._make_client() as client:
            async with client.get_table("instance", "table") as table:
                with pytest.raises(ValueError) as e:
                    await table.check_and_mutate_row(
                        b"row_key",
                        None,
                        true_case_mutations=[mock.Mock()],
                        false_case_mutations=[],
                        operation_timeout=-1,
                    )
                assert str(e.value) == "operation_timeout must be greater than 0"

    @pytest.mark.asyncio
    async def test_check_and_mutate_no_mutations(self):
        """Requests require either true_case_mutations or false_case_mutations"""
        from google.api_core.exceptions import InvalidArgument

        async with self._make_client() as client:
            async with client.get_table("instance", "table") as table:
                with pytest.raises(InvalidArgument) as e:
                    await table.check_and_mutate_row(
                        b"row_key",
                        None,
                        true_case_mutations=None,
                        false_case_mutations=None,
                    )
                assert "No mutations provided" in str(e.value)

    @pytest.mark.asyncio
    async def test_check_and_mutate_single_mutations(self):
        """if single mutations are passed, they should be internally wrapped in a list"""
        from google.cloud.bigtable.data.mutations import SetCell
        from google.cloud.bigtable_v2.types import CheckAndMutateRowResponse

        async with self._make_client() as client:
            async with client.get_table("instance", "table") as table:
                with mock.patch.object(
                    client._gapic_client, "check_and_mutate_row"
                ) as mock_gapic:
                    mock_gapic.return_value = CheckAndMutateRowResponse(
                        predicate_matched=True
                    )
                    true_mutation = SetCell("family", b"qualifier", b"value")
                    false_mutation = SetCell("family", b"qualifier", b"value")
                    await table.check_and_mutate_row(
                        b"row_key",
                        None,
                        true_case_mutations=true_mutation,
                        false_case_mutations=false_mutation,
                    )
                    kwargs = mock_gapic.call_args[1]
                    assert kwargs["true_mutations"] == [true_mutation._to_pb()]
                    assert kwargs["false_mutations"] == [false_mutation._to_pb()]

    @pytest.mark.asyncio
    async def test_check_and_mutate_predicate_object(self):
        """predicate filter should be passed to gapic request"""
        from google.cloud.bigtable_v2.types import CheckAndMutateRowResponse

        mock_predicate = mock.Mock()
        predicate_pb = {"predicate": "dict"}
        mock_predicate._to_pb.return_value = predicate_pb
        async with self._make_client() as client:
            async with client.get_table("instance", "table") as table:
                with mock.patch.object(
                    client._gapic_client, "check_and_mutate_row"
                ) as mock_gapic:
                    mock_gapic.return_value = CheckAndMutateRowResponse(
                        predicate_matched=True
                    )
                    await table.check_and_mutate_row(
                        b"row_key",
                        mock_predicate,
                        false_case_mutations=[mock.Mock()],
                    )
                    kwargs = mock_gapic.call_args[1]
<<<<<<< HEAD
                    assert kwargs["predicate_filter"] == predicate_pb
                    assert mock_predicate._to_pb.call_count == 1
=======
                    assert kwargs["request"]["predicate_filter"] == predicate_dict
                    assert mock_predicate._to_dict.call_count == 1
                    assert kwargs["retry"] is None
>>>>>>> 94bfe664

    @pytest.mark.asyncio
    async def test_check_and_mutate_mutations_parsing(self):
        """mutations objects should be converted to protos"""
        from google.cloud.bigtable_v2.types import CheckAndMutateRowResponse
        from google.cloud.bigtable.data.mutations import DeleteAllFromRow

        mutations = [mock.Mock() for _ in range(5)]
        for idx, mutation in enumerate(mutations):
            mutation._to_pb.return_value = f"fake {idx}"
        mutations.append(DeleteAllFromRow())
        async with self._make_client() as client:
            async with client.get_table("instance", "table") as table:
                with mock.patch.object(
                    client._gapic_client, "check_and_mutate_row"
                ) as mock_gapic:
                    mock_gapic.return_value = CheckAndMutateRowResponse(
                        predicate_matched=True
                    )
                    await table.check_and_mutate_row(
                        b"row_key",
                        None,
                        true_case_mutations=mutations[0:2],
                        false_case_mutations=mutations[2:],
                    )
                    kwargs = mock_gapic.call_args[1]
                    assert kwargs["true_mutations"] == ["fake 0", "fake 1"]
                    assert kwargs["false_mutations"] == [
                        "fake 2",
                        "fake 3",
                        "fake 4",
                        DeleteAllFromRow()._to_pb(),
                    ]
                    assert all(
                        mutation._to_pb.call_count == 1 for mutation in mutations[:5]
                    )

    @pytest.mark.parametrize("include_app_profile", [True, False])
    @pytest.mark.asyncio
    async def test_check_and_mutate_metadata(self, include_app_profile):
        """request should attach metadata headers"""
        profile = "profile" if include_app_profile else None
        async with self._make_client() as client:
            async with client.get_table("i", "t", app_profile_id=profile) as table:
                with mock.patch.object(
                    client._gapic_client, "check_and_mutate_row", AsyncMock()
                ) as mock_gapic:
                    await table.check_and_mutate_row(b"key", mock.Mock())
                kwargs = mock_gapic.call_args_list[0].kwargs
                metadata = kwargs["metadata"]
                goog_metadata = None
                for key, value in metadata:
                    if key == "x-goog-request-params":
                        goog_metadata = value
                assert goog_metadata is not None, "x-goog-request-params not found"
                assert "table_name=" + table.table_name in goog_metadata
                if include_app_profile:
                    assert "app_profile_id=profile" in goog_metadata
                else:
                    assert "app_profile_id=" not in goog_metadata


class TestReadModifyWriteRow:
    def _make_client(self, *args, **kwargs):
        from google.cloud.bigtable.data._async.client import BigtableDataClientAsync

        return BigtableDataClientAsync(*args, **kwargs)

    @pytest.mark.parametrize(
        "call_rules,expected_rules",
        [
            (
                AppendValueRule("f", "c", b"1"),
                [AppendValueRule("f", "c", b"1")._to_pb()],
            ),
            (
                [AppendValueRule("f", "c", b"1")],
                [AppendValueRule("f", "c", b"1")._to_pb()],
            ),
            (IncrementRule("f", "c", 1), [IncrementRule("f", "c", 1)._to_pb()]),
            (
                [AppendValueRule("f", "c", b"1"), IncrementRule("f", "c", 1)],
                [
                    AppendValueRule("f", "c", b"1")._to_pb(),
                    IncrementRule("f", "c", 1)._to_pb(),
                ],
            ),
        ],
    )
    @pytest.mark.asyncio
    async def test_read_modify_write_call_rule_args(self, call_rules, expected_rules):
        """
        Test that the gapic call is called with given rules
        """
        async with self._make_client() as client:
            async with client.get_table("instance", "table") as table:
                with mock.patch.object(
                    client._gapic_client, "read_modify_write_row"
                ) as mock_gapic:
                    await table.read_modify_write_row("key", call_rules)
                assert mock_gapic.call_count == 1
                found_kwargs = mock_gapic.call_args_list[0][1]
<<<<<<< HEAD
                assert found_kwargs["rules"] == expected_rules
=======
                assert found_kwargs["request"]["rules"] == expected_rules
                assert found_kwargs["retry"] is None
>>>>>>> 94bfe664

    @pytest.mark.parametrize("rules", [[], None])
    @pytest.mark.asyncio
    async def test_read_modify_write_no_rules(self, rules):
        async with self._make_client() as client:
            async with client.get_table("instance", "table") as table:
                with pytest.raises(ValueError) as e:
                    await table.read_modify_write_row("key", rules=rules)
                    assert e.value.args[0] == "rules must contain at least one item"

    @pytest.mark.asyncio
    async def test_read_modify_write_call_defaults(self):
        instance = "instance1"
        table_id = "table1"
        project = "project1"
        row_key = "row_key1"
        async with self._make_client(project=project) as client:
            async with client.get_table(instance, table_id) as table:
                with mock.patch.object(
                    client._gapic_client, "read_modify_write_row"
                ) as mock_gapic:
                    await table.read_modify_write_row(row_key, mock.Mock())
                    assert mock_gapic.call_count == 1
                    kwargs = mock_gapic.call_args_list[0][1]
                    assert (
                        kwargs["table_name"]
                        == f"projects/{project}/instances/{instance}/tables/{table_id}"
                    )
                    assert kwargs["app_profile_id"] is None
                    assert kwargs["row_key"] == row_key.encode()
                    assert kwargs["timeout"] > 1

    @pytest.mark.asyncio
    async def test_read_modify_write_call_overrides(self):
        row_key = b"row_key1"
        expected_timeout = 12345
        profile_id = "profile1"
        async with self._make_client() as client:
            async with client.get_table(
                "instance", "table_id", app_profile_id=profile_id
            ) as table:
                with mock.patch.object(
                    client._gapic_client, "read_modify_write_row"
                ) as mock_gapic:
                    await table.read_modify_write_row(
                        row_key,
                        mock.Mock(),
                        operation_timeout=expected_timeout,
                    )
                    assert mock_gapic.call_count == 1
                    kwargs = mock_gapic.call_args_list[0][1]
                    assert kwargs["app_profile_id"] is profile_id
                    assert kwargs["row_key"] == row_key
                    assert kwargs["timeout"] == expected_timeout

    @pytest.mark.asyncio
    async def test_read_modify_write_string_key(self):
        row_key = "string_row_key1"
        async with self._make_client() as client:
            async with client.get_table("instance", "table_id") as table:
                with mock.patch.object(
                    client._gapic_client, "read_modify_write_row"
                ) as mock_gapic:
                    await table.read_modify_write_row(row_key, mock.Mock())
                    assert mock_gapic.call_count == 1
                    kwargs = mock_gapic.call_args_list[0][1]
                    assert kwargs["row_key"] == row_key.encode()

    @pytest.mark.asyncio
    async def test_read_modify_write_row_building(self):
        """
        results from gapic call should be used to construct row
        """
        from google.cloud.bigtable.data.row import Row
        from google.cloud.bigtable_v2.types import ReadModifyWriteRowResponse
        from google.cloud.bigtable_v2.types import Row as RowPB

        mock_response = ReadModifyWriteRowResponse(row=RowPB())
        async with self._make_client() as client:
            async with client.get_table("instance", "table_id") as table:
                with mock.patch.object(
                    client._gapic_client, "read_modify_write_row"
                ) as mock_gapic:
                    with mock.patch.object(Row, "_from_pb") as constructor_mock:
                        mock_gapic.return_value = mock_response
                        await table.read_modify_write_row("key", mock.Mock())
                        assert constructor_mock.call_count == 1
                        constructor_mock.assert_called_once_with(mock_response.row)

    @pytest.mark.parametrize("include_app_profile", [True, False])
    @pytest.mark.asyncio
    async def test_read_modify_write_metadata(self, include_app_profile):
        """request should attach metadata headers"""
        profile = "profile" if include_app_profile else None
        async with self._make_client() as client:
            async with client.get_table("i", "t", app_profile_id=profile) as table:
                with mock.patch.object(
                    client._gapic_client, "read_modify_write_row", AsyncMock()
                ) as mock_gapic:
                    await table.read_modify_write_row("key", mock.Mock())
                kwargs = mock_gapic.call_args_list[0].kwargs
                metadata = kwargs["metadata"]
                goog_metadata = None
                for key, value in metadata:
                    if key == "x-goog-request-params":
                        goog_metadata = value
                assert goog_metadata is not None, "x-goog-request-params not found"
                assert "table_name=" + table.table_name in goog_metadata
                if include_app_profile:
                    assert "app_profile_id=profile" in goog_metadata
                else:
                    assert "app_profile_id=" not in goog_metadata<|MERGE_RESOLUTION|>--- conflicted
+++ resolved
@@ -2687,14 +2687,9 @@
                         false_case_mutations=[mock.Mock()],
                     )
                     kwargs = mock_gapic.call_args[1]
-<<<<<<< HEAD
                     assert kwargs["predicate_filter"] == predicate_pb
                     assert mock_predicate._to_pb.call_count == 1
-=======
-                    assert kwargs["request"]["predicate_filter"] == predicate_dict
-                    assert mock_predicate._to_dict.call_count == 1
                     assert kwargs["retry"] is None
->>>>>>> 94bfe664
 
     @pytest.mark.asyncio
     async def test_check_and_mutate_mutations_parsing(self):
@@ -2797,12 +2792,8 @@
                     await table.read_modify_write_row("key", call_rules)
                 assert mock_gapic.call_count == 1
                 found_kwargs = mock_gapic.call_args_list[0][1]
-<<<<<<< HEAD
                 assert found_kwargs["rules"] == expected_rules
-=======
-                assert found_kwargs["request"]["rules"] == expected_rules
                 assert found_kwargs["retry"] is None
->>>>>>> 94bfe664
 
     @pytest.mark.parametrize("rules", [[], None])
     @pytest.mark.asyncio
