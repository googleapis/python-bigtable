# Copyright 2023 Google LLC
#
# Licensed under the Apache License, Version 2.0 (the "License");
# you may not use this file except in compliance with the License.
# You may obtain a copy of the License at
#
#     http://www.apache.org/licenses/LICENSE-2.0
#
# Unless required by applicable law or agreed to in writing, software
# distributed under the License is distributed on an "AS IS" BASIS,
# WITHOUT WARRANTIES OR CONDITIONS OF ANY KIND, either express or implied.
# See the License for the specific language governing permissions and
# limitations under the License.
from __future__ import annotations

import grpc
import asyncio
import re
import sys

import pytest

from google.api_core import grpc_helpers_async
from google.cloud.bigtable.data import mutations
from google.auth.credentials import AnonymousCredentials
from google.cloud.bigtable_v2.types import ReadRowsResponse
from google.cloud.bigtable_v2.services.bigtable.async_client import (
    BigtableAsyncClient,
)
from google.cloud.bigtable_v2.services.bigtable.transports.pooled_grpc_asyncio import (
    PooledBigtableGrpcAsyncIOTransport,
)
from google.cloud.bigtable_v2.services.bigtable.transports.pooled_grpc_asyncio import (
    PooledChannel as PooledChannelAsync,
)
from google.cloud.bigtable.data.read_rows_query import ReadRowsQuery
from google.api_core import exceptions as core_exceptions
from google.cloud.bigtable.data.exceptions import InvalidChunk
from google.cloud.bigtable.data.exceptions import _MutateRowsIncomplete
from google.cloud.bigtable.data import TABLE_DEFAULT

from google.cloud.bigtable.data.read_modify_write_rules import IncrementRule
from google.cloud.bigtable.data.read_modify_write_rules import AppendValueRule

# try/except added for compatibility with python < 3.8
try:
    from unittest import mock
    from unittest.mock import AsyncMock  # type: ignore
except ImportError:  # pragma: NO COVER
    import mock  # type: ignore
    from mock import AsyncMock  # type: ignore


class TestBigtableDataClientAsync:
    @staticmethod
    def _get_target_class():
        from google.cloud.bigtable.data._async.client import BigtableDataClientAsync

        return BigtableDataClientAsync

    @classmethod
    def _make_client(cls, *args, use_emulator=True, **kwargs):
        import os

        env_mask = {}
        # by default, use emulator mode to avoid auth issues in CI
        # emulator mode must be disabled by tests that check channel pooling/refresh background tasks
        if use_emulator:
            env_mask["BIGTABLE_EMULATOR_HOST"] = "localhost"
            import warnings

            warnings.filterwarnings("ignore", category=RuntimeWarning)
        else:
            # set some default values
            kwargs["credentials"] = kwargs.get("credentials", AnonymousCredentials())
            kwargs["project"] = kwargs.get("project", "project-id")
        with mock.patch.dict(os.environ, env_mask):
            return cls._get_target_class()(*args, **kwargs)

    @property
    def is_async(self):
        return True

    @pytest.mark.asyncio
    async def test_ctor(self):
        expected_project = "project-id"
        expected_pool_size = 11
        expected_credentials = AnonymousCredentials()
        client = self._make_client(
            project="project-id",
            pool_size=expected_pool_size,
            credentials=expected_credentials,
            use_emulator=False,
        )
        await asyncio.sleep(0)
        assert client.project == expected_project
        assert len(client.transport._grpc_channel._pool) == expected_pool_size
        assert not client._active_instances
        assert len(client._channel_refresh_tasks) == expected_pool_size
        assert client.transport._credentials == expected_credentials
        await client.close()

    @pytest.mark.asyncio
    async def test_ctor_super_inits(self):
        from google.cloud.client import ClientWithProject
        from google.api_core import client_options as client_options_lib
        from google.cloud.bigtable import __version__ as bigtable_version

        project = "project-id"
        pool_size = 11
        credentials = AnonymousCredentials()
        client_options = {"api_endpoint": "foo.bar:1234"}
        options_parsed = client_options_lib.from_dict(client_options)
        asyncio_portion = "-async" if self.is_async else ""
        transport_str = f"bt-{bigtable_version}-data{asyncio_portion}-{pool_size}"
        with mock.patch.object(BigtableAsyncClient, "__init__") as bigtable_client_init:
            bigtable_client_init.return_value = None
            with mock.patch.object(
                ClientWithProject, "__init__"
            ) as client_project_init:
                client_project_init.return_value = None
                try:
                    self._make_client(
                        project=project,
                        pool_size=pool_size,
                        credentials=credentials,
                        client_options=options_parsed,
                        use_emulator=False,
                    )
                except AttributeError:
                    pass
                # test gapic superclass init was called
                assert bigtable_client_init.call_count == 1
                kwargs = bigtable_client_init.call_args[1]
                assert kwargs["transport"] == transport_str
                assert kwargs["credentials"] == credentials
                assert kwargs["client_options"] == options_parsed
                # test mixin superclass init was called
                assert client_project_init.call_count == 1
                kwargs = client_project_init.call_args[1]
                assert kwargs["project"] == project
                assert kwargs["credentials"] == credentials
                assert kwargs["client_options"] == options_parsed

    @pytest.mark.asyncio
    async def test_ctor_dict_options(self):
        from google.api_core.client_options import ClientOptions

        client_options = {"api_endpoint": "foo.bar:1234"}
        with mock.patch.object(BigtableAsyncClient, "__init__") as bigtable_client_init:
            try:
                self._make_client(client_options=client_options)
            except TypeError:
                pass
            bigtable_client_init.assert_called_once()
            kwargs = bigtable_client_init.call_args[1]
            called_options = kwargs["client_options"]
            assert called_options.api_endpoint == "foo.bar:1234"
            assert isinstance(called_options, ClientOptions)
        with mock.patch.object(
            self._get_target_class(), "_start_background_channel_refresh"
        ) as start_background_refresh:
            client = self._make_client(
                client_options=client_options, use_emulator=False
            )
            start_background_refresh.assert_called_once()
            await client.close()

    @pytest.mark.asyncio
    async def test_veneer_grpc_headers(self):
        client_component = "data-async" if self.is_async else "data"
        VENEER_HEADER_REGEX = re.compile(
            r"gapic\/[0-9]+\.[\w.-]+ gax\/[0-9]+\.[\w.-]+ gccl\/[0-9]+\.[\w.-]+-"
            + client_component
            + r" gl-python\/[0-9]+\.[\w.-]+ grpc\/[0-9]+\.[\w.-]+"
        )

        # client_info should be populated with headers to
        # detect as a veneer client
        if self.is_async:
            patch = mock.patch("google.api_core.gapic_v1.method_async.wrap_method")
        else:
            patch = mock.patch("google.api_core.gapic_v1.method.wrap_method")
        with patch as gapic_mock:
            client = self._make_client(project="project-id")
            wrapped_call_list = gapic_mock.call_args_list
            assert len(wrapped_call_list) > 0
            # each wrapped call should have veneer headers
            for call in wrapped_call_list:
                client_info = call.kwargs["client_info"]
                assert client_info is not None, f"{call} has no client_info"
                wrapped_user_agent_sorted = " ".join(
                    sorted(client_info.to_user_agent().split(" "))
                )
                assert VENEER_HEADER_REGEX.match(
                    wrapped_user_agent_sorted
                ), f"'{wrapped_user_agent_sorted}' does not match {VENEER_HEADER_REGEX}"
            await client.close()

    @pytest.mark.asyncio
    async def test_channel_pool_creation(self):
        pool_size = 14
        with mock.patch.object(
            grpc_helpers_async, "create_channel", AsyncMock()
        ) as create_channel:
            client = self._make_client(project="project-id", pool_size=pool_size)
            assert create_channel.call_count == pool_size
            await client.close()
        # channels should be unique
        client = self._make_client(project="project-id", pool_size=pool_size)
        pool_list = list(client.transport._grpc_channel._pool)
        pool_set = set(client.transport._grpc_channel._pool)
        assert len(pool_list) == len(pool_set)
        await client.close()

    @pytest.mark.asyncio
    async def test_channel_pool_rotation(self):
        pool_size = 7

        with mock.patch.object(PooledChannelAsync, "next_channel") as next_channel:
            client = self._make_client(project="project-id", pool_size=pool_size)
            assert len(client.transport._grpc_channel._pool) == pool_size
            next_channel.reset_mock()
            with mock.patch.object(
                type(client.transport._grpc_channel._pool[0]), "unary_unary"
            ) as unary_unary:
                # calling an rpc `pool_size` times should use a different channel each time
                channel_next = None
                for i in range(pool_size):
                    channel_last = channel_next
                    channel_next = client.transport.grpc_channel._pool[i]
                    assert channel_last != channel_next
                    next_channel.return_value = channel_next
                    client.transport.ping_and_warm()
                    assert next_channel.call_count == i + 1
                    unary_unary.assert_called_once()
                    unary_unary.reset_mock()
        await client.close()

    @pytest.mark.asyncio
    async def test_channel_pool_replace(self):
        import time

        sleep_module = asyncio if self.is_async else time
        with mock.patch.object(sleep_module, "sleep"):
            pool_size = 7
            client = self._make_client(project="project-id", pool_size=pool_size)
            for replace_idx in range(pool_size):
                start_pool = [
                    channel for channel in client.transport._grpc_channel._pool
                ]
                grace_period = 9
                with mock.patch.object(
                    type(client.transport._grpc_channel._pool[-1]), "close"
                ) as close:
                    new_channel = client.transport.create_channel()
                    await client.transport.replace_channel(
                        replace_idx, grace=grace_period, new_channel=new_channel
                    )
                    close.assert_called_once()
                    if self.is_async:
                        close.assert_called_once_with(grace=grace_period)
                        close.assert_awaited_once()
                assert client.transport._grpc_channel._pool[replace_idx] == new_channel
                for i in range(pool_size):
                    if i != replace_idx:
                        assert client.transport._grpc_channel._pool[i] == start_pool[i]
                    else:
                        assert client.transport._grpc_channel._pool[i] != start_pool[i]
            await client.close()

    @pytest.mark.filterwarnings("ignore::RuntimeWarning")
    def test__start_background_channel_refresh_sync(self):
        # should raise RuntimeError if called in a sync context
        client = self._make_client(project="project-id", use_emulator=False)
        with pytest.raises(RuntimeError):
            client._start_background_channel_refresh()

    @pytest.mark.asyncio
    async def test__start_background_channel_refresh_tasks_exist(self):
        # if tasks exist, should do nothing
        client = self._make_client(project="project-id", use_emulator=False)
        assert len(client._channel_refresh_tasks) > 0
        with mock.patch.object(asyncio, "create_task") as create_task:
            client._start_background_channel_refresh()
            create_task.assert_not_called()
        await client.close()

    @pytest.mark.asyncio
    @pytest.mark.parametrize("pool_size", [1, 3, 7])
    async def test__start_background_channel_refresh(self, pool_size):
        import concurrent.futures

        # should create background tasks for each channel
        with mock.patch.object(
            self._get_target_class(), "_ping_and_warm_instances", AsyncMock()
        ) as ping_and_warm:
            client = self._make_client(
                project="project-id", pool_size=pool_size, use_emulator=False
            )
            client._start_background_channel_refresh()
            assert len(client._channel_refresh_tasks) == pool_size
            for task in client._channel_refresh_tasks:
                if self.is_async:
                    assert isinstance(task, asyncio.Task)
                else:
                    assert isinstance(task, concurrent.futures.Future)
            await asyncio.sleep(0.1)
            assert ping_and_warm.call_count == pool_size
            for channel in client.transport._grpc_channel._pool:
                ping_and_warm.assert_any_call(channel)
        await client.close()

    @pytest.mark.asyncio
    @pytest.mark.skipif(
        sys.version_info < (3, 8), reason="Task.name requires python3.8 or higher"
    )
    async def test__start_background_channel_refresh_tasks_names(self):
        # if tasks exist, should do nothing
        pool_size = 3
        client = self._make_client(
            project="project-id", pool_size=pool_size, use_emulator=False
        )
        for i in range(pool_size):
            name = client._channel_refresh_tasks[i].get_name()
            assert str(i) in name
            assert "BigtableDataClientAsync channel refresh " in name
        await client.close()

    @pytest.mark.asyncio
    async def test__ping_and_warm_instances(self):
        """
        test ping and warm with mocked asyncio.gather
        """
        from google.cloud.bigtable.data._sync.cross_sync import CrossSync

        client_mock = mock.Mock()
        client_mock._execute_ping_and_warms = (
            lambda *args: self._get_target_class()._execute_ping_and_warms(
                client_mock, *args
            )
        )
        with mock.patch.object(CrossSync, "gather_partials", AsyncMock()) as gather:
            # gather_partials is expected to call the function passed, and return the result
            gather.side_effect = lambda partials, **kwargs: [None for _ in partials]
            channel = mock.Mock()
            # test with no instances
            client_mock._active_instances = []
            result = await self._get_target_class()._ping_and_warm_instances(
                client_mock, channel
            )
            assert len(result) == 0
            assert gather.call_args.kwargs["return_exceptions"] is True
            assert gather.call_args.kwargs["sync_executor"] == client_mock._executor
            # test with instances
            client_mock._active_instances = [
                (mock.Mock(), mock.Mock(), mock.Mock())
            ] * 4
            gather.reset_mock()
            channel.reset_mock()
            result = await self._get_target_class()._ping_and_warm_instances(
                client_mock, channel
            )
            assert len(result) == 4
            gather.assert_called_once()
            # expect one partial for each instance
            partial_list = gather.call_args.args[0]
            assert len(partial_list) == 4
            if self.is_async:
                gather.assert_awaited_once()
            # check grpc call arguments
            grpc_call_args = channel.unary_unary().call_args_list
            for idx, (_, kwargs) in enumerate(grpc_call_args):
                (
                    expected_instance,
                    expected_table,
                    expected_app_profile,
                ) = client_mock._active_instances[idx]
                request = kwargs["request"]
                assert request["name"] == expected_instance
                assert request["app_profile_id"] == expected_app_profile
                metadata = kwargs["metadata"]
                assert len(metadata) == 1
                assert metadata[0][0] == "x-goog-request-params"
                assert (
                    metadata[0][1]
                    == f"name={expected_instance}&app_profile_id={expected_app_profile}"
                )

    @pytest.mark.asyncio
    async def test__ping_and_warm_single_instance(self):
        """
        should be able to call ping and warm with single instance
        """
        client_mock = mock.Mock()
        client_mock._execute_ping_and_warms = (
            lambda *args: self._get_target_class()._execute_ping_and_warms(
                client_mock, *args
            )
        )
        gather_tuple = (
            (asyncio, "gather") if self.is_async else (client_mock._executor, "submit")
        )
        with mock.patch.object(*gather_tuple, AsyncMock()) as gather:
            gather.side_effect = lambda *args, **kwargs: [mock.Mock() for _ in args]
            if self.is_async:
                # simulate gather by returning the same number of items as passed in
                # gather is expected to return None for each coroutine passed
                gather.side_effect = lambda *args, **kwargs: [None for _ in args]
            else:
                # submit is expected to call the function passed, and return the result
                gather.side_effect = lambda fn, **kwargs: [fn(**kwargs)]
            channel = mock.Mock()
            # test with large set of instances
            client_mock._active_instances = [mock.Mock()] * 100
            test_key = ("test-instance", "test-table", "test-app-profile")
            result = await self._get_target_class()._ping_and_warm_instances(
                client_mock, channel, test_key
            )
            # should only have been called with test instance
            assert len(result) == 1
            # check grpc call arguments
            grpc_call_args = channel.unary_unary().call_args_list
            assert len(grpc_call_args) == 1
            kwargs = grpc_call_args[0][1]
            request = kwargs["request"]
            assert request["name"] == "test-instance"
            assert request["app_profile_id"] == "test-app-profile"
            metadata = kwargs["metadata"]
            assert len(metadata) == 1
            assert metadata[0][0] == "x-goog-request-params"
            assert (
                metadata[0][1] == "name=test-instance&app_profile_id=test-app-profile"
            )

    @pytest.mark.asyncio
    @pytest.mark.parametrize(
        "refresh_interval, wait_time, expected_sleep",
        [
            (0, 0, 0),
            (0, 1, 0),
            (10, 0, 10),
            (10, 5, 5),
            (10, 10, 0),
            (10, 15, 0),
        ],
    )
    async def test__manage_channel_first_sleep(
        self, refresh_interval, wait_time, expected_sleep
    ):
        # first sleep time should be `refresh_interval` seconds after client init
        import threading
        import time

        with mock.patch.object(time, "monotonic") as monotonic:
            monotonic.return_value = 0
            sleep_tuple = (
                (asyncio, "sleep") if self.is_async else (threading.Event, "wait")
            )
            with mock.patch.object(*sleep_tuple) as sleep:
                sleep.side_effect = asyncio.CancelledError
                try:
                    client = self._make_client(project="project-id")
                    client._channel_init_time = -wait_time
                    await client._manage_channel(0, refresh_interval, refresh_interval)
                except asyncio.CancelledError:
                    pass
                sleep.assert_called_once()
                call_time = sleep.call_args[0][0]
                assert (
                    abs(call_time - expected_sleep) < 0.1
                ), f"refresh_interval: {refresh_interval}, wait_time: {wait_time}, expected_sleep: {expected_sleep}"
                await client.close()

    @pytest.mark.asyncio
    async def test__manage_channel_ping_and_warm(self):
        """
        _manage channel should call ping and warm internally
        """
        import time
        import threading

        client_mock = mock.Mock()
        client_mock._is_closed.is_set.return_value = False
        client_mock._channel_init_time = time.monotonic()
        channel_list = [mock.Mock(), mock.Mock()]
        client_mock.transport.channels = channel_list
        new_channel = mock.Mock()
        client_mock.transport.grpc_channel._create_channel.return_value = new_channel
        # should ping an warm all new channels, and old channels if sleeping
        sleep_tuple = (asyncio, "sleep") if self.is_async else (threading.Event, "wait")
        with mock.patch.object(*sleep_tuple):
            # stop process after replace_channel is called
            client_mock.transport.replace_channel.side_effect = asyncio.CancelledError
            ping_and_warm = client_mock._ping_and_warm_instances = AsyncMock()
            # should ping and warm old channel then new if sleep > 0
            try:
                channel_idx = 1
                await self._get_target_class()._manage_channel(
                    client_mock, channel_idx, 10
                )
            except asyncio.CancelledError:
                pass
            # should have called at loop start, and after replacement
            assert ping_and_warm.call_count == 2
            # should have replaced channel once
            assert client_mock.transport.replace_channel.call_count == 1
            # make sure new and old channels were warmed
            old_channel = channel_list[channel_idx]
            assert old_channel != new_channel
            called_with = [call[0][0] for call in ping_and_warm.call_args_list]
            assert old_channel in called_with
            assert new_channel in called_with
            # should ping and warm instantly new channel only if not sleeping
            ping_and_warm.reset_mock()
            try:
                await self._get_target_class()._manage_channel(client_mock, 0, 0, 0)
            except asyncio.CancelledError:
                pass
            ping_and_warm.assert_called_once_with(new_channel)

    @pytest.mark.asyncio
    @pytest.mark.parametrize(
        "refresh_interval, num_cycles, expected_sleep",
        [
            (None, 1, 60 * 35),
            (10, 10, 100),
            (10, 1, 10),
        ],
    )
    async def test__manage_channel_sleeps(
        self, refresh_interval, num_cycles, expected_sleep
    ):
        # make sure that sleeps work as expected
        import time
        import random
        import threading

        channel_idx = 1
        with mock.patch.object(random, "uniform") as uniform:
            uniform.side_effect = lambda min_, max_: min_
            with mock.patch.object(time, "time") as time_mock:
                time_mock.return_value = 0
                sleep_tuple = (
                    (asyncio, "sleep") if self.is_async else (threading.Event, "wait")
                )
                with mock.patch.object(*sleep_tuple) as sleep:
                    sleep.side_effect = [None for i in range(num_cycles - 1)] + [
                        asyncio.CancelledError
                    ]
                    client = self._make_client(project="project-id")
                    with mock.patch.object(client.transport, "replace_channel"):
                        try:
                            if refresh_interval is not None:
                                await client._manage_channel(
                                    channel_idx, refresh_interval, refresh_interval
                                )
                            else:
                                await client._manage_channel(channel_idx)
                        except asyncio.CancelledError:
                            pass
                    assert sleep.call_count == num_cycles
                    total_sleep = sum([call[0][0] for call in sleep.call_args_list])
                    assert (
                        abs(total_sleep - expected_sleep) < 0.1
                    ), f"refresh_interval={refresh_interval}, num_cycles={num_cycles}, expected_sleep={expected_sleep}"
        await client.close()

    @pytest.mark.asyncio
    async def test__manage_channel_random(self):
        import random
        import threading

        sleep_tuple = (asyncio, "sleep") if self.is_async else (threading.Event, "wait")
        with mock.patch.object(*sleep_tuple) as sleep:
            with mock.patch.object(random, "uniform") as uniform:
                uniform.return_value = 0
                try:
                    uniform.side_effect = asyncio.CancelledError
                    client = self._make_client(project="project-id", pool_size=1)
                except asyncio.CancelledError:
                    uniform.side_effect = None
                    uniform.reset_mock()
                    sleep.reset_mock()
                min_val = 200
                max_val = 205
                uniform.side_effect = lambda min_, max_: min_
                sleep.side_effect = [None, None, asyncio.CancelledError]
                try:
                    with mock.patch.object(client.transport, "replace_channel"):
                        await client._manage_channel(0, min_val, max_val)
                except asyncio.CancelledError:
                    pass
                assert uniform.call_count == 3
                uniform_args = [call[0] for call in uniform.call_args_list]
                for found_min, found_max in uniform_args:
                    assert found_min == min_val
                    assert found_max == max_val

    @pytest.mark.asyncio
    @pytest.mark.parametrize("num_cycles", [0, 1, 10, 100])
    async def test__manage_channel_refresh(self, num_cycles):
        # make sure that channels are properly refreshed
        import threading

        expected_grace = 9
        expected_refresh = 0.5
        channel_idx = 1
        grpc_lib = grpc.aio if self.is_async else grpc
        new_channel = grpc_lib.insecure_channel("localhost:8080")

        with mock.patch.object(
            PooledBigtableGrpcAsyncIOTransport, "replace_channel"
        ) as replace_channel:
            sleep_tuple = (
                (asyncio, "sleep") if self.is_async else (threading.Event, "wait")
            )
            with mock.patch.object(*sleep_tuple) as sleep:
                sleep.side_effect = [None for i in range(num_cycles)] + [
                    asyncio.CancelledError
                ]
                with mock.patch.object(
                    grpc_helpers_async, "create_channel"
                ) as create_channel:
                    create_channel.return_value = new_channel
                    with mock.patch.object(
                        self._get_target_class(), "_start_background_channel_refresh"
                    ):
                        client = self._make_client(
                            project="project-id", use_emulator=False
                        )
                    create_channel.reset_mock()
                    try:
                        await client._manage_channel(
                            channel_idx,
                            refresh_interval_min=expected_refresh,
                            refresh_interval_max=expected_refresh,
                            grace_period=expected_grace,
                        )
                    except asyncio.CancelledError:
                        pass
                    assert sleep.call_count == num_cycles + 1
                    assert create_channel.call_count == num_cycles
                    assert replace_channel.call_count == num_cycles
                    for call in replace_channel.call_args_list:
                        args, kwargs = call
                        assert args[0] == channel_idx
                        assert kwargs["grace"] == expected_grace
                        assert kwargs["new_channel"] == new_channel
                await client.close()

    @pytest.mark.asyncio
    async def test__register_instance(self):
        """
        test instance registration
        """
        # set up mock client
        client_mock = mock.Mock()
        client_mock._gapic_client.instance_path.side_effect = lambda a, b: f"prefix/{b}"
        active_instances = set()
        instance_owners = {}
        client_mock._active_instances = active_instances
        client_mock._instance_owners = instance_owners
        client_mock._channel_refresh_tasks = []
        client_mock._start_background_channel_refresh.side_effect = (
            lambda: client_mock._channel_refresh_tasks.append(mock.Mock)
        )
        mock_channels = [mock.Mock() for i in range(5)]
        client_mock.transport.channels = mock_channels
        client_mock._ping_and_warm_instances = AsyncMock()
        table_mock = mock.Mock()
        await self._get_target_class()._register_instance(
            client_mock, "instance-1", table_mock
        )
        # first call should start background refresh
        assert client_mock._start_background_channel_refresh.call_count == 1
        # ensure active_instances and instance_owners were updated properly
        expected_key = (
            "prefix/instance-1",
            table_mock.table_name,
            table_mock.app_profile_id,
        )
        assert len(active_instances) == 1
        assert expected_key == tuple(list(active_instances)[0])
        assert len(instance_owners) == 1
        assert expected_key == tuple(list(instance_owners)[0])
        # should be a new task set
        assert client_mock._channel_refresh_tasks
        # next call should not call _start_background_channel_refresh again
        table_mock2 = mock.Mock()
        await self._get_target_class()._register_instance(
            client_mock, "instance-2", table_mock2
        )
        assert client_mock._start_background_channel_refresh.call_count == 1
        # but it should call ping and warm with new instance key
        assert client_mock._ping_and_warm_instances.call_count == len(mock_channels)
        for channel in mock_channels:
            assert channel in [
                call[0][0]
                for call in client_mock._ping_and_warm_instances.call_args_list
            ]
        # check for updated lists
        assert len(active_instances) == 2
        assert len(instance_owners) == 2
        expected_key2 = (
            "prefix/instance-2",
            table_mock2.table_name,
            table_mock2.app_profile_id,
        )
        assert any(
            [
                expected_key2 == tuple(list(active_instances)[i])
                for i in range(len(active_instances))
            ]
        )
        assert any(
            [
                expected_key2 == tuple(list(instance_owners)[i])
                for i in range(len(instance_owners))
            ]
        )

    @pytest.mark.asyncio
    @pytest.mark.parametrize(
        "insert_instances,expected_active,expected_owner_keys",
        [
            ([("i", "t", None)], [("i", "t", None)], [("i", "t", None)]),
            ([("i", "t", "p")], [("i", "t", "p")], [("i", "t", "p")]),
            ([("1", "t", "p"), ("1", "t", "p")], [("1", "t", "p")], [("1", "t", "p")]),
            (
                [("1", "t", "p"), ("2", "t", "p")],
                [("1", "t", "p"), ("2", "t", "p")],
                [("1", "t", "p"), ("2", "t", "p")],
            ),
        ],
    )
    async def test__register_instance_state(
        self, insert_instances, expected_active, expected_owner_keys
    ):
        """
        test that active_instances and instance_owners are updated as expected
        """
        # set up mock client
        client_mock = mock.Mock()
        client_mock._gapic_client.instance_path.side_effect = lambda a, b: b
        active_instances = set()
        instance_owners = {}
        client_mock._active_instances = active_instances
        client_mock._instance_owners = instance_owners
        client_mock._channel_refresh_tasks = []
        client_mock._start_background_channel_refresh.side_effect = (
            lambda: client_mock._channel_refresh_tasks.append(mock.Mock)
        )
        mock_channels = [mock.Mock() for i in range(5)]
        client_mock.transport.channels = mock_channels
        client_mock._ping_and_warm_instances = AsyncMock()
        table_mock = mock.Mock()
        # register instances
        for instance, table, profile in insert_instances:
            table_mock.table_name = table
            table_mock.app_profile_id = profile
            await self._get_target_class()._register_instance(
                client_mock, instance, table_mock
            )
        assert len(active_instances) == len(expected_active)
        assert len(instance_owners) == len(expected_owner_keys)
        for expected in expected_active:
            assert any(
                [
                    expected == tuple(list(active_instances)[i])
                    for i in range(len(active_instances))
                ]
            )
        for expected in expected_owner_keys:
            assert any(
                [
                    expected == tuple(list(instance_owners)[i])
                    for i in range(len(instance_owners))
                ]
            )

    @pytest.mark.asyncio
    async def test__remove_instance_registration(self):
        client = self._make_client(project="project-id")
        table = mock.Mock()
        await client._register_instance("instance-1", table)
        await client._register_instance("instance-2", table)
        assert len(client._active_instances) == 2
        assert len(client._instance_owners.keys()) == 2
        instance_1_path = client._gapic_client.instance_path(
            client.project, "instance-1"
        )
        instance_1_key = (instance_1_path, table.table_name, table.app_profile_id)
        instance_2_path = client._gapic_client.instance_path(
            client.project, "instance-2"
        )
        instance_2_key = (instance_2_path, table.table_name, table.app_profile_id)
        assert len(client._instance_owners[instance_1_key]) == 1
        assert list(client._instance_owners[instance_1_key])[0] == id(table)
        assert len(client._instance_owners[instance_2_key]) == 1
        assert list(client._instance_owners[instance_2_key])[0] == id(table)
        success = await client._remove_instance_registration("instance-1", table)
        assert success
        assert len(client._active_instances) == 1
        assert len(client._instance_owners[instance_1_key]) == 0
        assert len(client._instance_owners[instance_2_key]) == 1
        assert client._active_instances == {instance_2_key}
        success = await client._remove_instance_registration("fake-key", table)
        assert not success
        assert len(client._active_instances) == 1
        await client.close()

    @pytest.mark.asyncio
    async def test__multiple_table_registration(self):
        """
        registering with multiple tables with the same key should
        add multiple owners to instance_owners, but only keep one copy
        of shared key in active_instances
        """
        from google.cloud.bigtable.data._helpers import _WarmedInstanceKey

        async with self._make_client(project="project-id") as client:
            async with client.get_table("instance_1", "table_1") as table_1:
                instance_1_path = client._gapic_client.instance_path(
                    client.project, "instance_1"
                )
                instance_1_key = _WarmedInstanceKey(
                    instance_1_path, table_1.table_name, table_1.app_profile_id
                )
                assert len(client._instance_owners[instance_1_key]) == 1
                assert len(client._active_instances) == 1
                assert id(table_1) in client._instance_owners[instance_1_key]
                # duplicate table should register in instance_owners under same key
                async with client.get_table("instance_1", "table_1") as table_2:
                    assert len(client._instance_owners[instance_1_key]) == 2
                    assert len(client._active_instances) == 1
                    assert id(table_1) in client._instance_owners[instance_1_key]
                    assert id(table_2) in client._instance_owners[instance_1_key]
                    # unique table should register in instance_owners and active_instances
                    async with client.get_table("instance_1", "table_3") as table_3:
                        instance_3_path = client._gapic_client.instance_path(
                            client.project, "instance_1"
                        )
                        instance_3_key = _WarmedInstanceKey(
                            instance_3_path, table_3.table_name, table_3.app_profile_id
                        )
                        assert len(client._instance_owners[instance_1_key]) == 2
                        assert len(client._instance_owners[instance_3_key]) == 1
                        assert len(client._active_instances) == 2
                        assert id(table_1) in client._instance_owners[instance_1_key]
                        assert id(table_2) in client._instance_owners[instance_1_key]
                        assert id(table_3) in client._instance_owners[instance_3_key]
                # sub-tables should be unregistered, but instance should still be active
                assert len(client._active_instances) == 1
                assert instance_1_key in client._active_instances
                assert id(table_2) not in client._instance_owners[instance_1_key]
            # both tables are gone. instance should be unregistered
            assert len(client._active_instances) == 0
            assert instance_1_key not in client._active_instances
            assert len(client._instance_owners[instance_1_key]) == 0

    @pytest.mark.asyncio
    async def test__multiple_instance_registration(self):
        """
        registering with multiple instance keys should update the key
        in instance_owners and active_instances
        """
        from google.cloud.bigtable.data._helpers import _WarmedInstanceKey

        async with self._make_client(project="project-id") as client:
            async with client.get_table("instance_1", "table_1") as table_1:
                async with client.get_table("instance_2", "table_2") as table_2:
                    instance_1_path = client._gapic_client.instance_path(
                        client.project, "instance_1"
                    )
                    instance_1_key = _WarmedInstanceKey(
                        instance_1_path, table_1.table_name, table_1.app_profile_id
                    )
                    instance_2_path = client._gapic_client.instance_path(
                        client.project, "instance_2"
                    )
                    instance_2_key = _WarmedInstanceKey(
                        instance_2_path, table_2.table_name, table_2.app_profile_id
                    )
                    assert len(client._instance_owners[instance_1_key]) == 1
                    assert len(client._instance_owners[instance_2_key]) == 1
                    assert len(client._active_instances) == 2
                    assert id(table_1) in client._instance_owners[instance_1_key]
                    assert id(table_2) in client._instance_owners[instance_2_key]
                # instance2 should be unregistered, but instance1 should still be active
                assert len(client._active_instances) == 1
                assert instance_1_key in client._active_instances
                assert len(client._instance_owners[instance_2_key]) == 0
                assert len(client._instance_owners[instance_1_key]) == 1
                assert id(table_1) in client._instance_owners[instance_1_key]
            # both tables are gone. instances should both be unregistered
            assert len(client._active_instances) == 0
            assert len(client._instance_owners[instance_1_key]) == 0
            assert len(client._instance_owners[instance_2_key]) == 0

    @pytest.mark.asyncio
    async def test_get_table(self):
        from google.cloud.bigtable.data._helpers import _WarmedInstanceKey

        client = self._make_client(project="project-id")
        assert not client._active_instances
        expected_table_id = "table-id"
        expected_instance_id = "instance-id"
        expected_app_profile_id = "app-profile-id"
        table = client.get_table(
            expected_instance_id,
            expected_table_id,
            expected_app_profile_id,
        )
        await asyncio.sleep(0)
        assert isinstance(table, TestTableAsync._get_target_class())
        assert table.table_id == expected_table_id
        assert (
            table.table_name
            == f"projects/{client.project}/instances/{expected_instance_id}/tables/{expected_table_id}"
        )
        assert table.instance_id == expected_instance_id
        assert (
            table.instance_name
            == f"projects/{client.project}/instances/{expected_instance_id}"
        )
        assert table.app_profile_id == expected_app_profile_id
        assert table.client is client
        instance_key = _WarmedInstanceKey(
            table.instance_name, table.table_name, table.app_profile_id
        )
        assert instance_key in client._active_instances
        assert client._instance_owners[instance_key] == {id(table)}
        await client.close()

    @pytest.mark.asyncio
    async def test_get_table_arg_passthrough(self):
        """
        All arguments passed in get_table should be sent to constructor
        """
        async with self._make_client(project="project-id") as client:
            with mock.patch.object(
                TestTableAsync._get_target_class(), "__init__"
            ) as mock_constructor:
                mock_constructor.return_value = None
                assert not client._active_instances
                expected_table_id = "table-id"
                expected_instance_id = "instance-id"
                expected_app_profile_id = "app-profile-id"
                expected_args = (1, "test", {"test": 2})
                expected_kwargs = {"hello": "world", "test": 2}

                client.get_table(
                    expected_instance_id,
                    expected_table_id,
                    expected_app_profile_id,
                    *expected_args,
                    **expected_kwargs,
                )
                mock_constructor.assert_called_once_with(
                    client,
                    expected_instance_id,
                    expected_table_id,
                    expected_app_profile_id,
                    *expected_args,
                    **expected_kwargs,
                )

    @pytest.mark.asyncio
    async def test_get_table_context_manager(self):
        from google.cloud.bigtable.data._helpers import _WarmedInstanceKey

        expected_table_id = "table-id"
        expected_instance_id = "instance-id"
        expected_app_profile_id = "app-profile-id"
        expected_project_id = "project-id"

        with mock.patch.object(
            TestTableAsync._get_target_class(), "close"
        ) as close_mock:
            async with self._make_client(project=expected_project_id) as client:
                async with client.get_table(
                    expected_instance_id,
                    expected_table_id,
                    expected_app_profile_id,
                ) as table:
                    await asyncio.sleep(0)
                    assert isinstance(table, TestTableAsync._get_target_class())
                    assert table.table_id == expected_table_id
                    assert (
                        table.table_name
                        == f"projects/{expected_project_id}/instances/{expected_instance_id}/tables/{expected_table_id}"
                    )
                    assert table.instance_id == expected_instance_id
                    assert (
                        table.instance_name
                        == f"projects/{expected_project_id}/instances/{expected_instance_id}"
                    )
                    assert table.app_profile_id == expected_app_profile_id
                    assert table.client is client
                    instance_key = _WarmedInstanceKey(
                        table.instance_name, table.table_name, table.app_profile_id
                    )
                    assert instance_key in client._active_instances
                    assert client._instance_owners[instance_key] == {id(table)}
            assert close_mock.call_count == 1

    @pytest.mark.asyncio
    async def test_multiple_pool_sizes(self):
        # should be able to create multiple clients with different pool sizes without issue
        pool_sizes = [1, 2, 4, 8, 16, 32, 64, 128, 256]
        for pool_size in pool_sizes:
            client = self._make_client(
                project="project-id", pool_size=pool_size, use_emulator=False
            )
            assert len(client._channel_refresh_tasks) == pool_size
            client_duplicate = self._make_client(
                project="project-id", pool_size=pool_size, use_emulator=False
            )
            assert len(client_duplicate._channel_refresh_tasks) == pool_size
            assert str(pool_size) in str(client.transport)
            await client.close()
            await client_duplicate.close()

    @pytest.mark.asyncio
    async def test_close(self):
        pool_size = 7
        client = self._make_client(
            project="project-id", pool_size=pool_size, use_emulator=False
        )
        assert len(client._channel_refresh_tasks) == pool_size
        tasks_list = list(client._channel_refresh_tasks)
        for task in client._channel_refresh_tasks:
            assert not task.done()
        with mock.patch.object(
            PooledBigtableGrpcAsyncIOTransport, "close", AsyncMock()
        ) as close_mock:
            await client.close()
            close_mock.assert_called_once()
            close_mock.assert_awaited()
        for task in tasks_list:
            assert task.done()
        assert client._channel_refresh_tasks == []

    @pytest.mark.asyncio
    async def test_close_with_timeout(self):
        from google.cloud.bigtable.data._sync.cross_sync import CrossSync

        pool_size = 7
        expected_timeout = 19
        client = self._make_client(project="project-id", pool_size=pool_size)
        tasks = list(client._channel_refresh_tasks)
        with mock.patch.object(CrossSync, "wait", AsyncMock()) as wait_for_mock:
            await client.close(timeout=expected_timeout)
            wait_for_mock.assert_called_once()
            wait_for_mock.assert_awaited()
            assert wait_for_mock.call_args[1]["timeout"] == expected_timeout
        client._channel_refresh_tasks = tasks
        await client.close()

    @pytest.mark.asyncio
    async def test_context_manager(self):
        # context manager should close the client cleanly
        close_mock = AsyncMock()
        true_close = None
        async with self._make_client(project="project-id") as client:
            true_close = client.close()
            client.close = close_mock
            for task in client._channel_refresh_tasks:
                assert not task.done()
            assert client.project == "project-id"
            assert client._active_instances == set()
            close_mock.assert_not_called()
        close_mock.assert_called_once()
        close_mock.assert_awaited()
        # actually close the client
        await true_close

    def test_client_ctor_sync(self):
        # initializing client in a sync context should raise RuntimeError

        with pytest.warns(RuntimeWarning) as warnings:
            client = self._make_client(project="project-id", use_emulator=False)
        expected_warning = [w for w in warnings if "client.py" in w.filename]
        assert len(expected_warning) == 1
        assert (
            "BigtableDataClientAsync should be started in an asyncio event loop."
            in str(expected_warning[0].message)
        )
        assert client.project == "project-id"
        assert client._channel_refresh_tasks == []


class TestTableAsync:
    def _make_client(self, *args, **kwargs):
        return TestBigtableDataClientAsync._make_client(*args, **kwargs)

    @staticmethod
    def _get_target_class():
        from google.cloud.bigtable.data._async.client import TableAsync

        return TableAsync

    @property
    def is_async(self):
        return True

    @pytest.mark.asyncio
    async def test_table_ctor(self):
        from google.cloud.bigtable.data._helpers import _WarmedInstanceKey

        expected_table_id = "table-id"
        expected_instance_id = "instance-id"
        expected_app_profile_id = "app-profile-id"
        expected_operation_timeout = 123
        expected_attempt_timeout = 12
        expected_read_rows_operation_timeout = 1.5
        expected_read_rows_attempt_timeout = 0.5
        expected_mutate_rows_operation_timeout = 2.5
        expected_mutate_rows_attempt_timeout = 0.75
        client = self._make_client()
        assert not client._active_instances

        table = self._get_target_class()(
            client,
            expected_instance_id,
            expected_table_id,
            expected_app_profile_id,
            default_operation_timeout=expected_operation_timeout,
            default_attempt_timeout=expected_attempt_timeout,
            default_read_rows_operation_timeout=expected_read_rows_operation_timeout,
            default_read_rows_attempt_timeout=expected_read_rows_attempt_timeout,
            default_mutate_rows_operation_timeout=expected_mutate_rows_operation_timeout,
            default_mutate_rows_attempt_timeout=expected_mutate_rows_attempt_timeout,
        )
        await asyncio.sleep(0)
        assert table.table_id == expected_table_id
        assert table.instance_id == expected_instance_id
        assert table.app_profile_id == expected_app_profile_id
        assert table.client is client
        instance_key = _WarmedInstanceKey(
            table.instance_name, table.table_name, table.app_profile_id
        )
        assert instance_key in client._active_instances
        assert client._instance_owners[instance_key] == {id(table)}
        assert table.default_operation_timeout == expected_operation_timeout
        assert table.default_attempt_timeout == expected_attempt_timeout
        assert (
            table.default_read_rows_operation_timeout
            == expected_read_rows_operation_timeout
        )
        assert (
            table.default_read_rows_attempt_timeout
            == expected_read_rows_attempt_timeout
        )
        assert (
            table.default_mutate_rows_operation_timeout
            == expected_mutate_rows_operation_timeout
        )
        assert (
            table.default_mutate_rows_attempt_timeout
            == expected_mutate_rows_attempt_timeout
        )
        # ensure task reaches completion
        await table._register_instance_future
        assert table._register_instance_future.done()
        assert not table._register_instance_future.cancelled()
        assert table._register_instance_future.exception() is None
        await client.close()

    @pytest.mark.asyncio
    async def test_table_ctor_defaults(self):
        """
        should provide default timeout values and app_profile_id
        """
        from google.cloud.bigtable.data._async.client import TableAsync

        expected_table_id = "table-id"
        expected_instance_id = "instance-id"
        client = self._make_client()
        assert not client._active_instances

        table = TableAsync(
            client,
            expected_instance_id,
            expected_table_id,
        )
        await asyncio.sleep(0)
        assert table.table_id == expected_table_id
        assert table.instance_id == expected_instance_id
        assert table.app_profile_id is None
        assert table.client is client
        assert table.default_operation_timeout == 60
        assert table.default_read_rows_operation_timeout == 600
        assert table.default_mutate_rows_operation_timeout == 600
        assert table.default_attempt_timeout == 20
        assert table.default_read_rows_attempt_timeout == 20
        assert table.default_mutate_rows_attempt_timeout == 60
        await client.close()

    @pytest.mark.asyncio
    async def test_table_ctor_invalid_timeout_values(self):
        """
        bad timeout values should raise ValueError
        """
        from google.cloud.bigtable.data._async.client import TableAsync

        client = self._make_client()

        timeout_pairs = [
            ("default_operation_timeout", "default_attempt_timeout"),
            (
                "default_read_rows_operation_timeout",
                "default_read_rows_attempt_timeout",
            ),
            (
                "default_mutate_rows_operation_timeout",
                "default_mutate_rows_attempt_timeout",
            ),
        ]
        for operation_timeout, attempt_timeout in timeout_pairs:
            with pytest.raises(ValueError) as e:
                TableAsync(client, "", "", **{attempt_timeout: -1})
            assert "attempt_timeout must be greater than 0" in str(e.value)
            with pytest.raises(ValueError) as e:
                TableAsync(client, "", "", **{operation_timeout: -1})
            assert "operation_timeout must be greater than 0" in str(e.value)
        await client.close()

    def test_table_ctor_sync(self):
        # initializing client in a sync context should raise RuntimeError
        from google.cloud.bigtable.data._async.client import TableAsync

        client = mock.Mock()
        with pytest.raises(RuntimeError) as e:
            TableAsync(client, "instance-id", "table-id")
        assert e.match("TableAsync must be created within an async event loop context.")

    @pytest.mark.asyncio
    # iterate over all retryable rpcs
    @pytest.mark.parametrize(
        "fn_name,fn_args,is_stream,extra_retryables",
        [
            (
                "read_rows_stream",
                (ReadRowsQuery(),),
                True,
                (),
            ),
            (
                "read_rows",
                (ReadRowsQuery(),),
                True,
                (),
            ),
            (
                "read_row",
                (b"row_key",),
                True,
                (),
            ),
            (
                "read_rows_sharded",
                ([ReadRowsQuery()],),
                True,
                (),
            ),
            (
                "row_exists",
                (b"row_key",),
                True,
                (),
            ),
            ("sample_row_keys", (), False, ()),
            (
                "mutate_row",
                (b"row_key", [mock.Mock()]),
                False,
                (),
            ),
            (
                "bulk_mutate_rows",
                ([mutations.RowMutationEntry(b"key", [mutations.DeleteAllFromRow()])],),
                False,
                (_MutateRowsIncomplete,),
            ),
        ],
    )
    # test different inputs for retryable exceptions
    @pytest.mark.parametrize(
        "input_retryables,expected_retryables",
        [
            (
                TABLE_DEFAULT.READ_ROWS,
                [
                    core_exceptions.DeadlineExceeded,
                    core_exceptions.ServiceUnavailable,
                    core_exceptions.Aborted,
                ],
            ),
            (
                TABLE_DEFAULT.DEFAULT,
                [core_exceptions.DeadlineExceeded, core_exceptions.ServiceUnavailable],
            ),
            (
                TABLE_DEFAULT.MUTATE_ROWS,
                [core_exceptions.DeadlineExceeded, core_exceptions.ServiceUnavailable],
            ),
            ([], []),
            ([4], [core_exceptions.DeadlineExceeded]),
        ],
    )
    async def test_customizable_retryable_errors(
        self,
        input_retryables,
        expected_retryables,
        fn_name,
        fn_args,
        is_stream,
        extra_retryables,
    ):
        """
        Test that retryable functions support user-configurable arguments, and that the configured retryables are passed
        down to the gapic layer.
        """
        retry_fn = "retry_target"
        if is_stream:
            retry_fn += "_stream"
        if self.is_async:
            retry_fn = f"CrossSync.{retry_fn}"
        else:
            retry_fn = f"CrossSync._Sync_Impl.{retry_fn}"
        with mock.patch(
            f"google.cloud.bigtable.data._sync.cross_sync.{retry_fn}"
        ) as retry_fn_mock:
            async with self._make_client() as client:
                table = client.get_table("instance-id", "table-id")
                expected_predicate = lambda a: a in expected_retryables  # noqa
                retry_fn_mock.side_effect = RuntimeError("stop early")
                with mock.patch(
                    "google.api_core.retry.if_exception_type"
                ) as predicate_builder_mock:
                    predicate_builder_mock.return_value = expected_predicate
                    with pytest.raises(Exception):
                        # we expect an exception from attempting to call the mock
                        test_fn = table.__getattribute__(fn_name)
                        await test_fn(*fn_args, retryable_errors=input_retryables)
                    # passed in errors should be used to build the predicate
                    predicate_builder_mock.assert_called_once_with(
                        *expected_retryables, *extra_retryables
                    )
                    retry_call_args = retry_fn_mock.call_args_list[0].args
                    # output of if_exception_type should be sent in to retry constructor
                    assert retry_call_args[1] is expected_predicate

    @pytest.mark.parametrize(
        "fn_name,fn_args,gapic_fn",
        [
            ("read_rows_stream", (ReadRowsQuery(),), "read_rows"),
            ("read_rows", (ReadRowsQuery(),), "read_rows"),
            ("read_row", (b"row_key",), "read_rows"),
            ("read_rows_sharded", ([ReadRowsQuery()],), "read_rows"),
            ("row_exists", (b"row_key",), "read_rows"),
            ("sample_row_keys", (), "sample_row_keys"),
            ("mutate_row", (b"row_key", [mock.Mock()]), "mutate_row"),
            (
                "bulk_mutate_rows",
                ([mutations.RowMutationEntry(b"key", [mutations.DeleteAllFromRow()])],),
                "mutate_rows",
            ),
            ("check_and_mutate_row", (b"row_key", None), "check_and_mutate_row"),
            (
                "read_modify_write_row",
                (b"row_key", mock.Mock()),
                "read_modify_write_row",
            ),
        ],
    )
    @pytest.mark.parametrize("include_app_profile", [True, False])
    @pytest.mark.asyncio
    async def test_call_metadata(self, include_app_profile, fn_name, fn_args, gapic_fn):
        """check that all requests attach proper metadata headers"""
        from google.cloud.bigtable.data import TableAsync

        profile = "profile" if include_app_profile else None
        with mock.patch.object(
            BigtableAsyncClient, gapic_fn, mock.AsyncMock()
        ) as gapic_mock:
            gapic_mock.side_effect = RuntimeError("stop early")
            async with self._make_client() as client:
                table = TableAsync(client, "instance-id", "table-id", profile)
                try:
                    test_fn = table.__getattribute__(fn_name)
                    maybe_stream = await test_fn(*fn_args)
                    [i async for i in maybe_stream]
                except Exception:
                    # we expect an exception from attempting to call the mock
                    pass
                kwargs = gapic_mock.call_args_list[0].kwargs
                metadata = kwargs["metadata"]
                goog_metadata = None
                for key, value in metadata:
                    if key == "x-goog-request-params":
                        goog_metadata = value
                assert goog_metadata is not None, "x-goog-request-params not found"
                assert "table_name=" + table.table_name in goog_metadata
                if include_app_profile:
                    assert "app_profile_id=profile" in goog_metadata
                else:
                    assert "app_profile_id=" not in goog_metadata


class TestReadRowsAsync:
    """
    Tests for table.read_rows and related methods.
    """

    @staticmethod
    def _get_operation_class():
        from google.cloud.bigtable.data._async._read_rows import _ReadRowsOperationAsync

        return _ReadRowsOperationAsync

    def _make_client(self, *args, **kwargs):
        return TestBigtableDataClientAsync._make_client(*args, **kwargs)

    def _make_table(self, *args, **kwargs):
        from google.cloud.bigtable.data._async.client import TableAsync

        client_mock = mock.Mock()
        client_mock._register_instance.side_effect = (
            lambda *args, **kwargs: asyncio.sleep(0)
        )
        client_mock._remove_instance_registration.side_effect = (
            lambda *args, **kwargs: asyncio.sleep(0)
        )
        kwargs["instance_id"] = kwargs.get(
            "instance_id", args[0] if args else "instance"
        )
        kwargs["table_id"] = kwargs.get(
            "table_id", args[1] if len(args) > 1 else "table"
        )
        client_mock._gapic_client.table_path.return_value = kwargs["table_id"]
        client_mock._gapic_client.instance_path.return_value = kwargs["instance_id"]
        return TableAsync(client_mock, *args, **kwargs)

    def _make_stats(self):
        from google.cloud.bigtable_v2.types import RequestStats
        from google.cloud.bigtable_v2.types import FullReadStatsView
        from google.cloud.bigtable_v2.types import ReadIterationStats

        return RequestStats(
            full_read_stats_view=FullReadStatsView(
                read_iteration_stats=ReadIterationStats(
                    rows_seen_count=1,
                    rows_returned_count=2,
                    cells_seen_count=3,
                    cells_returned_count=4,
                )
            )
        )

    @staticmethod
    def _make_chunk(*args, **kwargs):
        from google.cloud.bigtable_v2 import ReadRowsResponse

        kwargs["row_key"] = kwargs.get("row_key", b"row_key")
        kwargs["family_name"] = kwargs.get("family_name", "family_name")
        kwargs["qualifier"] = kwargs.get("qualifier", b"qualifier")
        kwargs["value"] = kwargs.get("value", b"value")
        kwargs["commit_row"] = kwargs.get("commit_row", True)

        return ReadRowsResponse.CellChunk(*args, **kwargs)

    @staticmethod
    async def _make_gapic_stream(
        chunk_list: list[ReadRowsResponse.CellChunk | Exception],
        sleep_time=0,
    ):
        from google.cloud.bigtable_v2 import ReadRowsResponse

        class mock_stream:
            def __init__(self, chunk_list, sleep_time):
                self.chunk_list = chunk_list
                self.idx = -1
                self.sleep_time = sleep_time

            def __aiter__(self):
                return self

            async def __anext__(self):
                self.idx += 1
                if len(self.chunk_list) > self.idx:
                    if sleep_time:
                        await asyncio.sleep(self.sleep_time)
                    chunk = self.chunk_list[self.idx]
                    if isinstance(chunk, Exception):
                        raise chunk
                    else:
                        return ReadRowsResponse(chunks=[chunk])
                raise StopAsyncIteration

            def cancel(self):
                pass

        return mock_stream(chunk_list, sleep_time)

    async def execute_fn(self, table, *args, **kwargs):
        return await table.read_rows(*args, **kwargs)

    @pytest.mark.asyncio
    async def test_read_rows(self):
        query = ReadRowsQuery()
        chunks = [
            self._make_chunk(row_key=b"test_1"),
            self._make_chunk(row_key=b"test_2"),
        ]
        async with self._make_table() as table:
            read_rows = table.client._gapic_client.read_rows
            read_rows.side_effect = lambda *args, **kwargs: self._make_gapic_stream(
                chunks
            )
            results = await self.execute_fn(table, query, operation_timeout=3)
            assert len(results) == 2
            assert results[0].row_key == b"test_1"
            assert results[1].row_key == b"test_2"

    @pytest.mark.asyncio
    async def test_read_rows_stream(self):
        query = ReadRowsQuery()
        chunks = [
            self._make_chunk(row_key=b"test_1"),
            self._make_chunk(row_key=b"test_2"),
        ]
        async with self._make_table() as table:
            read_rows = table.client._gapic_client.read_rows
            read_rows.side_effect = lambda *args, **kwargs: self._make_gapic_stream(
                chunks
            )
            gen = await table.read_rows_stream(query, operation_timeout=3)
            results = [row async for row in gen]
            assert len(results) == 2
            assert results[0].row_key == b"test_1"
            assert results[1].row_key == b"test_2"

    @pytest.mark.parametrize("include_app_profile", [True, False])
    @pytest.mark.asyncio
    async def test_read_rows_query_matches_request(self, include_app_profile):
        from google.cloud.bigtable.data import RowRange
        from google.cloud.bigtable.data.row_filters import PassAllFilter

        app_profile_id = "app_profile_id" if include_app_profile else None
        async with self._make_table(app_profile_id=app_profile_id) as table:
            read_rows = table.client._gapic_client.read_rows
            read_rows.side_effect = lambda *args, **kwargs: self._make_gapic_stream([])
            row_keys = [b"test_1", "test_2"]
            row_ranges = RowRange("1start", "2end")
            filter_ = PassAllFilter(True)
            limit = 99
            query = ReadRowsQuery(
                row_keys=row_keys,
                row_ranges=row_ranges,
                row_filter=filter_,
                limit=limit,
            )

            results = await table.read_rows(query, operation_timeout=3)
            assert len(results) == 0
            call_request = read_rows.call_args_list[0][0][0]
            query_pb = query._to_pb(table)
            assert call_request == query_pb

    @pytest.mark.parametrize("operation_timeout", [0.001, 0.023, 0.1])
    @pytest.mark.asyncio
    async def test_read_rows_timeout(self, operation_timeout):
        async with self._make_table() as table:
            read_rows = table.client._gapic_client.read_rows
            query = ReadRowsQuery()
            chunks = [self._make_chunk(row_key=b"test_1")]
            read_rows.side_effect = lambda *args, **kwargs: self._make_gapic_stream(
                chunks, sleep_time=1
            )
            try:
                await table.read_rows(query, operation_timeout=operation_timeout)
            except core_exceptions.DeadlineExceeded as e:
                assert (
                    e.message
                    == f"operation_timeout of {operation_timeout:0.1f}s exceeded"
                )

    @pytest.mark.parametrize(
        "per_request_t, operation_t, expected_num",
        [
            (0.05, 0.08, 2),
            (0.05, 0.14, 3),
            (0.05, 0.24, 5),
        ],
    )
    @pytest.mark.asyncio
    async def test_read_rows_attempt_timeout(
        self, per_request_t, operation_t, expected_num
    ):
        """
        Ensures that the attempt_timeout is respected and that the number of
        requests is as expected.

        operation_timeout does not cancel the request, so we expect the number of
        requests to be the ceiling of operation_timeout / attempt_timeout.
        """
        from google.cloud.bigtable.data.exceptions import RetryExceptionGroup

        expected_last_timeout = operation_t - (expected_num - 1) * per_request_t

        # mocking uniform ensures there are no sleeps between retries
        with mock.patch("random.uniform", side_effect=lambda a, b: 0):
            async with self._make_table() as table:
                read_rows = table.client._gapic_client.read_rows
                read_rows.side_effect = lambda *args, **kwargs: self._make_gapic_stream(
                    chunks, sleep_time=per_request_t
                )
                query = ReadRowsQuery()
                chunks = [core_exceptions.DeadlineExceeded("mock deadline")]

                try:
                    await table.read_rows(
                        query,
                        operation_timeout=operation_t,
                        attempt_timeout=per_request_t,
                    )
                except core_exceptions.DeadlineExceeded as e:
                    retry_exc = e.__cause__
                    if expected_num == 0:
                        assert retry_exc is None
                    else:
                        assert type(retry_exc) is RetryExceptionGroup
                        assert f"{expected_num} failed attempts" in str(retry_exc)
                        assert len(retry_exc.exceptions) == expected_num
                        for sub_exc in retry_exc.exceptions:
                            assert sub_exc.message == "mock deadline"
                assert read_rows.call_count == expected_num
                # check timeouts
                for _, call_kwargs in read_rows.call_args_list[:-1]:
                    assert call_kwargs["timeout"] == per_request_t
                    assert call_kwargs["retry"] is None
                # last timeout should be adjusted to account for the time spent
                assert (
                    abs(
                        read_rows.call_args_list[-1][1]["timeout"]
                        - expected_last_timeout
                    )
                    < 0.05
                )

    @pytest.mark.parametrize(
        "exc_type",
        [
            core_exceptions.Aborted,
            core_exceptions.DeadlineExceeded,
            core_exceptions.ServiceUnavailable,
        ],
    )
    @pytest.mark.asyncio
    async def test_read_rows_retryable_error(self, exc_type):
        async with self._make_table() as table:
            read_rows = table.client._gapic_client.read_rows
            read_rows.side_effect = lambda *args, **kwargs: self._make_gapic_stream(
                [expected_error]
            )
            query = ReadRowsQuery()
            expected_error = exc_type("mock error")
            try:
                await table.read_rows(query, operation_timeout=0.1)
            except core_exceptions.DeadlineExceeded as e:
                retry_exc = e.__cause__
                root_cause = retry_exc.exceptions[0]
                assert type(root_cause) is exc_type
                assert root_cause == expected_error

    @pytest.mark.parametrize(
        "exc_type",
        [
            core_exceptions.Cancelled,
            core_exceptions.PreconditionFailed,
            core_exceptions.NotFound,
            core_exceptions.PermissionDenied,
            core_exceptions.Conflict,
            core_exceptions.InternalServerError,
            core_exceptions.TooManyRequests,
            core_exceptions.ResourceExhausted,
            InvalidChunk,
        ],
    )
    @pytest.mark.asyncio
    async def test_read_rows_non_retryable_error(self, exc_type):
        async with self._make_table() as table:
            read_rows = table.client._gapic_client.read_rows
            read_rows.side_effect = lambda *args, **kwargs: self._make_gapic_stream(
                [expected_error]
            )
            query = ReadRowsQuery()
            expected_error = exc_type("mock error")
            try:
                await table.read_rows(query, operation_timeout=0.1)
            except exc_type as e:
                assert e == expected_error

    @pytest.mark.asyncio
    async def test_read_rows_revise_request(self):
        """
        Ensure that _revise_request is called between retries
        """
        from google.cloud.bigtable.data.exceptions import InvalidChunk
        from google.cloud.bigtable_v2.types import RowSet

        return_val = RowSet()
        with mock.patch.object(
            self._get_operation_class(), "_revise_request_rowset"
        ) as revise_rowset:
            revise_rowset.return_value = return_val
            async with self._make_table() as table:
                read_rows = table.client._gapic_client.read_rows
                read_rows.side_effect = lambda *args, **kwargs: self._make_gapic_stream(
                    chunks
                )
                row_keys = [b"test_1", b"test_2", b"test_3"]
                query = ReadRowsQuery(row_keys=row_keys)
                chunks = [
                    self._make_chunk(row_key=b"test_1"),
                    core_exceptions.Aborted("mock retryable error"),
                ]
                try:
                    await table.read_rows(query)
                except InvalidChunk:
                    revise_rowset.assert_called()
                    first_call_kwargs = revise_rowset.call_args_list[0].kwargs
                    assert first_call_kwargs["row_set"] == query._to_pb(table).rows
                    assert first_call_kwargs["last_seen_row_key"] == b"test_1"
                    revised_call = read_rows.call_args_list[1].args[0]
                    assert revised_call.rows == return_val

    @pytest.mark.asyncio
    async def test_read_rows_default_timeouts(self):
        """
        Ensure that the default timeouts are set on the read rows operation when not overridden
        """
        operation_timeout = 8
        attempt_timeout = 4
        with mock.patch.object(self._get_operation_class(), "__init__") as mock_op:
            mock_op.side_effect = RuntimeError("mock error")
            async with self._make_table(
                default_read_rows_operation_timeout=operation_timeout,
                default_read_rows_attempt_timeout=attempt_timeout,
            ) as table:
                try:
                    await table.read_rows(ReadRowsQuery())
                except RuntimeError:
                    pass
                kwargs = mock_op.call_args_list[0].kwargs
                assert kwargs["operation_timeout"] == operation_timeout
                assert kwargs["attempt_timeout"] == attempt_timeout

    @pytest.mark.asyncio
    async def test_read_rows_default_timeout_override(self):
        """
        When timeouts are passed, they overwrite default values
        """
        operation_timeout = 8
        attempt_timeout = 4
        with mock.patch.object(self._get_operation_class(), "__init__") as mock_op:
            mock_op.side_effect = RuntimeError("mock error")
            async with self._make_table(
                default_operation_timeout=99, default_attempt_timeout=97
            ) as table:
                try:
                    await table.read_rows(
                        ReadRowsQuery(),
                        operation_timeout=operation_timeout,
                        attempt_timeout=attempt_timeout,
                    )
                except RuntimeError:
                    pass
                kwargs = mock_op.call_args_list[0].kwargs
                assert kwargs["operation_timeout"] == operation_timeout
                assert kwargs["attempt_timeout"] == attempt_timeout

    @pytest.mark.asyncio
    async def test_read_row(self):
        """Test reading a single row"""
        async with self._make_client() as client:
            table = client.get_table("instance", "table")
            row_key = b"test_1"
            with mock.patch.object(table, "read_rows") as read_rows:
                expected_result = object()
                read_rows.side_effect = lambda *args, **kwargs: [expected_result]
                expected_op_timeout = 8
                expected_req_timeout = 4
                row = await table.read_row(
                    row_key,
                    operation_timeout=expected_op_timeout,
                    attempt_timeout=expected_req_timeout,
                )
                assert row == expected_result
                assert read_rows.call_count == 1
                args, kwargs = read_rows.call_args_list[0]
                assert kwargs["operation_timeout"] == expected_op_timeout
                assert kwargs["attempt_timeout"] == expected_req_timeout
                assert len(args) == 1
                assert isinstance(args[0], ReadRowsQuery)
                query = args[0]
                assert query.row_keys == [row_key]
                assert query.row_ranges == []
                assert query.limit == 1

    @pytest.mark.asyncio
    async def test_read_row_w_filter(self):
        """Test reading a single row with an added filter"""
        async with self._make_client() as client:
            table = client.get_table("instance", "table")
            row_key = b"test_1"
            with mock.patch.object(table, "read_rows") as read_rows:
                expected_result = object()
                read_rows.side_effect = lambda *args, **kwargs: [expected_result]
                expected_op_timeout = 8
                expected_req_timeout = 4
                mock_filter = mock.Mock()
                expected_filter = {"filter": "mock filter"}
                mock_filter._to_dict.return_value = expected_filter
                row = await table.read_row(
                    row_key,
                    operation_timeout=expected_op_timeout,
                    attempt_timeout=expected_req_timeout,
                    row_filter=expected_filter,
                )
                assert row == expected_result
                assert read_rows.call_count == 1
                args, kwargs = read_rows.call_args_list[0]
                assert kwargs["operation_timeout"] == expected_op_timeout
                assert kwargs["attempt_timeout"] == expected_req_timeout
                assert len(args) == 1
                assert isinstance(args[0], ReadRowsQuery)
                query = args[0]
                assert query.row_keys == [row_key]
                assert query.row_ranges == []
                assert query.limit == 1
                assert query.filter == expected_filter

    @pytest.mark.asyncio
    async def test_read_row_no_response(self):
        """should return None if row does not exist"""
        async with self._make_client() as client:
            table = client.get_table("instance", "table")
            row_key = b"test_1"
            with mock.patch.object(table, "read_rows") as read_rows:
                # return no rows
                read_rows.side_effect = lambda *args, **kwargs: []
                expected_op_timeout = 8
                expected_req_timeout = 4
                result = await table.read_row(
                    row_key,
                    operation_timeout=expected_op_timeout,
                    attempt_timeout=expected_req_timeout,
                )
                assert result is None
                assert read_rows.call_count == 1
                args, kwargs = read_rows.call_args_list[0]
                assert kwargs["operation_timeout"] == expected_op_timeout
                assert kwargs["attempt_timeout"] == expected_req_timeout
                assert isinstance(args[0], ReadRowsQuery)
                query = args[0]
                assert query.row_keys == [row_key]
                assert query.row_ranges == []
                assert query.limit == 1

    @pytest.mark.parametrize(
        "return_value,expected_result",
        [
            ([], False),
            ([object()], True),
            ([object(), object()], True),
        ],
    )
    @pytest.mark.asyncio
    async def test_row_exists(self, return_value, expected_result):
        """Test checking for row existence"""
        async with self._make_client() as client:
            table = client.get_table("instance", "table")
            row_key = b"test_1"
            with mock.patch.object(table, "read_rows") as read_rows:
                # return no rows
                read_rows.side_effect = lambda *args, **kwargs: return_value
                expected_op_timeout = 1
                expected_req_timeout = 2
                result = await table.row_exists(
                    row_key,
                    operation_timeout=expected_op_timeout,
                    attempt_timeout=expected_req_timeout,
                )
                assert expected_result == result
                assert read_rows.call_count == 1
                args, kwargs = read_rows.call_args_list[0]
                assert kwargs["operation_timeout"] == expected_op_timeout
                assert kwargs["attempt_timeout"] == expected_req_timeout
                assert isinstance(args[0], ReadRowsQuery)
                expected_filter = {
                    "chain": {
                        "filters": [
                            {"cells_per_row_limit_filter": 1},
                            {"strip_value_transformer": True},
                        ]
                    }
                }
                query = args[0]
                assert query.row_keys == [row_key]
                assert query.row_ranges == []
                assert query.limit == 1
                assert query.filter._to_dict() == expected_filter


class TestReadRowsShardedAsync:
    def _make_client(self, *args, **kwargs):
        return TestBigtableDataClientAsync._make_client(*args, **kwargs)

    @pytest.mark.asyncio
    async def test_read_rows_sharded_empty_query(self):
        async with self._make_client() as client:
            async with client.get_table("instance", "table") as table:
                with pytest.raises(ValueError) as exc:
                    await table.read_rows_sharded([])
                assert "empty sharded_query" in str(exc.value)

    @pytest.mark.asyncio
    async def test_read_rows_sharded_multiple_queries(self):
        """
        Test with multiple queries. Should return results from both
        """
        async with self._make_client() as client:
            async with client.get_table("instance", "table") as table:
                with mock.patch.object(
                    table.client._gapic_client, "read_rows"
                ) as read_rows:
                    read_rows.side_effect = (
                        lambda *args, **kwargs: TestReadRowsAsync._make_gapic_stream(
                            [
                                TestReadRowsAsync._make_chunk(row_key=k)
                                for k in args[0].rows.row_keys
                            ]
                        )
                    )
                    query_1 = ReadRowsQuery(b"test_1")
                    query_2 = ReadRowsQuery(b"test_2")
                    result = await table.read_rows_sharded([query_1, query_2])
                    assert len(result) == 2
                    assert result[0].row_key == b"test_1"
                    assert result[1].row_key == b"test_2"

    @pytest.mark.parametrize("n_queries", [1, 2, 5, 11, 24])
    @pytest.mark.asyncio
    async def test_read_rows_sharded_multiple_queries_calls(self, n_queries):
        """
        Each query should trigger a separate read_rows call
        """
        async with self._make_client() as client:
            async with client.get_table("instance", "table") as table:
                with mock.patch.object(table, "read_rows") as read_rows:
                    query_list = [ReadRowsQuery() for _ in range(n_queries)]
                    await table.read_rows_sharded(query_list)
                    assert read_rows.call_count == n_queries

    @pytest.mark.asyncio
    async def test_read_rows_sharded_errors(self):
        """
        Errors should be exposed as ShardedReadRowsExceptionGroups
        """
        from google.cloud.bigtable.data.exceptions import ShardedReadRowsExceptionGroup
        from google.cloud.bigtable.data.exceptions import FailedQueryShardError

        async with self._make_client() as client:
            async with client.get_table("instance", "table") as table:
                with mock.patch.object(table, "read_rows") as read_rows:
                    read_rows.side_effect = RuntimeError("mock error")
                    query_1 = ReadRowsQuery(b"test_1")
                    query_2 = ReadRowsQuery(b"test_2")
                    with pytest.raises(ShardedReadRowsExceptionGroup) as exc:
                        await table.read_rows_sharded([query_1, query_2])
                    exc_group = exc.value
                    assert isinstance(exc_group, ShardedReadRowsExceptionGroup)
                    assert len(exc.value.exceptions) == 2
                    assert isinstance(exc.value.exceptions[0], FailedQueryShardError)
                    assert isinstance(exc.value.exceptions[0].__cause__, RuntimeError)
                    assert exc.value.exceptions[0].index == 0
                    assert exc.value.exceptions[0].query == query_1
                    assert isinstance(exc.value.exceptions[1], FailedQueryShardError)
                    assert isinstance(exc.value.exceptions[1].__cause__, RuntimeError)
                    assert exc.value.exceptions[1].index == 1
                    assert exc.value.exceptions[1].query == query_2

    @pytest.mark.asyncio
    async def test_read_rows_sharded_concurrent(self):
        """
        Ensure sharded requests are concurrent
        """
        import time

        async def mock_call(*args, **kwargs):
            await asyncio.sleep(0.1)
            return [mock.Mock()]

        async with self._make_client() as client:
            async with client.get_table("instance", "table") as table:
                with mock.patch.object(table, "read_rows") as read_rows:
                    read_rows.side_effect = mock_call
                    queries = [ReadRowsQuery() for _ in range(10)]
                    start_time = time.monotonic()
                    result = await table.read_rows_sharded(queries)
                    call_time = time.monotonic() - start_time
                    assert read_rows.call_count == 10
                    assert len(result) == 10
                    # if run in sequence, we would expect this to take 1 second
                    assert call_time < 0.2

    @pytest.mark.asyncio
    async def test_read_rows_sharded_concurrency_limit(self):
        """
        Only 10 queries should be processed concurrently. Others should be queued

        Should start a new query as soon as previous finishes
        """
<<<<<<< HEAD
        from google.cloud.bigtable.data._helpers import _CONCURRENCY_LIMIT
=======
        from google.cloud.bigtable.data._async.client import _CONCURRENCY_LIMIT
>>>>>>> c573e9b6

        assert _CONCURRENCY_LIMIT == 10  # change this test if this changes
        num_queries = 15

<<<<<<< HEAD
        n_queries = 90
        expected_num_batches = n_queries // _CONCURRENCY_LIMIT
        query_list = [ReadRowsQuery() for _ in range(n_queries)]

        start_operation_timeout = 10
        start_attempt_timeout = 3

        client = self._make_client(use_emulator=True)
        table = client.get_table(
            "instance",
            "table",
            default_read_rows_operation_timeout=start_operation_timeout,
            default_read_rows_attempt_timeout=start_attempt_timeout,
        )

        # make timeout generator that reduces timeout by one each call
        def mock_time_generator(start_op, _):
            for i in range(0, 100000):
                yield start_op - i

        with mock.patch(
            "google.cloud.bigtable.data._helpers._attempt_timeout_generator"
        ) as time_gen_mock:
            time_gen_mock.side_effect = mock_time_generator

            with mock.patch.object(table, "read_rows", AsyncMock()) as read_rows_mock:
                read_rows_mock.return_value = []
                await table.read_rows_sharded(query_list)
                # should have individual calls for each query
                assert read_rows_mock.call_count == n_queries
                # ensure that timeouts decrease over time
                kwargs = [
                    read_rows_mock.call_args_list[idx][1] for idx in range(n_queries)
                ]
                for batch_idx in range(expected_num_batches):
                    batch_kwargs = kwargs[
                        batch_idx
                        * _CONCURRENCY_LIMIT : (batch_idx + 1)
                        * _CONCURRENCY_LIMIT
                    ]
                    for req_kwargs in batch_kwargs:
                        # each batch should have the same operation_timeout, and it should decrease in each batch
                        expected_operation_timeout = start_operation_timeout - (
                            batch_idx
                        )
                        assert (
                            req_kwargs["operation_timeout"]
                            == expected_operation_timeout
                        )
                        # each attempt_timeout should start with default value, but decrease when operation_timeout reaches it
                        expected_attempt_timeout = min(
                            start_attempt_timeout, expected_operation_timeout
                        )
                        assert req_kwargs["attempt_timeout"] == expected_attempt_timeout
=======
        # each of the first 10 queries take longer than the last
        # later rpcs will have to wait on first 10
        increment_time = 0.05
        max_time = increment_time * (_CONCURRENCY_LIMIT - 1)
        rpc_times = [min(i * increment_time, max_time) for i in range(num_queries)]

        async def mock_call(*args, **kwargs):
            next_sleep = rpc_times.pop(0)
            await asyncio.sleep(next_sleep)
            return [mock.Mock()]

        starting_timeout = 10

        async with _make_client() as client:
            async with client.get_table("instance", "table") as table:
                with mock.patch.object(table, "read_rows") as read_rows:
                    read_rows.side_effect = mock_call
                    queries = [ReadRowsQuery() for _ in range(num_queries)]
                    await table.read_rows_sharded(
                        queries, operation_timeout=starting_timeout
                    )
                    assert read_rows.call_count == num_queries
                    # check operation timeouts to see how far into the operation each rpc started
                    rpc_start_list = [
                        starting_timeout - kwargs["operation_timeout"]
                        for _, kwargs in read_rows.call_args_list
                    ]
                    eps = 0.01
                    # first 10 should start immediately
                    assert all(
                        rpc_start_list[i] < eps for i in range(_CONCURRENCY_LIMIT)
                    )
                    # next rpcs should start as first ones finish
                    for i in range(num_queries - _CONCURRENCY_LIMIT):
                        idx = i + _CONCURRENCY_LIMIT
                        assert rpc_start_list[idx] - (i * increment_time) < eps

    @pytest.mark.asyncio
    async def test_read_rows_sharded_expirary(self):
        """
        If the operation times out before all shards complete, should raise
        a ShardedReadRowsExceptionGroup
        """
        from google.cloud.bigtable.data._async.client import _CONCURRENCY_LIMIT
        from google.cloud.bigtable.data.exceptions import ShardedReadRowsExceptionGroup
        from google.api_core.exceptions import DeadlineExceeded

        operation_timeout = 0.1

        # let the first batch complete, but the next batch times out
        num_queries = 15
        sleeps = [0] * _CONCURRENCY_LIMIT + [DeadlineExceeded("times up")] * (
            num_queries - _CONCURRENCY_LIMIT
        )

        async def mock_call(*args, **kwargs):
            next_item = sleeps.pop(0)
            if isinstance(next_item, Exception):
                raise next_item
            else:
                await asyncio.sleep(next_item)
            return [mock.Mock()]

        async with _make_client() as client:
            async with client.get_table("instance", "table") as table:
                with mock.patch.object(table, "read_rows") as read_rows:
                    read_rows.side_effect = mock_call
                    queries = [ReadRowsQuery() for _ in range(num_queries)]
                    with pytest.raises(ShardedReadRowsExceptionGroup) as exc:
                        await table.read_rows_sharded(
                            queries, operation_timeout=operation_timeout
                        )
                    assert isinstance(exc.value, ShardedReadRowsExceptionGroup)
                    assert len(exc.value.exceptions) == num_queries - _CONCURRENCY_LIMIT
                    # should keep successful queries
                    assert len(exc.value.successful_rows) == _CONCURRENCY_LIMIT

    @pytest.mark.asyncio
    async def test_read_rows_sharded_negative_batch_timeout(self):
        """
        try to run with batch that starts after operation timeout

        They should raise DeadlineExceeded errors
        """
        from google.cloud.bigtable.data.exceptions import ShardedReadRowsExceptionGroup
        from google.api_core.exceptions import DeadlineExceeded

        async def mock_call(*args, **kwargs):
            await asyncio.sleep(0.05)
            return [mock.Mock()]

        async with _make_client() as client:
            async with client.get_table("instance", "table") as table:
                with mock.patch.object(table, "read_rows") as read_rows:
                    read_rows.side_effect = mock_call
                    queries = [ReadRowsQuery() for _ in range(15)]
                    with pytest.raises(ShardedReadRowsExceptionGroup) as exc:
                        await table.read_rows_sharded(queries, operation_timeout=0.01)
                    assert isinstance(exc.value, ShardedReadRowsExceptionGroup)
                    assert len(exc.value.exceptions) == 5
                    assert all(
                        isinstance(e.__cause__, DeadlineExceeded)
                        for e in exc.value.exceptions
                    )
>>>>>>> c573e9b6


class TestSampleRowKeysAsync:
    def _make_client(self, *args, **kwargs):
        return TestBigtableDataClientAsync._make_client(*args, **kwargs)

    async def _make_gapic_stream(self, sample_list: list[tuple[bytes, int]]):
        from google.cloud.bigtable_v2.types import SampleRowKeysResponse

        for value in sample_list:
            yield SampleRowKeysResponse(row_key=value[0], offset_bytes=value[1])

    @pytest.mark.asyncio
    async def test_sample_row_keys(self):
        """
        Test that method returns the expected key samples
        """
        samples = [
            (b"test_1", 0),
            (b"test_2", 100),
            (b"test_3", 200),
        ]
        async with self._make_client() as client:
            async with client.get_table("instance", "table") as table:
                with mock.patch.object(
                    table.client._gapic_client, "sample_row_keys", AsyncMock()
                ) as sample_row_keys:
                    sample_row_keys.return_value = self._make_gapic_stream(samples)
                    result = await table.sample_row_keys()
                    assert len(result) == 3
                    assert all(isinstance(r, tuple) for r in result)
                    assert all(isinstance(r[0], bytes) for r in result)
                    assert all(isinstance(r[1], int) for r in result)
                    assert result[0] == samples[0]
                    assert result[1] == samples[1]
                    assert result[2] == samples[2]

    @pytest.mark.asyncio
    async def test_sample_row_keys_bad_timeout(self):
        """
        should raise error if timeout is negative
        """
        async with self._make_client() as client:
            async with client.get_table("instance", "table") as table:
                with pytest.raises(ValueError) as e:
                    await table.sample_row_keys(operation_timeout=-1)
                    assert "operation_timeout must be greater than 0" in str(e.value)
                with pytest.raises(ValueError) as e:
                    await table.sample_row_keys(attempt_timeout=-1)
                    assert "attempt_timeout must be greater than 0" in str(e.value)

    @pytest.mark.asyncio
    async def test_sample_row_keys_default_timeout(self):
        """Should fallback to using table default operation_timeout"""
        expected_timeout = 99
        async with self._make_client() as client:
            async with client.get_table(
                "i",
                "t",
                default_operation_timeout=expected_timeout,
                default_attempt_timeout=expected_timeout,
            ) as table:
                with mock.patch.object(
                    table.client._gapic_client, "sample_row_keys", AsyncMock()
                ) as sample_row_keys:
                    sample_row_keys.return_value = self._make_gapic_stream([])
                    result = await table.sample_row_keys()
                    _, kwargs = sample_row_keys.call_args
                    assert abs(kwargs["timeout"] - expected_timeout) < 0.1
                    assert result == []
                    assert kwargs["retry"] is None

    @pytest.mark.asyncio
    async def test_sample_row_keys_gapic_params(self):
        """
        make sure arguments are propagated to gapic call as expected
        """
        expected_timeout = 10
        expected_profile = "test1"
        instance = "instance_name"
        table_id = "my_table"
        async with self._make_client() as client:
            async with client.get_table(
                instance, table_id, app_profile_id=expected_profile
            ) as table:
                with mock.patch.object(
                    table.client._gapic_client, "sample_row_keys", AsyncMock()
                ) as sample_row_keys:
                    sample_row_keys.return_value = self._make_gapic_stream([])
                    await table.sample_row_keys(attempt_timeout=expected_timeout)
                    args, kwargs = sample_row_keys.call_args
                    assert len(args) == 0
                    assert len(kwargs) == 5
                    assert kwargs["timeout"] == expected_timeout
                    assert kwargs["app_profile_id"] == expected_profile
                    assert kwargs["table_name"] == table.table_name
                    assert kwargs["metadata"] is not None
                    assert kwargs["retry"] is None

    @pytest.mark.parametrize(
        "retryable_exception",
        [
            core_exceptions.DeadlineExceeded,
            core_exceptions.ServiceUnavailable,
        ],
    )
    @pytest.mark.asyncio
    async def test_sample_row_keys_retryable_errors(self, retryable_exception):
        """
        retryable errors should be retried until timeout
        """
        from google.api_core.exceptions import DeadlineExceeded
        from google.cloud.bigtable.data.exceptions import RetryExceptionGroup

        async with self._make_client() as client:
            async with client.get_table("instance", "table") as table:
                with mock.patch.object(
                    table.client._gapic_client, "sample_row_keys", AsyncMock()
                ) as sample_row_keys:
                    sample_row_keys.side_effect = retryable_exception("mock")
                    with pytest.raises(DeadlineExceeded) as e:
                        await table.sample_row_keys(operation_timeout=0.05)
                    cause = e.value.__cause__
                    assert isinstance(cause, RetryExceptionGroup)
                    assert len(cause.exceptions) > 0
                    assert isinstance(cause.exceptions[0], retryable_exception)

    @pytest.mark.parametrize(
        "non_retryable_exception",
        [
            core_exceptions.OutOfRange,
            core_exceptions.NotFound,
            core_exceptions.FailedPrecondition,
            RuntimeError,
            ValueError,
            core_exceptions.Aborted,
        ],
    )
    @pytest.mark.asyncio
    async def test_sample_row_keys_non_retryable_errors(self, non_retryable_exception):
        """
        non-retryable errors should cause a raise
        """
        async with self._make_client() as client:
            async with client.get_table("instance", "table") as table:
                with mock.patch.object(
                    table.client._gapic_client, "sample_row_keys", AsyncMock()
                ) as sample_row_keys:
                    sample_row_keys.side_effect = non_retryable_exception("mock")
                    with pytest.raises(non_retryable_exception):
                        await table.sample_row_keys()


class TestMutateRowAsync:
    def _make_client(self, *args, **kwargs):
        return TestBigtableDataClientAsync._make_client(*args, **kwargs)

    @pytest.mark.asyncio
    @pytest.mark.parametrize(
        "mutation_arg",
        [
            mutations.SetCell("family", b"qualifier", b"value"),
            mutations.SetCell(
                "family", b"qualifier", b"value", timestamp_micros=1234567890
            ),
            mutations.DeleteRangeFromColumn("family", b"qualifier"),
            mutations.DeleteAllFromFamily("family"),
            mutations.DeleteAllFromRow(),
            [mutations.SetCell("family", b"qualifier", b"value")],
            [
                mutations.DeleteRangeFromColumn("family", b"qualifier"),
                mutations.DeleteAllFromRow(),
            ],
        ],
    )
    async def test_mutate_row(self, mutation_arg):
        """Test mutations with no errors"""
        expected_attempt_timeout = 19
        async with self._make_client(project="project") as client:
            async with client.get_table("instance", "table") as table:
                with mock.patch.object(
                    client._gapic_client, "mutate_row"
                ) as mock_gapic:
                    mock_gapic.return_value = None
                    await table.mutate_row(
                        "row_key",
                        mutation_arg,
                        attempt_timeout=expected_attempt_timeout,
                    )
                    assert mock_gapic.call_count == 1
                    kwargs = mock_gapic.call_args_list[0].kwargs
                    assert (
                        kwargs["table_name"]
                        == "projects/project/instances/instance/tables/table"
                    )
                    assert kwargs["row_key"] == b"row_key"
                    formatted_mutations = (
                        [mutation._to_pb() for mutation in mutation_arg]
                        if isinstance(mutation_arg, list)
                        else [mutation_arg._to_pb()]
                    )
                    assert kwargs["mutations"] == formatted_mutations
                    assert kwargs["timeout"] == expected_attempt_timeout
                    # make sure gapic layer is not retrying
                    assert kwargs["retry"] is None

    @pytest.mark.parametrize(
        "retryable_exception",
        [
            core_exceptions.DeadlineExceeded,
            core_exceptions.ServiceUnavailable,
        ],
    )
    @pytest.mark.asyncio
    async def test_mutate_row_retryable_errors(self, retryable_exception):
        from google.api_core.exceptions import DeadlineExceeded
        from google.cloud.bigtable.data.exceptions import RetryExceptionGroup

        async with self._make_client(project="project") as client:
            async with client.get_table("instance", "table") as table:
                with mock.patch.object(
                    client._gapic_client, "mutate_row"
                ) as mock_gapic:
                    mock_gapic.side_effect = retryable_exception("mock")
                    with pytest.raises(DeadlineExceeded) as e:
                        mutation = mutations.DeleteAllFromRow()
                        assert mutation.is_idempotent() is True
                        await table.mutate_row(
                            "row_key", mutation, operation_timeout=0.01
                        )
                    cause = e.value.__cause__
                    assert isinstance(cause, RetryExceptionGroup)
                    assert isinstance(cause.exceptions[0], retryable_exception)

    @pytest.mark.parametrize(
        "retryable_exception",
        [
            core_exceptions.DeadlineExceeded,
            core_exceptions.ServiceUnavailable,
        ],
    )
    @pytest.mark.asyncio
    async def test_mutate_row_non_idempotent_retryable_errors(
        self, retryable_exception
    ):
        """
        Non-idempotent mutations should not be retried
        """
        async with self._make_client(project="project") as client:
            async with client.get_table("instance", "table") as table:
                with mock.patch.object(
                    client._gapic_client, "mutate_row"
                ) as mock_gapic:
                    mock_gapic.side_effect = retryable_exception("mock")
                    with pytest.raises(retryable_exception):
                        mutation = mutations.SetCell(
                            "family", b"qualifier", b"value", -1
                        )
                        assert mutation.is_idempotent() is False
                        await table.mutate_row(
                            "row_key", mutation, operation_timeout=0.2
                        )

    @pytest.mark.parametrize(
        "non_retryable_exception",
        [
            core_exceptions.OutOfRange,
            core_exceptions.NotFound,
            core_exceptions.FailedPrecondition,
            RuntimeError,
            ValueError,
            core_exceptions.Aborted,
        ],
    )
    @pytest.mark.asyncio
    async def test_mutate_row_non_retryable_errors(self, non_retryable_exception):
        async with self._make_client(project="project") as client:
            async with client.get_table("instance", "table") as table:
                with mock.patch.object(
                    client._gapic_client, "mutate_row"
                ) as mock_gapic:
                    mock_gapic.side_effect = non_retryable_exception("mock")
                    with pytest.raises(non_retryable_exception):
                        mutation = mutations.SetCell(
                            "family",
                            b"qualifier",
                            b"value",
                            timestamp_micros=1234567890,
                        )
                        assert mutation.is_idempotent() is True
                        await table.mutate_row(
                            "row_key", mutation, operation_timeout=0.2
                        )

    @pytest.mark.parametrize("include_app_profile", [True, False])
    @pytest.mark.asyncio
    async def test_mutate_row_metadata(self, include_app_profile):
        """request should attach metadata headers"""
        profile = "profile" if include_app_profile else None
        async with self._make_client() as client:
            async with client.get_table("i", "t", app_profile_id=profile) as table:
                with mock.patch.object(
                    client._gapic_client, "mutate_row", AsyncMock()
                ) as read_rows:
                    await table.mutate_row("rk", mock.Mock())
                kwargs = read_rows.call_args_list[0].kwargs
                metadata = kwargs["metadata"]
                goog_metadata = None
                for key, value in metadata:
                    if key == "x-goog-request-params":
                        goog_metadata = value
                assert goog_metadata is not None, "x-goog-request-params not found"
                assert "table_name=" + table.table_name in goog_metadata
                if include_app_profile:
                    assert "app_profile_id=profile" in goog_metadata
                else:
                    assert "app_profile_id=" not in goog_metadata

    @pytest.mark.parametrize("mutations", [[], None])
    @pytest.mark.asyncio
    async def test_mutate_row_no_mutations(self, mutations):
        async with self._make_client() as client:
            async with client.get_table("instance", "table") as table:
                with pytest.raises(ValueError) as e:
                    await table.mutate_row("key", mutations=mutations)
                    assert e.value.args[0] == "No mutations provided"


class TestBulkMutateRowsAsync:
    def _make_client(self, *args, **kwargs):
        return TestBigtableDataClientAsync._make_client(*args, **kwargs)

    async def _mock_response(self, response_list):
        from google.cloud.bigtable_v2.types import MutateRowsResponse
        from google.rpc import status_pb2

        statuses = []
        for response in response_list:
            if isinstance(response, core_exceptions.GoogleAPICallError):
                statuses.append(
                    status_pb2.Status(
                        message=str(response), code=response.grpc_status_code.value[0]
                    )
                )
            else:
                statuses.append(status_pb2.Status(code=0))
        entries = [
            MutateRowsResponse.Entry(index=i, status=statuses[i])
            for i in range(len(response_list))
        ]

        async def generator():
            yield MutateRowsResponse(entries=entries)

        return generator()

    @pytest.mark.asyncio
    @pytest.mark.asyncio
    @pytest.mark.parametrize(
        "mutation_arg",
        [
            [mutations.SetCell("family", b"qualifier", b"value")],
            [
                mutations.SetCell(
                    "family", b"qualifier", b"value", timestamp_micros=1234567890
                )
            ],
            [mutations.DeleteRangeFromColumn("family", b"qualifier")],
            [mutations.DeleteAllFromFamily("family")],
            [mutations.DeleteAllFromRow()],
            [mutations.SetCell("family", b"qualifier", b"value")],
            [
                mutations.DeleteRangeFromColumn("family", b"qualifier"),
                mutations.DeleteAllFromRow(),
            ],
        ],
    )
    async def test_bulk_mutate_rows(self, mutation_arg):
        """Test mutations with no errors"""
        expected_attempt_timeout = 19
        async with self._make_client(project="project") as client:
            async with client.get_table("instance", "table") as table:
                with mock.patch.object(
                    client._gapic_client, "mutate_rows"
                ) as mock_gapic:
                    mock_gapic.return_value = self._mock_response([None])
                    bulk_mutation = mutations.RowMutationEntry(b"row_key", mutation_arg)
                    await table.bulk_mutate_rows(
                        [bulk_mutation],
                        attempt_timeout=expected_attempt_timeout,
                    )
                    assert mock_gapic.call_count == 1
                    kwargs = mock_gapic.call_args[1]
                    assert (
                        kwargs["table_name"]
                        == "projects/project/instances/instance/tables/table"
                    )
                    assert kwargs["entries"] == [bulk_mutation._to_pb()]
                    assert kwargs["timeout"] == expected_attempt_timeout
                    assert kwargs["retry"] is None

    @pytest.mark.asyncio
    async def test_bulk_mutate_rows_multiple_entries(self):
        """Test mutations with no errors"""
        async with self._make_client(project="project") as client:
            async with client.get_table("instance", "table") as table:
                with mock.patch.object(
                    client._gapic_client, "mutate_rows"
                ) as mock_gapic:
                    mock_gapic.return_value = self._mock_response([None, None])
                    mutation_list = [mutations.DeleteAllFromRow()]
                    entry_1 = mutations.RowMutationEntry(b"row_key_1", mutation_list)
                    entry_2 = mutations.RowMutationEntry(b"row_key_2", mutation_list)
                    await table.bulk_mutate_rows(
                        [entry_1, entry_2],
                    )
                    assert mock_gapic.call_count == 1
                    kwargs = mock_gapic.call_args[1]
                    assert (
                        kwargs["table_name"]
                        == "projects/project/instances/instance/tables/table"
                    )
                    assert kwargs["entries"][0] == entry_1._to_pb()
                    assert kwargs["entries"][1] == entry_2._to_pb()

    @pytest.mark.asyncio
    @pytest.mark.parametrize(
        "exception",
        [
            core_exceptions.DeadlineExceeded,
            core_exceptions.ServiceUnavailable,
        ],
    )
    async def test_bulk_mutate_rows_idempotent_mutation_error_retryable(
        self, exception
    ):
        """
        Individual idempotent mutations should be retried if they fail with a retryable error
        """
        from google.cloud.bigtable.data.exceptions import (
            RetryExceptionGroup,
            FailedMutationEntryError,
            MutationsExceptionGroup,
        )

        async with self._make_client(project="project") as client:
            async with client.get_table("instance", "table") as table:
                with mock.patch.object(
                    client._gapic_client, "mutate_rows"
                ) as mock_gapic:
                    mock_gapic.side_effect = lambda *a, **k: self._mock_response(
                        [exception("mock")]
                    )
                    with pytest.raises(MutationsExceptionGroup) as e:
                        mutation = mutations.DeleteAllFromRow()
                        entry = mutations.RowMutationEntry(b"row_key", [mutation])
                        assert mutation.is_idempotent() is True
                        await table.bulk_mutate_rows([entry], operation_timeout=0.05)
                    assert len(e.value.exceptions) == 1
                    failed_exception = e.value.exceptions[0]
                    assert "non-idempotent" not in str(failed_exception)
                    assert isinstance(failed_exception, FailedMutationEntryError)
                    cause = failed_exception.__cause__
                    assert isinstance(cause, RetryExceptionGroup)
                    assert isinstance(cause.exceptions[0], exception)
                    # last exception should be due to retry timeout
                    assert isinstance(
                        cause.exceptions[-1], core_exceptions.DeadlineExceeded
                    )

    @pytest.mark.asyncio
    @pytest.mark.parametrize(
        "exception",
        [
            core_exceptions.OutOfRange,
            core_exceptions.NotFound,
            core_exceptions.FailedPrecondition,
            core_exceptions.Aborted,
        ],
    )
    async def test_bulk_mutate_rows_idempotent_mutation_error_non_retryable(
        self, exception
    ):
        """
        Individual idempotent mutations should not be retried if they fail with a non-retryable error
        """
        from google.cloud.bigtable.data.exceptions import (
            FailedMutationEntryError,
            MutationsExceptionGroup,
        )

        async with self._make_client(project="project") as client:
            async with client.get_table("instance", "table") as table:
                with mock.patch.object(
                    client._gapic_client, "mutate_rows"
                ) as mock_gapic:
                    mock_gapic.side_effect = lambda *a, **k: self._mock_response(
                        [exception("mock")]
                    )
                    with pytest.raises(MutationsExceptionGroup) as e:
                        mutation = mutations.DeleteAllFromRow()
                        entry = mutations.RowMutationEntry(b"row_key", [mutation])
                        assert mutation.is_idempotent() is True
                        await table.bulk_mutate_rows([entry], operation_timeout=0.05)
                    assert len(e.value.exceptions) == 1
                    failed_exception = e.value.exceptions[0]
                    assert "non-idempotent" not in str(failed_exception)
                    assert isinstance(failed_exception, FailedMutationEntryError)
                    cause = failed_exception.__cause__
                    assert isinstance(cause, exception)

    @pytest.mark.parametrize(
        "retryable_exception",
        [
            core_exceptions.DeadlineExceeded,
            core_exceptions.ServiceUnavailable,
        ],
    )
    @pytest.mark.asyncio
    async def test_bulk_mutate_idempotent_retryable_request_errors(
        self, retryable_exception
    ):
        """
        Individual idempotent mutations should be retried if the request fails with a retryable error
        """
        from google.cloud.bigtable.data.exceptions import (
            RetryExceptionGroup,
            FailedMutationEntryError,
            MutationsExceptionGroup,
        )

        async with self._make_client(project="project") as client:
            async with client.get_table("instance", "table") as table:
                with mock.patch.object(
                    client._gapic_client, "mutate_rows"
                ) as mock_gapic:
                    mock_gapic.side_effect = retryable_exception("mock")
                    with pytest.raises(MutationsExceptionGroup) as e:
                        mutation = mutations.SetCell(
                            "family", b"qualifier", b"value", timestamp_micros=123
                        )
                        entry = mutations.RowMutationEntry(b"row_key", [mutation])
                        assert mutation.is_idempotent() is True
                        await table.bulk_mutate_rows([entry], operation_timeout=0.05)
                    assert len(e.value.exceptions) == 1
                    failed_exception = e.value.exceptions[0]
                    assert isinstance(failed_exception, FailedMutationEntryError)
                    assert "non-idempotent" not in str(failed_exception)
                    cause = failed_exception.__cause__
                    assert isinstance(cause, RetryExceptionGroup)
                    assert isinstance(cause.exceptions[0], retryable_exception)

    @pytest.mark.asyncio
    @pytest.mark.parametrize(
        "retryable_exception",
        [
            core_exceptions.DeadlineExceeded,
            core_exceptions.ServiceUnavailable,
        ],
    )
    async def test_bulk_mutate_rows_non_idempotent_retryable_errors(
        self, retryable_exception
    ):
        """Non-Idempotent mutations should never be retried"""
        from google.cloud.bigtable.data.exceptions import (
            FailedMutationEntryError,
            MutationsExceptionGroup,
        )

        async with self._make_client(project="project") as client:
            async with client.get_table("instance", "table") as table:
                with mock.patch.object(
                    client._gapic_client, "mutate_rows"
                ) as mock_gapic:
                    mock_gapic.side_effect = lambda *a, **k: self._mock_response(
                        [retryable_exception("mock")]
                    )
                    with pytest.raises(MutationsExceptionGroup) as e:
                        mutation = mutations.SetCell(
                            "family", b"qualifier", b"value", -1
                        )
                        entry = mutations.RowMutationEntry(b"row_key", [mutation])
                        assert mutation.is_idempotent() is False
                        await table.bulk_mutate_rows([entry], operation_timeout=0.2)
                    assert len(e.value.exceptions) == 1
                    failed_exception = e.value.exceptions[0]
                    assert isinstance(failed_exception, FailedMutationEntryError)
                    assert "non-idempotent" in str(failed_exception)
                    cause = failed_exception.__cause__
                    assert isinstance(cause, retryable_exception)

    @pytest.mark.parametrize(
        "non_retryable_exception",
        [
            core_exceptions.OutOfRange,
            core_exceptions.NotFound,
            core_exceptions.FailedPrecondition,
            RuntimeError,
            ValueError,
        ],
    )
    @pytest.mark.asyncio
    async def test_bulk_mutate_rows_non_retryable_errors(self, non_retryable_exception):
        """
        If the request fails with a non-retryable error, mutations should not be retried
        """
        from google.cloud.bigtable.data.exceptions import (
            FailedMutationEntryError,
            MutationsExceptionGroup,
        )

        async with self._make_client(project="project") as client:
            async with client.get_table("instance", "table") as table:
                with mock.patch.object(
                    client._gapic_client, "mutate_rows"
                ) as mock_gapic:
                    mock_gapic.side_effect = non_retryable_exception("mock")
                    with pytest.raises(MutationsExceptionGroup) as e:
                        mutation = mutations.SetCell(
                            "family", b"qualifier", b"value", timestamp_micros=123
                        )
                        entry = mutations.RowMutationEntry(b"row_key", [mutation])
                        assert mutation.is_idempotent() is True
                        await table.bulk_mutate_rows([entry], operation_timeout=0.2)
                    assert len(e.value.exceptions) == 1
                    failed_exception = e.value.exceptions[0]
                    assert isinstance(failed_exception, FailedMutationEntryError)
                    assert "non-idempotent" not in str(failed_exception)
                    cause = failed_exception.__cause__
                    assert isinstance(cause, non_retryable_exception)

    @pytest.mark.asyncio
    async def test_bulk_mutate_error_index(self):
        """
        Test partial failure, partial success. Errors should be associated with the correct index
        """
        from google.api_core.exceptions import (
            DeadlineExceeded,
            ServiceUnavailable,
            FailedPrecondition,
        )
        from google.cloud.bigtable.data.exceptions import (
            RetryExceptionGroup,
            FailedMutationEntryError,
            MutationsExceptionGroup,
        )

        async with self._make_client(project="project") as client:
            async with client.get_table("instance", "table") as table:
                with mock.patch.object(
                    client._gapic_client, "mutate_rows"
                ) as mock_gapic:
                    # fail with retryable errors, then a non-retryable one
                    mock_gapic.side_effect = [
                        self._mock_response([None, ServiceUnavailable("mock"), None]),
                        self._mock_response([DeadlineExceeded("mock")]),
                        self._mock_response([FailedPrecondition("final")]),
                    ]
                    with pytest.raises(MutationsExceptionGroup) as e:
                        mutation = mutations.SetCell(
                            "family", b"qualifier", b"value", timestamp_micros=123
                        )
                        entries = [
                            mutations.RowMutationEntry(
                                (f"row_key_{i}").encode(), [mutation]
                            )
                            for i in range(3)
                        ]
                        assert mutation.is_idempotent() is True
                        await table.bulk_mutate_rows(entries, operation_timeout=1000)
                    assert len(e.value.exceptions) == 1
                    failed = e.value.exceptions[0]
                    assert isinstance(failed, FailedMutationEntryError)
                    assert failed.index == 1
                    assert failed.entry == entries[1]
                    cause = failed.__cause__
                    assert isinstance(cause, RetryExceptionGroup)
                    assert len(cause.exceptions) == 3
                    assert isinstance(cause.exceptions[0], ServiceUnavailable)
                    assert isinstance(cause.exceptions[1], DeadlineExceeded)
                    assert isinstance(cause.exceptions[2], FailedPrecondition)

    @pytest.mark.asyncio
    async def test_bulk_mutate_error_recovery(self):
        """
        If an error occurs, then resolves, no exception should be raised
        """
        from google.api_core.exceptions import DeadlineExceeded

        async with self._make_client(project="project") as client:
            table = client.get_table("instance", "table")
            with mock.patch.object(client._gapic_client, "mutate_rows") as mock_gapic:
                # fail with a retryable error, then a non-retryable one
                mock_gapic.side_effect = [
                    self._mock_response([DeadlineExceeded("mock")]),
                    self._mock_response([None]),
                ]
                mutation = mutations.SetCell(
                    "family", b"qualifier", b"value", timestamp_micros=123
                )
                entries = [
                    mutations.RowMutationEntry((f"row_key_{i}").encode(), [mutation])
                    for i in range(3)
                ]
                await table.bulk_mutate_rows(entries, operation_timeout=1000)


class TestCheckAndMutateRowAsync:
    def _make_client(self, *args, **kwargs):
        return TestBigtableDataClientAsync._make_client(*args, **kwargs)

    @pytest.mark.parametrize("gapic_result", [True, False])
    @pytest.mark.asyncio
    async def test_check_and_mutate(self, gapic_result):
        from google.cloud.bigtable_v2.types import CheckAndMutateRowResponse

        app_profile = "app_profile_id"
        async with self._make_client() as client:
            async with client.get_table(
                "instance", "table", app_profile_id=app_profile
            ) as table:
                with mock.patch.object(
                    client._gapic_client, "check_and_mutate_row"
                ) as mock_gapic:
                    mock_gapic.return_value = CheckAndMutateRowResponse(
                        predicate_matched=gapic_result
                    )
                    row_key = b"row_key"
                    predicate = None
                    true_mutations = [mock.Mock()]
                    false_mutations = [mock.Mock(), mock.Mock()]
                    operation_timeout = 0.2
                    found = await table.check_and_mutate_row(
                        row_key,
                        predicate,
                        true_case_mutations=true_mutations,
                        false_case_mutations=false_mutations,
                        operation_timeout=operation_timeout,
                    )
                    assert found == gapic_result
                    kwargs = mock_gapic.call_args[1]
                    assert kwargs["table_name"] == table.table_name
                    assert kwargs["row_key"] == row_key
                    assert kwargs["predicate_filter"] == predicate
                    assert kwargs["true_mutations"] == [
                        m._to_pb() for m in true_mutations
                    ]
                    assert kwargs["false_mutations"] == [
                        m._to_pb() for m in false_mutations
                    ]
                    assert kwargs["app_profile_id"] == app_profile
                    assert kwargs["timeout"] == operation_timeout
                    assert kwargs["retry"] is None

    @pytest.mark.asyncio
    async def test_check_and_mutate_bad_timeout(self):
        """Should raise error if operation_timeout < 0"""
        async with self._make_client() as client:
            async with client.get_table("instance", "table") as table:
                with pytest.raises(ValueError) as e:
                    await table.check_and_mutate_row(
                        b"row_key",
                        None,
                        true_case_mutations=[mock.Mock()],
                        false_case_mutations=[],
                        operation_timeout=-1,
                    )
                assert str(e.value) == "operation_timeout must be greater than 0"

    @pytest.mark.asyncio
    async def test_check_and_mutate_single_mutations(self):
        """if single mutations are passed, they should be internally wrapped in a list"""
        from google.cloud.bigtable.data.mutations import SetCell
        from google.cloud.bigtable_v2.types import CheckAndMutateRowResponse

        async with self._make_client() as client:
            async with client.get_table("instance", "table") as table:
                with mock.patch.object(
                    client._gapic_client, "check_and_mutate_row"
                ) as mock_gapic:
                    mock_gapic.return_value = CheckAndMutateRowResponse(
                        predicate_matched=True
                    )
                    true_mutation = SetCell("family", b"qualifier", b"value")
                    false_mutation = SetCell("family", b"qualifier", b"value")
                    await table.check_and_mutate_row(
                        b"row_key",
                        None,
                        true_case_mutations=true_mutation,
                        false_case_mutations=false_mutation,
                    )
                    kwargs = mock_gapic.call_args[1]
                    assert kwargs["true_mutations"] == [true_mutation._to_pb()]
                    assert kwargs["false_mutations"] == [false_mutation._to_pb()]

    @pytest.mark.asyncio
    async def test_check_and_mutate_predicate_object(self):
        """predicate filter should be passed to gapic request"""
        from google.cloud.bigtable_v2.types import CheckAndMutateRowResponse

        mock_predicate = mock.Mock()
        predicate_pb = {"predicate": "dict"}
        mock_predicate._to_pb.return_value = predicate_pb
        async with self._make_client() as client:
            async with client.get_table("instance", "table") as table:
                with mock.patch.object(
                    client._gapic_client, "check_and_mutate_row"
                ) as mock_gapic:
                    mock_gapic.return_value = CheckAndMutateRowResponse(
                        predicate_matched=True
                    )
                    await table.check_and_mutate_row(
                        b"row_key",
                        mock_predicate,
                        false_case_mutations=[mock.Mock()],
                    )
                    kwargs = mock_gapic.call_args[1]
                    assert kwargs["predicate_filter"] == predicate_pb
                    assert mock_predicate._to_pb.call_count == 1
                    assert kwargs["retry"] is None

    @pytest.mark.asyncio
    async def test_check_and_mutate_mutations_parsing(self):
        """mutations objects should be converted to protos"""
        from google.cloud.bigtable_v2.types import CheckAndMutateRowResponse
        from google.cloud.bigtable.data.mutations import DeleteAllFromRow

        mutations = [mock.Mock() for _ in range(5)]
        for idx, mutation in enumerate(mutations):
            mutation._to_pb.return_value = f"fake {idx}"
        mutations.append(DeleteAllFromRow())
        async with self._make_client() as client:
            async with client.get_table("instance", "table") as table:
                with mock.patch.object(
                    client._gapic_client, "check_and_mutate_row"
                ) as mock_gapic:
                    mock_gapic.return_value = CheckAndMutateRowResponse(
                        predicate_matched=True
                    )
                    await table.check_and_mutate_row(
                        b"row_key",
                        None,
                        true_case_mutations=mutations[0:2],
                        false_case_mutations=mutations[2:],
                    )
                    kwargs = mock_gapic.call_args[1]
                    assert kwargs["true_mutations"] == ["fake 0", "fake 1"]
                    assert kwargs["false_mutations"] == [
                        "fake 2",
                        "fake 3",
                        "fake 4",
                        DeleteAllFromRow()._to_pb(),
                    ]
                    assert all(
                        mutation._to_pb.call_count == 1 for mutation in mutations[:5]
                    )


class TestReadModifyWriteRowAsync:
    def _make_client(self, *args, **kwargs):
        return TestBigtableDataClientAsync._make_client(*args, **kwargs)

    @pytest.mark.parametrize(
        "call_rules,expected_rules",
        [
            (
                AppendValueRule("f", "c", b"1"),
                [AppendValueRule("f", "c", b"1")._to_pb()],
            ),
            (
                [AppendValueRule("f", "c", b"1")],
                [AppendValueRule("f", "c", b"1")._to_pb()],
            ),
            (IncrementRule("f", "c", 1), [IncrementRule("f", "c", 1)._to_pb()]),
            (
                [AppendValueRule("f", "c", b"1"), IncrementRule("f", "c", 1)],
                [
                    AppendValueRule("f", "c", b"1")._to_pb(),
                    IncrementRule("f", "c", 1)._to_pb(),
                ],
            ),
        ],
    )
    @pytest.mark.asyncio
    async def test_read_modify_write_call_rule_args(self, call_rules, expected_rules):
        """
        Test that the gapic call is called with given rules
        """
        async with self._make_client() as client:
            async with client.get_table("instance", "table") as table:
                with mock.patch.object(
                    client._gapic_client, "read_modify_write_row"
                ) as mock_gapic:
                    await table.read_modify_write_row("key", call_rules)
                assert mock_gapic.call_count == 1
                found_kwargs = mock_gapic.call_args_list[0][1]
                assert found_kwargs["rules"] == expected_rules
                assert found_kwargs["retry"] is None

    @pytest.mark.parametrize("rules", [[], None])
    @pytest.mark.asyncio
    async def test_read_modify_write_no_rules(self, rules):
        async with self._make_client() as client:
            async with client.get_table("instance", "table") as table:
                with pytest.raises(ValueError) as e:
                    await table.read_modify_write_row("key", rules=rules)
                    assert e.value.args[0] == "rules must contain at least one item"

    @pytest.mark.asyncio
    async def test_read_modify_write_call_defaults(self):
        instance = "instance1"
        table_id = "table1"
        project = "project1"
        row_key = "row_key1"
        async with self._make_client(project=project) as client:
            async with client.get_table(instance, table_id) as table:
                with mock.patch.object(
                    client._gapic_client, "read_modify_write_row"
                ) as mock_gapic:
                    await table.read_modify_write_row(row_key, mock.Mock())
                    assert mock_gapic.call_count == 1
                    kwargs = mock_gapic.call_args_list[0][1]
                    assert (
                        kwargs["table_name"]
                        == f"projects/{project}/instances/{instance}/tables/{table_id}"
                    )
                    assert kwargs["app_profile_id"] is None
                    assert kwargs["row_key"] == row_key.encode()
                    assert kwargs["timeout"] > 1

    @pytest.mark.asyncio
    async def test_read_modify_write_call_overrides(self):
        row_key = b"row_key1"
        expected_timeout = 12345
        profile_id = "profile1"
        async with self._make_client() as client:
            async with client.get_table(
                "instance", "table_id", app_profile_id=profile_id
            ) as table:
                with mock.patch.object(
                    client._gapic_client, "read_modify_write_row"
                ) as mock_gapic:
                    await table.read_modify_write_row(
                        row_key,
                        mock.Mock(),
                        operation_timeout=expected_timeout,
                    )
                    assert mock_gapic.call_count == 1
                    kwargs = mock_gapic.call_args_list[0][1]
                    assert kwargs["app_profile_id"] is profile_id
                    assert kwargs["row_key"] == row_key
                    assert kwargs["timeout"] == expected_timeout

    @pytest.mark.asyncio
    async def test_read_modify_write_string_key(self):
        row_key = "string_row_key1"
        async with self._make_client() as client:
            async with client.get_table("instance", "table_id") as table:
                with mock.patch.object(
                    client._gapic_client, "read_modify_write_row"
                ) as mock_gapic:
                    await table.read_modify_write_row(row_key, mock.Mock())
                    assert mock_gapic.call_count == 1
                    kwargs = mock_gapic.call_args_list[0][1]
                    assert kwargs["row_key"] == row_key.encode()

    @pytest.mark.asyncio
    async def test_read_modify_write_row_building(self):
        """
        results from gapic call should be used to construct row
        """
        from google.cloud.bigtable.data.row import Row
        from google.cloud.bigtable_v2.types import ReadModifyWriteRowResponse
        from google.cloud.bigtable_v2.types import Row as RowPB

        mock_response = ReadModifyWriteRowResponse(row=RowPB())
        async with self._make_client() as client:
            async with client.get_table("instance", "table_id") as table:
                with mock.patch.object(
                    client._gapic_client, "read_modify_write_row"
                ) as mock_gapic:
                    with mock.patch.object(Row, "_from_pb") as constructor_mock:
                        mock_gapic.return_value = mock_response
                        await table.read_modify_write_row("key", mock.Mock())
                        assert constructor_mock.call_count == 1
                        constructor_mock.assert_called_once_with(mock_response.row)<|MERGE_RESOLUTION|>--- conflicted
+++ resolved
@@ -1578,7 +1578,7 @@
             query = ReadRowsQuery()
             chunks = [self._make_chunk(row_key=b"test_1")]
             read_rows.side_effect = lambda *args, **kwargs: self._make_gapic_stream(
-                chunks, sleep_time=1
+                chunks, sleep_time=0.15
             )
             try:
                 await table.read_rows(query, operation_timeout=operation_timeout)
@@ -2025,71 +2025,11 @@
 
         Should start a new query as soon as previous finishes
         """
-<<<<<<< HEAD
         from google.cloud.bigtable.data._helpers import _CONCURRENCY_LIMIT
-=======
-        from google.cloud.bigtable.data._async.client import _CONCURRENCY_LIMIT
->>>>>>> c573e9b6
 
         assert _CONCURRENCY_LIMIT == 10  # change this test if this changes
         num_queries = 15
 
-<<<<<<< HEAD
-        n_queries = 90
-        expected_num_batches = n_queries // _CONCURRENCY_LIMIT
-        query_list = [ReadRowsQuery() for _ in range(n_queries)]
-
-        start_operation_timeout = 10
-        start_attempt_timeout = 3
-
-        client = self._make_client(use_emulator=True)
-        table = client.get_table(
-            "instance",
-            "table",
-            default_read_rows_operation_timeout=start_operation_timeout,
-            default_read_rows_attempt_timeout=start_attempt_timeout,
-        )
-
-        # make timeout generator that reduces timeout by one each call
-        def mock_time_generator(start_op, _):
-            for i in range(0, 100000):
-                yield start_op - i
-
-        with mock.patch(
-            "google.cloud.bigtable.data._helpers._attempt_timeout_generator"
-        ) as time_gen_mock:
-            time_gen_mock.side_effect = mock_time_generator
-
-            with mock.patch.object(table, "read_rows", AsyncMock()) as read_rows_mock:
-                read_rows_mock.return_value = []
-                await table.read_rows_sharded(query_list)
-                # should have individual calls for each query
-                assert read_rows_mock.call_count == n_queries
-                # ensure that timeouts decrease over time
-                kwargs = [
-                    read_rows_mock.call_args_list[idx][1] for idx in range(n_queries)
-                ]
-                for batch_idx in range(expected_num_batches):
-                    batch_kwargs = kwargs[
-                        batch_idx
-                        * _CONCURRENCY_LIMIT : (batch_idx + 1)
-                        * _CONCURRENCY_LIMIT
-                    ]
-                    for req_kwargs in batch_kwargs:
-                        # each batch should have the same operation_timeout, and it should decrease in each batch
-                        expected_operation_timeout = start_operation_timeout - (
-                            batch_idx
-                        )
-                        assert (
-                            req_kwargs["operation_timeout"]
-                            == expected_operation_timeout
-                        )
-                        # each attempt_timeout should start with default value, but decrease when operation_timeout reaches it
-                        expected_attempt_timeout = min(
-                            start_attempt_timeout, expected_operation_timeout
-                        )
-                        assert req_kwargs["attempt_timeout"] == expected_attempt_timeout
-=======
         # each of the first 10 queries take longer than the last
         # later rpcs will have to wait on first 10
         increment_time = 0.05
@@ -2103,7 +2043,7 @@
 
         starting_timeout = 10
 
-        async with _make_client() as client:
+        async with self._make_client() as client:
             async with client.get_table("instance", "table") as table:
                 with mock.patch.object(table, "read_rows") as read_rows:
                     read_rows.side_effect = mock_call
@@ -2133,7 +2073,7 @@
         If the operation times out before all shards complete, should raise
         a ShardedReadRowsExceptionGroup
         """
-        from google.cloud.bigtable.data._async.client import _CONCURRENCY_LIMIT
+        from google.cloud.bigtable.data._helpers import _CONCURRENCY_LIMIT
         from google.cloud.bigtable.data.exceptions import ShardedReadRowsExceptionGroup
         from google.api_core.exceptions import DeadlineExceeded
 
@@ -2153,7 +2093,7 @@
                 await asyncio.sleep(next_item)
             return [mock.Mock()]
 
-        async with _make_client() as client:
+        async with self._make_client() as client:
             async with client.get_table("instance", "table") as table:
                 with mock.patch.object(table, "read_rows") as read_rows:
                     read_rows.side_effect = mock_call
@@ -2181,7 +2121,7 @@
             await asyncio.sleep(0.05)
             return [mock.Mock()]
 
-        async with _make_client() as client:
+        async with self._make_client() as client:
             async with client.get_table("instance", "table") as table:
                 with mock.patch.object(table, "read_rows") as read_rows:
                     read_rows.side_effect = mock_call
@@ -2194,7 +2134,6 @@
                         isinstance(e.__cause__, DeadlineExceeded)
                         for e in exc.value.exceptions
                     )
->>>>>>> c573e9b6
 
 
 class TestSampleRowKeysAsync:
