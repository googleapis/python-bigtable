# Copyright 2023 Google LLC
#
# Licensed under the Apache License, Version 2.0 (the "License");
# you may not use this file except in compliance with the License.
# You may obtain a copy of the License at
#
#     http://www.apache.org/licenses/LICENSE-2.0
#
# Unless required by applicable law or agreed to in writing, software
# distributed under the License is distributed on an "AS IS" BASIS,
# WITHOUT WARRANTIES OR CONDITIONS OF ANY KIND, either express or implied.
# See the License for the specific language governing permissions and
# limitations under the License.
from __future__ import annotations

import grpc
import asyncio
import re
import sys

import pytest
import mock

from google.cloud.bigtable.data import mutations
from google.auth.credentials import AnonymousCredentials
from google.cloud.bigtable_v2.types import ReadRowsResponse
from google.cloud.bigtable.data.read_rows_query import ReadRowsQuery
from google.api_core import exceptions as core_exceptions
from google.cloud.bigtable.data.exceptions import InvalidChunk
from google.cloud.bigtable.data.exceptions import _MutateRowsIncomplete
from google.cloud.bigtable.data import TABLE_DEFAULT

from google.cloud.bigtable.data.read_modify_write_rules import IncrementRule
from google.cloud.bigtable.data.read_modify_write_rules import AppendValueRule
from google.cloud.bigtable_v2.types.bigtable import ExecuteQueryResponse

from google.cloud.bigtable.data._cross_sync import CrossSync

if CrossSync.is_async:
    from google.api_core import grpc_helpers_async
    from google.cloud.bigtable.data._async.client import TableAsync

    CrossSync.add_mapping("grpc_helpers", grpc_helpers_async)
else:
    from google.api_core import grpc_helpers
    from google.cloud.bigtable.data._sync_autogen.client import Table  # noqa: F401

    CrossSync.add_mapping("grpc_helpers", grpc_helpers)

<<<<<<< HEAD
__CROSS_SYNC_OUTPUT__ = "tests.unit.data._sync_autogen.test_client"
=======
    env_mask = {}
    # by default, use emulator mode to avoid auth issues in CI
    # emulator mode must be disabled by tests that check refresh background tasks
    if use_emulator:
        env_mask["BIGTABLE_EMULATOR_HOST"] = "localhost"
    else:
        # set some default values
        kwargs["credentials"] = kwargs.get("credentials", AnonymousCredentials())
        kwargs["project"] = kwargs.get("project", "project-id")
    with mock.patch.dict(os.environ, env_mask):
        return BigtableDataClientAsync(*args, **kwargs)
>>>>>>> 2057c20c


@CrossSync.convert_class(
    sync_name="TestBigtableDataClient",
    add_mapping_for_name="TestBigtableDataClient",
)
class TestBigtableDataClientAsync:
    @staticmethod
    @CrossSync.convert
    def _get_target_class():
        return CrossSync.DataClient

    @classmethod
    def _make_client(cls, *args, use_emulator=True, **kwargs):
        import os

        env_mask = {}
        # by default, use emulator mode to avoid auth issues in CI
        # emulator mode must be disabled by tests that check channel pooling/refresh background tasks
        if use_emulator:
            env_mask["BIGTABLE_EMULATOR_HOST"] = "localhost"
            import warnings

            warnings.filterwarnings("ignore", category=RuntimeWarning)
        else:
            # set some default values
            kwargs["credentials"] = kwargs.get("credentials", AnonymousCredentials())
            kwargs["project"] = kwargs.get("project", "project-id")
        with mock.patch.dict(os.environ, env_mask):
            return cls._get_target_class()(*args, **kwargs)

    @CrossSync.pytest
    async def test_ctor(self):
        expected_project = "project-id"
        expected_credentials = AnonymousCredentials()
        client = self._make_client(
            project="project-id",
            credentials=expected_credentials,
            use_emulator=False,
        )
        await CrossSync.yield_to_event_loop()
        assert client.project == expected_project
        assert not client._active_instances
        assert client._channel_refresh_task is not None
        assert client.transport._credentials == expected_credentials
        await client.close()

    @CrossSync.pytest
    async def test_ctor_super_inits(self):
        from google.cloud.client import ClientWithProject
        from google.api_core import client_options as client_options_lib
        from google.cloud.bigtable import __version__ as bigtable_version

        project = "project-id"
        credentials = AnonymousCredentials()
        client_options = {"api_endpoint": "foo.bar:1234"}
        options_parsed = client_options_lib.from_dict(client_options)
<<<<<<< HEAD
        asyncio_portion = "-async" if CrossSync.is_async else ""
        transport_str = f"bt-{bigtable_version}-data{asyncio_portion}-{pool_size}"
        with mock.patch.object(
            CrossSync.GapicClient, "__init__"
        ) as bigtable_client_init:
=======
        with mock.patch.object(BigtableAsyncClient, "__init__") as bigtable_client_init:
>>>>>>> 2057c20c
            bigtable_client_init.return_value = None
            with mock.patch.object(
                ClientWithProject, "__init__"
            ) as client_project_init:
                client_project_init.return_value = None
                try:
                    self._make_client(
                        project=project,
                        credentials=credentials,
                        client_options=options_parsed,
                        use_emulator=False,
                    )
                except AttributeError:
                    pass
                # test gapic superclass init was called
                assert bigtable_client_init.call_count == 1
                kwargs = bigtable_client_init.call_args[1]
                assert kwargs["credentials"] == credentials
                assert kwargs["client_options"] == options_parsed
                # test mixin superclass init was called
                assert client_project_init.call_count == 1
                kwargs = client_project_init.call_args[1]
                assert kwargs["project"] == project
                assert kwargs["credentials"] == credentials
                assert kwargs["client_options"] == options_parsed

    @CrossSync.pytest
    async def test_ctor_dict_options(self):
        from google.api_core.client_options import ClientOptions

        client_options = {"api_endpoint": "foo.bar:1234"}
        with mock.patch.object(
            CrossSync.GapicClient, "__init__"
        ) as bigtable_client_init:
            try:
                self._make_client(client_options=client_options)
            except TypeError:
                pass
            bigtable_client_init.assert_called_once()
            kwargs = bigtable_client_init.call_args[1]
            called_options = kwargs["client_options"]
            assert called_options.api_endpoint == "foo.bar:1234"
            assert isinstance(called_options, ClientOptions)
        with mock.patch.object(
            self._get_target_class(), "_start_background_channel_refresh"
        ) as start_background_refresh:
            client = self._make_client(
                client_options=client_options, use_emulator=False
            )
            start_background_refresh.assert_called_once()
            await client.close()

    @CrossSync.pytest
    async def test_veneer_grpc_headers(self):
        client_component = "data-async" if CrossSync.is_async else "data"
        VENEER_HEADER_REGEX = re.compile(
            r"gapic\/[0-9]+\.[\w.-]+ gax\/[0-9]+\.[\w.-]+ gccl\/[0-9]+\.[\w.-]+-"
            + client_component
            + r" gl-python\/[0-9]+\.[\w.-]+ grpc\/[0-9]+\.[\w.-]+"
        )

        # client_info should be populated with headers to
        # detect as a veneer client
        if CrossSync.is_async:
            patch = mock.patch("google.api_core.gapic_v1.method_async.wrap_method")
        else:
            patch = mock.patch("google.api_core.gapic_v1.method.wrap_method")
        with patch as gapic_mock:
            client = self._make_client(project="project-id")
            wrapped_call_list = gapic_mock.call_args_list
            assert len(wrapped_call_list) > 0
            # each wrapped call should have veneer headers
            for call in wrapped_call_list:
                client_info = call.kwargs["client_info"]
                assert client_info is not None, f"{call} has no client_info"
                wrapped_user_agent_sorted = " ".join(
                    sorted(client_info.to_user_agent().split(" "))
                )
                assert VENEER_HEADER_REGEX.match(
                    wrapped_user_agent_sorted
                ), f"'{wrapped_user_agent_sorted}' does not match {VENEER_HEADER_REGEX}"
            await client.close()

<<<<<<< HEAD
    @CrossSync.pytest
    async def test_channel_pool_creation(self):
        pool_size = 14
        with mock.patch.object(
            CrossSync.grpc_helpers, "create_channel", CrossSync.Mock()
        ) as create_channel:
            client = self._make_client(project="project-id", pool_size=pool_size)
            assert create_channel.call_count == pool_size
            await client.close()
        # channels should be unique
        client = self._make_client(project="project-id", pool_size=pool_size)
        pool_list = list(client.transport._grpc_channel._pool)
        pool_set = set(client.transport._grpc_channel._pool)
        assert len(pool_list) == len(pool_set)
        await client.close()

    @CrossSync.pytest
    async def test_channel_pool_rotation(self):
        pool_size = 7
        with mock.patch.object(CrossSync.PooledChannel, "next_channel") as next_channel:
            client = self._make_client(project="project-id", pool_size=pool_size)
            assert len(client.transport._grpc_channel._pool) == pool_size
            next_channel.reset_mock()
            with mock.patch.object(
                type(client.transport._grpc_channel._pool[0]), "unary_unary"
            ) as unary_unary:
                # calling an rpc `pool_size` times should use a different channel each time
                channel_next = None
                for i in range(pool_size):
                    channel_last = channel_next
                    channel_next = client.transport.grpc_channel._pool[i]
                    assert channel_last != channel_next
                    next_channel.return_value = channel_next
                    client.transport.ping_and_warm()
                    assert next_channel.call_count == i + 1
                    unary_unary.assert_called_once()
                    unary_unary.reset_mock()
        await client.close()

    @CrossSync.pytest
    async def test_channel_pool_replace(self):
        import time

        sleep_module = asyncio if CrossSync.is_async else time
        with mock.patch.object(sleep_module, "sleep"):
            pool_size = 7
            client = self._make_client(project="project-id", pool_size=pool_size)
            for replace_idx in range(pool_size):
                start_pool = [
                    channel for channel in client.transport._grpc_channel._pool
                ]
                grace_period = 9
                with mock.patch.object(
                    type(client.transport._grpc_channel._pool[-1]), "close"
                ) as close:
                    new_channel = client.transport.create_channel()
                    await client.transport.replace_channel(
                        replace_idx, grace=grace_period, new_channel=new_channel
                    )
                    close.assert_called_once()
                    if CrossSync.is_async:
                        close.assert_called_once_with(grace=grace_period)
                        close.assert_awaited_once()
                assert client.transport._grpc_channel._pool[replace_idx] == new_channel
                for i in range(pool_size):
                    if i != replace_idx:
                        assert client.transport._grpc_channel._pool[i] == start_pool[i]
                    else:
                        assert client.transport._grpc_channel._pool[i] != start_pool[i]
            await client.close()

    @CrossSync.drop
=======
>>>>>>> 2057c20c
    @pytest.mark.filterwarnings("ignore::RuntimeWarning")
    def test__start_background_channel_refresh_sync(self):
        # should raise RuntimeError if called in a sync context
        client = self._make_client(project="project-id", use_emulator=False)
        with pytest.raises(RuntimeError):
            client._start_background_channel_refresh()

<<<<<<< HEAD
    @CrossSync.pytest
    async def test__start_background_channel_refresh_tasks_exist(self):
        # if tasks exist, should do nothing
        client = self._make_client(project="project-id", use_emulator=False)
        assert len(client._channel_refresh_tasks) > 0
=======
    @pytest.mark.asyncio
    async def test__start_background_channel_refresh_task_exists(self):
        # if tasks exist, should do nothing
        client = self._make_one(project="project-id", use_emulator=False)
        assert client._channel_refresh_task is not None
>>>>>>> 2057c20c
        with mock.patch.object(asyncio, "create_task") as create_task:
            client._start_background_channel_refresh()
            create_task.assert_not_called()
        await client.close()

<<<<<<< HEAD
    @CrossSync.pytest
    @pytest.mark.parametrize("pool_size", [1, 3, 7])
    async def test__start_background_channel_refresh(self, pool_size):
        import concurrent.futures

        # should create background tasks for each channel
        with mock.patch.object(
            self._get_target_class(), "_ping_and_warm_instances", CrossSync.Mock()
        ) as ping_and_warm:
            client = self._make_client(
                project="project-id", pool_size=pool_size, use_emulator=False
            )
            client._start_background_channel_refresh()
            assert len(client._channel_refresh_tasks) == pool_size
            for task in client._channel_refresh_tasks:
                if CrossSync.is_async:
                    assert isinstance(task, asyncio.Task)
                else:
                    assert isinstance(task, concurrent.futures.Future)
            if CrossSync.is_async:
                await asyncio.sleep(0.1)
            assert ping_and_warm.call_count == pool_size
            for channel in client.transport._grpc_channel._pool:
                ping_and_warm.assert_any_call(channel)
=======
    @pytest.mark.asyncio
    async def test__start_background_channel_refresh(self):
        # should create background tasks for each channel
        client = self._make_one(project="project-id", use_emulator=False)
        ping_and_warm = AsyncMock()
        client._ping_and_warm_instances = ping_and_warm
        client._start_background_channel_refresh()
        assert client._channel_refresh_task is not None
        assert isinstance(client._channel_refresh_task, asyncio.Task)
        await asyncio.sleep(0.1)
        assert ping_and_warm.call_count == 1
>>>>>>> 2057c20c
        await client.close()

    @CrossSync.drop
    @CrossSync.pytest
    @pytest.mark.skipif(
        sys.version_info < (3, 8), reason="Task.name requires python3.8 or higher"
    )
    async def test__start_background_channel_refresh_task_names(self):
        # if tasks exist, should do nothing
<<<<<<< HEAD
        pool_size = 3
        client = self._make_client(
            project="project-id", pool_size=pool_size, use_emulator=False
        )
        for i in range(pool_size):
            name = client._channel_refresh_tasks[i].get_name()
            assert str(i) in name
            assert "BigtableDataClientAsync channel refresh " in name
=======
        client = self._make_one(project="project-id", use_emulator=False)
        name = client._channel_refresh_task.get_name()
        assert "BigtableDataClientAsync channel refresh" in name
>>>>>>> 2057c20c
        await client.close()

    @CrossSync.pytest
    async def test__ping_and_warm_instances(self):
        """
        test ping and warm with mocked asyncio.gather
        """
        client_mock = mock.Mock()
        client_mock._execute_ping_and_warms = (
            lambda *args: self._get_target_class()._execute_ping_and_warms(
                client_mock, *args
            )
        )
        with mock.patch.object(
            CrossSync, "gather_partials", CrossSync.Mock()
        ) as gather:
            # gather_partials is expected to call the function passed, and return the result
            gather.side_effect = lambda partials, **kwargs: [None for _ in partials]
            channel = mock.Mock()
            # test with no instances
            client_mock._active_instances = []
            result = await self._get_target_class()._ping_and_warm_instances(
                client_mock, channel=channel
            )
            assert len(result) == 0
            assert gather.call_args[1]["return_exceptions"] is True
            assert gather.call_args[1]["sync_executor"] == client_mock._executor
            # test with instances
            client_mock._active_instances = [
                (mock.Mock(), mock.Mock(), mock.Mock())
            ] * 4
            gather.reset_mock()
            channel.reset_mock()
            result = await self._get_target_class()._ping_and_warm_instances(
                client_mock, channel=channel
            )
            assert len(result) == 4
            gather.assert_called_once()
            # expect one partial for each instance
            partial_list = gather.call_args.args[0]
            assert len(partial_list) == 4
            if CrossSync.is_async:
                gather.assert_awaited_once()
            # check grpc call arguments
            grpc_call_args = channel.unary_unary().call_args_list
            for idx, (_, kwargs) in enumerate(grpc_call_args):
                (
                    expected_instance,
                    expected_table,
                    expected_app_profile,
                ) = client_mock._active_instances[idx]
                request = kwargs["request"]
                assert request["name"] == expected_instance
                assert request["app_profile_id"] == expected_app_profile
                metadata = kwargs["metadata"]
                assert len(metadata) == 1
                assert metadata[0][0] == "x-goog-request-params"
                assert (
                    metadata[0][1]
                    == f"name={expected_instance}&app_profile_id={expected_app_profile}"
                )

    @CrossSync.pytest
    async def test__ping_and_warm_single_instance(self):
        """
        should be able to call ping and warm with single instance
        """
        client_mock = mock.Mock()
<<<<<<< HEAD
        client_mock._execute_ping_and_warms = (
            lambda *args: self._get_target_class()._execute_ping_and_warms(
                client_mock, *args
            )
        )
        with mock.patch.object(
            CrossSync, "gather_partials", CrossSync.Mock()
        ) as gather:
            gather.side_effect = lambda *args, **kwargs: [fn() for fn in args[0]]
            channel = mock.Mock()
=======
        with mock.patch.object(asyncio, "gather", AsyncMock()) as gather:
            # simulate gather by returning the same number of items as passed in
            gather.side_effect = lambda *args, **kwargs: [None for _ in args]
>>>>>>> 2057c20c
            # test with large set of instances
            client_mock._active_instances = [mock.Mock()] * 100
            test_key = ("test-instance", "test-table", "test-app-profile")
            result = await self._get_target_class()._ping_and_warm_instances(
                client_mock, test_key
            )
            # should only have been called with test instance
            assert len(result) == 1
            # check grpc call arguments
            grpc_call_args = (
                client_mock.transport.grpc_channel.unary_unary().call_args_list
            )
            assert len(grpc_call_args) == 1
            kwargs = grpc_call_args[0][1]
            request = kwargs["request"]
            assert request["name"] == "test-instance"
            assert request["app_profile_id"] == "test-app-profile"
            metadata = kwargs["metadata"]
            assert len(metadata) == 1
            assert metadata[0][0] == "x-goog-request-params"
            assert (
                metadata[0][1] == "name=test-instance&app_profile_id=test-app-profile"
            )

    @CrossSync.pytest
    @pytest.mark.parametrize(
        "refresh_interval, wait_time, expected_sleep",
        [
            (0, 0, 0),
            (0, 1, 0),
            (10, 0, 10),
            (10, 5, 5),
            (10, 10, 0),
            (10, 15, 0),
        ],
    )
    async def test__manage_channel_first_sleep(
        self, refresh_interval, wait_time, expected_sleep
    ):
        # first sleep time should be `refresh_interval` seconds after client init
        import time

        with mock.patch.object(time, "monotonic") as monotonic:
            monotonic.return_value = 0
            with mock.patch.object(CrossSync, "event_wait") as sleep:
                sleep.side_effect = asyncio.CancelledError
                try:
                    client = self._make_client(project="project-id")
                    client._channel_init_time = -wait_time
                    await client._manage_channel(refresh_interval, refresh_interval)
                except asyncio.CancelledError:
                    pass
                sleep.assert_called_once()
                call_time = sleep.call_args[0][1]
                assert (
                    abs(call_time - expected_sleep) < 0.1
                ), f"refresh_interval: {refresh_interval}, wait_time: {wait_time}, expected_sleep: {expected_sleep}"
                await client.close()

    @CrossSync.pytest
    async def test__manage_channel_ping_and_warm(self):
        """
        _manage channel should call ping and warm internally
        """
        import time
        import threading

        client_mock = mock.Mock()
        client_mock._is_closed.is_set.return_value = False
        client_mock._channel_init_time = time.monotonic()
        orig_channel = client_mock.transport.grpc_channel
        # should ping an warm all new channels, and old channels if sleeping
<<<<<<< HEAD
        sleep_tuple = (
            (asyncio, "sleep") if CrossSync.is_async else (threading.Event, "wait")
        )
        with mock.patch.object(*sleep_tuple):
            # stop process after replace_channel is called
            client_mock.transport.replace_channel.side_effect = asyncio.CancelledError
            ping_and_warm = client_mock._ping_and_warm_instances = CrossSync.Mock()
=======
        with mock.patch.object(asyncio, "sleep"):
            # stop process after close is called
            orig_channel.close.side_effect = asyncio.CancelledError
            ping_and_warm = client_mock._ping_and_warm_instances = AsyncMock()
>>>>>>> 2057c20c
            # should ping and warm old channel then new if sleep > 0
            try:
                await self._get_target_class()._manage_channel(client_mock, 10)
            except asyncio.CancelledError:
                pass
            # should have called at loop start, and after replacement
            assert ping_and_warm.call_count == 2
            # should have replaced channel once
            assert client_mock.transport._grpc_channel != orig_channel
            # make sure new and old channels were warmed
            called_with = [call[1]["channel"] for call in ping_and_warm.call_args_list]
            assert orig_channel in called_with
            assert client_mock.transport.grpc_channel in called_with

    @CrossSync.pytest
    @pytest.mark.parametrize(
        "refresh_interval, num_cycles, expected_sleep",
        [
            (None, 1, 60 * 35),
            (10, 10, 100),
            (10, 1, 10),
        ],
    )
    async def test__manage_channel_sleeps(
        self, refresh_interval, num_cycles, expected_sleep
    ):
        # make sure that sleeps work as expected
        import time
        import random
        import threading

        channel = mock.Mock()
        channel.close = mock.AsyncMock()
        with mock.patch.object(random, "uniform") as uniform:
            uniform.side_effect = lambda min_, max_: min_
            with mock.patch.object(time, "time") as time_mock:
                time_mock.return_value = 0
                sleep_tuple = (
                    (asyncio, "sleep")
                    if CrossSync.is_async
                    else (threading.Event, "wait")
                )
                with mock.patch.object(*sleep_tuple) as sleep:
                    sleep.side_effect = [None for i in range(num_cycles - 1)] + [
                        asyncio.CancelledError
                    ]
<<<<<<< HEAD
                    client = self._make_client(project="project-id")
                    with mock.patch.object(client.transport, "replace_channel"):
                        try:
                            if refresh_interval is not None:
                                await client._manage_channel(
                                    channel_idx, refresh_interval, refresh_interval
                                )
                            else:
                                await client._manage_channel(channel_idx)
                        except asyncio.CancelledError:
                            pass
=======
                    try:
                        client = self._make_one(project="project-id")
                        client.transport._grpc_channel = channel
                        with mock.patch.object(
                            client.transport, "create_channel", return_value=channel
                        ):
                            if refresh_interval is not None:
                                await client._manage_channel(
                                    refresh_interval, refresh_interval
                                )
                            else:
                                await client._manage_channel()
                    except asyncio.CancelledError:
                        pass
>>>>>>> 2057c20c
                    assert sleep.call_count == num_cycles
                    if CrossSync.is_async:
                        total_sleep = sum([call[0][0] for call in sleep.call_args_list])
                    else:
                        total_sleep = sum(
                            [call[1]["timeout"] for call in sleep.call_args_list]
                        )
                    assert (
                        abs(total_sleep - expected_sleep) < 0.1
                    ), f"refresh_interval={refresh_interval}, num_cycles={num_cycles}, expected_sleep={expected_sleep}"
        await client.close()

    @CrossSync.pytest
    async def test__manage_channel_random(self):
        import random
        import threading

        sleep_tuple = (
            (asyncio, "sleep") if CrossSync.is_async else (threading.Event, "wait")
        )
        with mock.patch.object(*sleep_tuple) as sleep:
            with mock.patch.object(random, "uniform") as uniform:
                uniform.return_value = 0
                try:
                    uniform.side_effect = asyncio.CancelledError
<<<<<<< HEAD
                    client = self._make_client(project="project-id", pool_size=1)
=======
                    client = self._make_one(project="project-id")
>>>>>>> 2057c20c
                except asyncio.CancelledError:
                    uniform.side_effect = None
                    uniform.reset_mock()
                    sleep.reset_mock()
<<<<<<< HEAD
                min_val = 200
                max_val = 205
                uniform.side_effect = lambda min_, max_: min_
                sleep.side_effect = [None, None, asyncio.CancelledError]
                try:
                    with mock.patch.object(client.transport, "replace_channel"):
                        await client._manage_channel(0, min_val, max_val)
                except asyncio.CancelledError:
                    pass
                assert uniform.call_count == 3
                uniform_args = [call[0] for call in uniform.call_args_list]
                for found_min, found_max in uniform_args:
                    assert found_min == min_val
                    assert found_max == max_val
=======
                with mock.patch.object(client.transport, "create_channel"):
                    min_val = 200
                    max_val = 205
                    uniform.side_effect = lambda min_, max_: min_
                    sleep.side_effect = [None, asyncio.CancelledError]
                    try:
                        await client._manage_channel(min_val, max_val)
                    except asyncio.CancelledError:
                        pass
                    assert uniform.call_count == 2
                    uniform_args = [call[0] for call in uniform.call_args_list]
                    for found_min, found_max in uniform_args:
                        assert found_min == min_val
                        assert found_max == max_val
>>>>>>> 2057c20c

    @CrossSync.pytest
    @pytest.mark.parametrize("num_cycles", [0, 1, 10, 100])
    async def test__manage_channel_refresh(self, num_cycles):
        # make sure that channels are properly refreshed
<<<<<<< HEAD
        import threading

        expected_grace = 9
        expected_refresh = 0.5
        channel_idx = 1
        grpc_lib = grpc.aio if CrossSync.is_async else grpc
        new_channel = grpc_lib.insecure_channel("localhost:8080")

        with mock.patch.object(
            CrossSync.PooledTransport, "replace_channel"
        ) as replace_channel:
            sleep_tuple = (
                (asyncio, "sleep") if CrossSync.is_async else (threading.Event, "wait")
            )
            with mock.patch.object(*sleep_tuple) as sleep:
                sleep.side_effect = [None for i in range(num_cycles)] + [
                    asyncio.CancelledError
                ]
                with mock.patch.object(
                    CrossSync.grpc_helpers, "create_channel"
                ) as create_channel:
                    create_channel.return_value = new_channel
                    with mock.patch.object(
                        self._get_target_class(), "_start_background_channel_refresh"
                    ):
                        client = self._make_client(
                            project="project-id", use_emulator=False
                        )
                    create_channel.reset_mock()
                    try:
                        await client._manage_channel(
                            channel_idx,
                            refresh_interval_min=expected_refresh,
                            refresh_interval_max=expected_refresh,
                            grace_period=expected_grace,
                        )
                    except asyncio.CancelledError:
                        pass
                    assert sleep.call_count == num_cycles + 1
                    assert create_channel.call_count == num_cycles
                    assert replace_channel.call_count == num_cycles
                    for call in replace_channel.call_args_list:
                        args, kwargs = call
                        assert args[0] == channel_idx
                        assert kwargs["grace"] == expected_grace
                        assert kwargs["new_channel"] == new_channel
                await client.close()
=======
        from google.api_core import grpc_helpers_async

        expected_grace = 9
        expected_refresh = 0.5
        new_channel = grpc.aio.insecure_channel("localhost:8080")

        with mock.patch.object(asyncio, "sleep") as sleep:
            sleep.side_effect = [None for i in range(num_cycles)] + [
                asyncio.CancelledError
            ]
            with mock.patch.object(
                grpc_helpers_async, "create_channel"
            ) as create_channel:
                create_channel.return_value = new_channel
                client = self._make_one(project="project-id", use_emulator=False)
                create_channel.reset_mock()
                try:
                    await client._manage_channel(
                        refresh_interval_min=expected_refresh,
                        refresh_interval_max=expected_refresh,
                        grace_period=expected_grace,
                    )
                except asyncio.CancelledError:
                    pass
                assert sleep.call_count == num_cycles + 1
                assert create_channel.call_count == num_cycles
            await client.close()
>>>>>>> 2057c20c

    @CrossSync.pytest
    async def test__register_instance(self):
        """
        test instance registration
        """
        # set up mock client
        client_mock = mock.Mock()
        client_mock._gapic_client.instance_path.side_effect = lambda a, b: f"prefix/{b}"
        active_instances = set()
        instance_owners = {}
        client_mock._active_instances = active_instances
        client_mock._instance_owners = instance_owners
<<<<<<< HEAD
        client_mock._channel_refresh_tasks = []
        client_mock._start_background_channel_refresh.side_effect = (
            lambda: client_mock._channel_refresh_tasks.append(mock.Mock)
        )
        mock_channels = [mock.Mock() for i in range(5)]
        client_mock.transport.channels = mock_channels
        client_mock._ping_and_warm_instances = CrossSync.Mock()
=======
        client_mock._channel_refresh_task = None
        client_mock._ping_and_warm_instances = AsyncMock()
>>>>>>> 2057c20c
        table_mock = mock.Mock()
        await self._get_target_class()._register_instance(
            client_mock, "instance-1", table_mock
        )
        # first call should start background refresh
        assert client_mock._start_background_channel_refresh.call_count == 1
        # ensure active_instances and instance_owners were updated properly
        expected_key = (
            "prefix/instance-1",
            table_mock.table_name,
            table_mock.app_profile_id,
        )
        assert len(active_instances) == 1
        assert expected_key == tuple(list(active_instances)[0])
        assert len(instance_owners) == 1
        assert expected_key == tuple(list(instance_owners)[0])
        # simulate creation of refresh task
        client_mock._channel_refresh_task = mock.Mock()
        # next call should not call _start_background_channel_refresh again
        table_mock2 = mock.Mock()
        await self._get_target_class()._register_instance(
            client_mock, "instance-2", table_mock2
        )
        assert client_mock._start_background_channel_refresh.call_count == 1
        assert (
            client_mock._ping_and_warm_instances.call_args[0][0][0]
            == "prefix/instance-2"
        )
        # but it should call ping and warm with new instance key
        assert client_mock._ping_and_warm_instances.call_count == 1
        # check for updated lists
        assert len(active_instances) == 2
        assert len(instance_owners) == 2
        expected_key2 = (
            "prefix/instance-2",
            table_mock2.table_name,
            table_mock2.app_profile_id,
        )
        assert any(
            [
                expected_key2 == tuple(list(active_instances)[i])
                for i in range(len(active_instances))
            ]
        )
        assert any(
            [
                expected_key2 == tuple(list(instance_owners)[i])
                for i in range(len(instance_owners))
            ]
        )

<<<<<<< HEAD
    @CrossSync.pytest
=======
    @pytest.mark.asyncio
    async def test__register_instance_duplicate(self):
        """
        test double instance registration. Should be no-op
        """
        # set up mock client
        client_mock = mock.Mock()
        client_mock._gapic_client.instance_path.side_effect = lambda a, b: f"prefix/{b}"
        active_instances = set()
        instance_owners = {}
        client_mock._active_instances = active_instances
        client_mock._instance_owners = instance_owners
        client_mock._channel_refresh_tasks = [object()]
        mock_channels = [mock.Mock()]
        client_mock.transport.channels = mock_channels
        client_mock._ping_and_warm_instances = AsyncMock()
        table_mock = mock.Mock()
        expected_key = (
            "prefix/instance-1",
            table_mock.table_name,
            table_mock.app_profile_id,
        )
        # fake first registration
        await self._get_target_class()._register_instance(
            client_mock, "instance-1", table_mock
        )
        assert len(active_instances) == 1
        assert expected_key == tuple(list(active_instances)[0])
        assert len(instance_owners) == 1
        assert expected_key == tuple(list(instance_owners)[0])
        # should have called ping and warm
        assert client_mock._ping_and_warm_instances.call_count == 1
        # next call should do nothing
        await self._get_target_class()._register_instance(
            client_mock, "instance-1", table_mock
        )
        assert len(active_instances) == 1
        assert expected_key == tuple(list(active_instances)[0])
        assert len(instance_owners) == 1
        assert expected_key == tuple(list(instance_owners)[0])
        assert client_mock._ping_and_warm_instances.call_count == 1

    @pytest.mark.asyncio
>>>>>>> 2057c20c
    @pytest.mark.parametrize(
        "insert_instances,expected_active,expected_owner_keys",
        [
            ([("i", "t", None)], [("i", "t", None)], [("i", "t", None)]),
            ([("i", "t", "p")], [("i", "t", "p")], [("i", "t", "p")]),
            ([("1", "t", "p"), ("1", "t", "p")], [("1", "t", "p")], [("1", "t", "p")]),
            (
                [("1", "t", "p"), ("2", "t", "p")],
                [("1", "t", "p"), ("2", "t", "p")],
                [("1", "t", "p"), ("2", "t", "p")],
            ),
        ],
    )
    async def test__register_instance_state(
        self, insert_instances, expected_active, expected_owner_keys
    ):
        """
        test that active_instances and instance_owners are updated as expected
        """
        # set up mock client
        client_mock = mock.Mock()
        client_mock._gapic_client.instance_path.side_effect = lambda a, b: b
        active_instances = set()
        instance_owners = {}
        client_mock._active_instances = active_instances
        client_mock._instance_owners = instance_owners
        client_mock._channel_refresh_tasks = []
        client_mock._start_background_channel_refresh.side_effect = (
            lambda: client_mock._channel_refresh_tasks.append(mock.Mock)
        )
        mock_channels = [mock.Mock() for i in range(5)]
        client_mock.transport.channels = mock_channels
        client_mock._ping_and_warm_instances = CrossSync.Mock()
        table_mock = mock.Mock()
        # register instances
        for instance, table, profile in insert_instances:
            table_mock.table_name = table
            table_mock.app_profile_id = profile
            await self._get_target_class()._register_instance(
                client_mock, instance, table_mock
            )
        assert len(active_instances) == len(expected_active)
        assert len(instance_owners) == len(expected_owner_keys)
        for expected in expected_active:
            assert any(
                [
                    expected == tuple(list(active_instances)[i])
                    for i in range(len(active_instances))
                ]
            )
        for expected in expected_owner_keys:
            assert any(
                [
                    expected == tuple(list(instance_owners)[i])
                    for i in range(len(instance_owners))
                ]
            )

    @CrossSync.pytest
    async def test__remove_instance_registration(self):
        client = self._make_client(project="project-id")
        table = mock.Mock()
        await client._register_instance("instance-1", table)
        await client._register_instance("instance-2", table)
        assert len(client._active_instances) == 2
        assert len(client._instance_owners.keys()) == 2
        instance_1_path = client._gapic_client.instance_path(
            client.project, "instance-1"
        )
        instance_1_key = (instance_1_path, table.table_name, table.app_profile_id)
        instance_2_path = client._gapic_client.instance_path(
            client.project, "instance-2"
        )
        instance_2_key = (instance_2_path, table.table_name, table.app_profile_id)
        assert len(client._instance_owners[instance_1_key]) == 1
        assert list(client._instance_owners[instance_1_key])[0] == id(table)
        assert len(client._instance_owners[instance_2_key]) == 1
        assert list(client._instance_owners[instance_2_key])[0] == id(table)
        success = await client._remove_instance_registration("instance-1", table)
        assert success
        assert len(client._active_instances) == 1
        assert len(client._instance_owners[instance_1_key]) == 0
        assert len(client._instance_owners[instance_2_key]) == 1
        assert client._active_instances == {instance_2_key}
        success = await client._remove_instance_registration("fake-key", table)
        assert not success
        assert len(client._active_instances) == 1
        await client.close()

    @CrossSync.pytest
    async def test__multiple_table_registration(self):
        """
        registering with multiple tables with the same key should
        add multiple owners to instance_owners, but only keep one copy
        of shared key in active_instances
        """
        from google.cloud.bigtable.data._helpers import _WarmedInstanceKey

        async with self._make_client(project="project-id") as client:
            async with client.get_table("instance_1", "table_1") as table_1:
                instance_1_path = client._gapic_client.instance_path(
                    client.project, "instance_1"
                )
                instance_1_key = _WarmedInstanceKey(
                    instance_1_path, table_1.table_name, table_1.app_profile_id
                )
                assert len(client._instance_owners[instance_1_key]) == 1
                assert len(client._active_instances) == 1
                assert id(table_1) in client._instance_owners[instance_1_key]
                # duplicate table should register in instance_owners under same key
                async with client.get_table("instance_1", "table_1") as table_2:
                    assert table_2._register_instance_future is not None
                    if not CrossSync.is_async:
                        # give the background task time to run
                        table_2._register_instance_future.result()
                    assert len(client._instance_owners[instance_1_key]) == 2
                    assert len(client._active_instances) == 1
                    assert id(table_1) in client._instance_owners[instance_1_key]
                    assert id(table_2) in client._instance_owners[instance_1_key]
                    # unique table should register in instance_owners and active_instances
                    async with client.get_table("instance_1", "table_3") as table_3:
                        assert table_3._register_instance_future is not None
                        if not CrossSync.is_async:
                            # give the background task time to run
                            table_3._register_instance_future.result()
                        instance_3_path = client._gapic_client.instance_path(
                            client.project, "instance_1"
                        )
                        instance_3_key = _WarmedInstanceKey(
                            instance_3_path, table_3.table_name, table_3.app_profile_id
                        )
                        assert len(client._instance_owners[instance_1_key]) == 2
                        assert len(client._instance_owners[instance_3_key]) == 1
                        assert len(client._active_instances) == 2
                        assert id(table_1) in client._instance_owners[instance_1_key]
                        assert id(table_2) in client._instance_owners[instance_1_key]
                        assert id(table_3) in client._instance_owners[instance_3_key]
                # sub-tables should be unregistered, but instance should still be active
                assert len(client._active_instances) == 1
                assert instance_1_key in client._active_instances
                assert id(table_2) not in client._instance_owners[instance_1_key]
            # both tables are gone. instance should be unregistered
            assert len(client._active_instances) == 0
            assert instance_1_key not in client._active_instances
            assert len(client._instance_owners[instance_1_key]) == 0

    @CrossSync.pytest
    async def test__multiple_instance_registration(self):
        """
        registering with multiple instance keys should update the key
        in instance_owners and active_instances
        """
        from google.cloud.bigtable.data._helpers import _WarmedInstanceKey

        async with self._make_client(project="project-id") as client:
            async with client.get_table("instance_1", "table_1") as table_1:
                assert table_1._register_instance_future is not None
                if not CrossSync.is_async:
                    # give the background task time to run
                    table_1._register_instance_future.result()
                async with client.get_table("instance_2", "table_2") as table_2:
                    assert table_2._register_instance_future is not None
                    if not CrossSync.is_async:
                        # give the background task time to run
                        table_2._register_instance_future.result()
                    instance_1_path = client._gapic_client.instance_path(
                        client.project, "instance_1"
                    )
                    instance_1_key = _WarmedInstanceKey(
                        instance_1_path, table_1.table_name, table_1.app_profile_id
                    )
                    instance_2_path = client._gapic_client.instance_path(
                        client.project, "instance_2"
                    )
                    instance_2_key = _WarmedInstanceKey(
                        instance_2_path, table_2.table_name, table_2.app_profile_id
                    )
                    assert len(client._instance_owners[instance_1_key]) == 1
                    assert len(client._instance_owners[instance_2_key]) == 1
                    assert len(client._active_instances) == 2
                    assert id(table_1) in client._instance_owners[instance_1_key]
                    assert id(table_2) in client._instance_owners[instance_2_key]
                # instance2 should be unregistered, but instance1 should still be active
                assert len(client._active_instances) == 1
                assert instance_1_key in client._active_instances
                assert len(client._instance_owners[instance_2_key]) == 0
                assert len(client._instance_owners[instance_1_key]) == 1
                assert id(table_1) in client._instance_owners[instance_1_key]
            # both tables are gone. instances should both be unregistered
            assert len(client._active_instances) == 0
            assert len(client._instance_owners[instance_1_key]) == 0
            assert len(client._instance_owners[instance_2_key]) == 0

    @CrossSync.pytest
    async def test_get_table(self):
        from google.cloud.bigtable.data._helpers import _WarmedInstanceKey

        client = self._make_client(project="project-id")
        assert not client._active_instances
        expected_table_id = "table-id"
        expected_instance_id = "instance-id"
        expected_app_profile_id = "app-profile-id"
        table = client.get_table(
            expected_instance_id,
            expected_table_id,
            expected_app_profile_id,
        )
        await CrossSync.yield_to_event_loop()
        assert isinstance(table, CrossSync.TestTable._get_target_class())
        assert table.table_id == expected_table_id
        assert (
            table.table_name
            == f"projects/{client.project}/instances/{expected_instance_id}/tables/{expected_table_id}"
        )
        assert table.instance_id == expected_instance_id
        assert (
            table.instance_name
            == f"projects/{client.project}/instances/{expected_instance_id}"
        )
        assert table.app_profile_id == expected_app_profile_id
        assert table.client is client
        instance_key = _WarmedInstanceKey(
            table.instance_name, table.table_name, table.app_profile_id
        )
        assert instance_key in client._active_instances
        assert client._instance_owners[instance_key] == {id(table)}
        await client.close()

    @CrossSync.pytest
    async def test_get_table_arg_passthrough(self):
        """
        All arguments passed in get_table should be sent to constructor
        """
        async with self._make_client(project="project-id") as client:
            with mock.patch.object(
                CrossSync.TestTable._get_target_class(), "__init__"
            ) as mock_constructor:
                mock_constructor.return_value = None
                assert not client._active_instances
                expected_table_id = "table-id"
                expected_instance_id = "instance-id"
                expected_app_profile_id = "app-profile-id"
                expected_args = (1, "test", {"test": 2})
                expected_kwargs = {"hello": "world", "test": 2}

                client.get_table(
                    expected_instance_id,
                    expected_table_id,
                    expected_app_profile_id,
                    *expected_args,
                    **expected_kwargs,
                )
                mock_constructor.assert_called_once_with(
                    client,
                    expected_instance_id,
                    expected_table_id,
                    expected_app_profile_id,
                    *expected_args,
                    **expected_kwargs,
                )

    @CrossSync.pytest
    async def test_get_table_context_manager(self):
        from google.cloud.bigtable.data._helpers import _WarmedInstanceKey

        expected_table_id = "table-id"
        expected_instance_id = "instance-id"
        expected_app_profile_id = "app-profile-id"
        expected_project_id = "project-id"

        with mock.patch.object(
            CrossSync.TestTable._get_target_class(), "close"
        ) as close_mock:
            async with self._make_client(project=expected_project_id) as client:
                async with client.get_table(
                    expected_instance_id,
                    expected_table_id,
                    expected_app_profile_id,
                ) as table:
                    await CrossSync.yield_to_event_loop()
                    assert isinstance(table, CrossSync.TestTable._get_target_class())
                    assert table.table_id == expected_table_id
                    assert (
                        table.table_name
                        == f"projects/{expected_project_id}/instances/{expected_instance_id}/tables/{expected_table_id}"
                    )
                    assert table.instance_id == expected_instance_id
                    assert (
                        table.instance_name
                        == f"projects/{expected_project_id}/instances/{expected_instance_id}"
                    )
                    assert table.app_profile_id == expected_app_profile_id
                    assert table.client is client
                    instance_key = _WarmedInstanceKey(
                        table.instance_name, table.table_name, table.app_profile_id
                    )
                    assert instance_key in client._active_instances
                    assert client._instance_owners[instance_key] == {id(table)}
            assert close_mock.call_count == 1

<<<<<<< HEAD
    @CrossSync.pytest
    async def test_multiple_pool_sizes(self):
        # should be able to create multiple clients with different pool sizes without issue
        pool_sizes = [1, 2, 4, 8, 16, 32, 64, 128, 256]
        for pool_size in pool_sizes:
            client = self._make_client(
                project="project-id", pool_size=pool_size, use_emulator=False
            )
            assert len(client._channel_refresh_tasks) == pool_size
            client_duplicate = self._make_client(
                project="project-id", pool_size=pool_size, use_emulator=False
            )
            assert len(client_duplicate._channel_refresh_tasks) == pool_size
            assert str(pool_size) in str(client.transport)
            await client.close()
            await client_duplicate.close()

    @CrossSync.pytest
    async def test_close(self):
        pool_size = 7
        client = self._make_client(
            project="project-id", pool_size=pool_size, use_emulator=False
        )
        assert len(client._channel_refresh_tasks) == pool_size
        tasks_list = list(client._channel_refresh_tasks)
        for task in client._channel_refresh_tasks:
            assert not task.done()
        with mock.patch.object(
            CrossSync.PooledTransport, "close", CrossSync.Mock()
        ) as close_mock:
            await client.close()
            close_mock.assert_called_once()
            if CrossSync.is_async:
                close_mock.assert_awaited()
        for task in tasks_list:
            assert task.done()
=======
    @pytest.mark.asyncio
    async def test_close(self):
        client = self._make_one(project="project-id", use_emulator=False)
        task = client._channel_refresh_task
        assert task is not None
        assert not task.done()
        with mock.patch.object(client.transport, "close", AsyncMock()) as close_mock:
            await client.close()
            close_mock.assert_called_once()
            close_mock.assert_awaited()
        assert task.done()
        assert task.cancelled()
        assert client._channel_refresh_task is None
>>>>>>> 2057c20c

    @CrossSync.pytest
    async def test_close_with_timeout(self):
        expected_timeout = 19
<<<<<<< HEAD
        client = self._make_client(project="project-id", pool_size=pool_size)
        tasks = list(client._channel_refresh_tasks)
        with mock.patch.object(CrossSync, "wait", CrossSync.Mock()) as wait_for_mock:
=======
        client = self._make_one(project="project-id", use_emulator=False)
        with mock.patch.object(asyncio, "wait_for", AsyncMock()) as wait_for_mock:
>>>>>>> 2057c20c
            await client.close(timeout=expected_timeout)
            wait_for_mock.assert_called_once()
            if CrossSync.is_async:
                wait_for_mock.assert_awaited()
            assert wait_for_mock.call_args[1]["timeout"] == expected_timeout
        await client.close()

    @CrossSync.pytest
    async def test_context_manager(self):
        # context manager should close the client cleanly
        close_mock = CrossSync.Mock()
        true_close = None
<<<<<<< HEAD
        async with self._make_client(project="project-id") as client:
=======
        async with self._make_one(project="project-id", use_emulator=False) as client:
>>>>>>> 2057c20c
            true_close = client.close()
            client.close = close_mock
            assert not client._channel_refresh_task.done()
            assert client.project == "project-id"
            assert client._active_instances == set()
            close_mock.assert_not_called()
        close_mock.assert_called_once()
        if CrossSync.is_async:
            close_mock.assert_awaited()
        # actually close the client
        await true_close

    @CrossSync.drop
    def test_client_ctor_sync(self):
        # initializing client in a sync context should raise RuntimeError

        with pytest.warns(RuntimeWarning) as warnings:
            client = self._make_client(project="project-id", use_emulator=False)
        expected_warning = [w for w in warnings if "client.py" in w.filename]
        assert len(expected_warning) == 1
        assert (
            "BigtableDataClientAsync should be started in an asyncio event loop."
            in str(expected_warning[0].message)
        )
        assert client.project == "project-id"
        assert client._channel_refresh_task is None


@CrossSync.convert_class("TestTable", add_mapping_for_name="TestTable")
class TestTableAsync:
    @CrossSync.convert
    def _make_client(self, *args, **kwargs):
        return CrossSync.TestBigtableDataClient._make_client(*args, **kwargs)

    @staticmethod
    @CrossSync.convert
    def _get_target_class():
        return CrossSync.Table

    @CrossSync.pytest
    async def test_table_ctor(self):
        from google.cloud.bigtable.data._helpers import _WarmedInstanceKey

        expected_table_id = "table-id"
        expected_instance_id = "instance-id"
        expected_app_profile_id = "app-profile-id"
        expected_operation_timeout = 123
        expected_attempt_timeout = 12
        expected_read_rows_operation_timeout = 1.5
        expected_read_rows_attempt_timeout = 0.5
        expected_mutate_rows_operation_timeout = 2.5
        expected_mutate_rows_attempt_timeout = 0.75
        client = self._make_client()
        assert not client._active_instances

        table = self._get_target_class()(
            client,
            expected_instance_id,
            expected_table_id,
            expected_app_profile_id,
            default_operation_timeout=expected_operation_timeout,
            default_attempt_timeout=expected_attempt_timeout,
            default_read_rows_operation_timeout=expected_read_rows_operation_timeout,
            default_read_rows_attempt_timeout=expected_read_rows_attempt_timeout,
            default_mutate_rows_operation_timeout=expected_mutate_rows_operation_timeout,
            default_mutate_rows_attempt_timeout=expected_mutate_rows_attempt_timeout,
        )
        await CrossSync.yield_to_event_loop()
        assert table.table_id == expected_table_id
        assert table.instance_id == expected_instance_id
        assert table.app_profile_id == expected_app_profile_id
        assert table.client is client
        instance_key = _WarmedInstanceKey(
            table.instance_name, table.table_name, table.app_profile_id
        )
        assert instance_key in client._active_instances
        assert client._instance_owners[instance_key] == {id(table)}
        assert table.default_operation_timeout == expected_operation_timeout
        assert table.default_attempt_timeout == expected_attempt_timeout
        assert (
            table.default_read_rows_operation_timeout
            == expected_read_rows_operation_timeout
        )
        assert (
            table.default_read_rows_attempt_timeout
            == expected_read_rows_attempt_timeout
        )
        assert (
            table.default_mutate_rows_operation_timeout
            == expected_mutate_rows_operation_timeout
        )
        assert (
            table.default_mutate_rows_attempt_timeout
            == expected_mutate_rows_attempt_timeout
        )
        # ensure task reaches completion
        await table._register_instance_future
        assert table._register_instance_future.done()
        assert not table._register_instance_future.cancelled()
        assert table._register_instance_future.exception() is None
        await client.close()

    @CrossSync.pytest
    async def test_table_ctor_defaults(self):
        """
        should provide default timeout values and app_profile_id
        """
        expected_table_id = "table-id"
        expected_instance_id = "instance-id"
        client = self._make_client()
        assert not client._active_instances

        table = self._get_target_class()(
            client,
            expected_instance_id,
            expected_table_id,
        )
        await CrossSync.yield_to_event_loop()
        assert table.table_id == expected_table_id
        assert table.instance_id == expected_instance_id
        assert table.app_profile_id is None
        assert table.client is client
        assert table.default_operation_timeout == 60
        assert table.default_read_rows_operation_timeout == 600
        assert table.default_mutate_rows_operation_timeout == 600
        assert table.default_attempt_timeout == 20
        assert table.default_read_rows_attempt_timeout == 20
        assert table.default_mutate_rows_attempt_timeout == 60
        await client.close()

    @CrossSync.pytest
    async def test_table_ctor_invalid_timeout_values(self):
        """
        bad timeout values should raise ValueError
        """
        client = self._make_client()

        timeout_pairs = [
            ("default_operation_timeout", "default_attempt_timeout"),
            (
                "default_read_rows_operation_timeout",
                "default_read_rows_attempt_timeout",
            ),
            (
                "default_mutate_rows_operation_timeout",
                "default_mutate_rows_attempt_timeout",
            ),
        ]
        for operation_timeout, attempt_timeout in timeout_pairs:
            with pytest.raises(ValueError) as e:
                self._get_target_class()(client, "", "", **{attempt_timeout: -1})
            assert "attempt_timeout must be greater than 0" in str(e.value)
            with pytest.raises(ValueError) as e:
                self._get_target_class()(client, "", "", **{operation_timeout: -1})
            assert "operation_timeout must be greater than 0" in str(e.value)
        await client.close()

    @CrossSync.drop
    def test_table_ctor_sync(self):
        # initializing client in a sync context should raise RuntimeError
        client = mock.Mock()
        with pytest.raises(RuntimeError) as e:
            TableAsync(client, "instance-id", "table-id")
        assert e.match("TableAsync must be created within an async event loop context.")

    @CrossSync.pytest
    # iterate over all retryable rpcs
    @pytest.mark.parametrize(
        "fn_name,fn_args,is_stream,extra_retryables",
        [
            (
                "read_rows_stream",
                (ReadRowsQuery(),),
                True,
                (),
            ),
            (
                "read_rows",
                (ReadRowsQuery(),),
                True,
                (),
            ),
            (
                "read_row",
                (b"row_key",),
                True,
                (),
            ),
            (
                "read_rows_sharded",
                ([ReadRowsQuery()],),
                True,
                (),
            ),
            (
                "row_exists",
                (b"row_key",),
                True,
                (),
            ),
            ("sample_row_keys", (), False, ()),
            (
                "mutate_row",
                (b"row_key", [mock.Mock()]),
                False,
                (),
            ),
            (
                "bulk_mutate_rows",
                ([mutations.RowMutationEntry(b"key", [mutations.DeleteAllFromRow()])],),
                False,
                (_MutateRowsIncomplete,),
            ),
        ],
    )
    # test different inputs for retryable exceptions
    @pytest.mark.parametrize(
        "input_retryables,expected_retryables",
        [
            (
                TABLE_DEFAULT.READ_ROWS,
                [
                    core_exceptions.DeadlineExceeded,
                    core_exceptions.ServiceUnavailable,
                    core_exceptions.Aborted,
                ],
            ),
            (
                TABLE_DEFAULT.DEFAULT,
                [core_exceptions.DeadlineExceeded, core_exceptions.ServiceUnavailable],
            ),
            (
                TABLE_DEFAULT.MUTATE_ROWS,
                [core_exceptions.DeadlineExceeded, core_exceptions.ServiceUnavailable],
            ),
            ([], []),
            ([4], [core_exceptions.DeadlineExceeded]),
        ],
    )
    async def test_customizable_retryable_errors(
        self,
        input_retryables,
        expected_retryables,
        fn_name,
        fn_args,
        is_stream,
        extra_retryables,
    ):
        """
        Test that retryable functions support user-configurable arguments, and that the configured retryables are passed
        down to the gapic layer.
        """
        retry_fn = "retry_target"
        if is_stream:
            retry_fn += "_stream"
        if CrossSync.is_async:
            retry_fn = f"CrossSync.{retry_fn}"
        else:
            retry_fn = f"CrossSync._Sync_Impl.{retry_fn}"
        with mock.patch(
            f"google.cloud.bigtable.data._cross_sync.{retry_fn}"
        ) as retry_fn_mock:
            async with self._make_client() as client:
                table = client.get_table("instance-id", "table-id")
                expected_predicate = expected_retryables.__contains__
                retry_fn_mock.side_effect = RuntimeError("stop early")
                with mock.patch(
                    "google.api_core.retry.if_exception_type"
                ) as predicate_builder_mock:
                    predicate_builder_mock.return_value = expected_predicate
                    with pytest.raises(Exception):
                        # we expect an exception from attempting to call the mock
                        test_fn = table.__getattribute__(fn_name)
                        await test_fn(*fn_args, retryable_errors=input_retryables)
                    # passed in errors should be used to build the predicate
                    predicate_builder_mock.assert_called_once_with(
                        *expected_retryables, *extra_retryables
                    )
                    retry_call_args = retry_fn_mock.call_args_list[0].args
                    # output of if_exception_type should be sent in to retry constructor
                    assert retry_call_args[1] is expected_predicate

    @pytest.mark.parametrize(
        "fn_name,fn_args,gapic_fn",
        [
            ("read_rows_stream", (ReadRowsQuery(),), "read_rows"),
            ("read_rows", (ReadRowsQuery(),), "read_rows"),
            ("read_row", (b"row_key",), "read_rows"),
            ("read_rows_sharded", ([ReadRowsQuery()],), "read_rows"),
            ("row_exists", (b"row_key",), "read_rows"),
            ("sample_row_keys", (), "sample_row_keys"),
            ("mutate_row", (b"row_key", [mutations.DeleteAllFromRow()]), "mutate_row"),
            (
                "bulk_mutate_rows",
                ([mutations.RowMutationEntry(b"key", [mutations.DeleteAllFromRow()])],),
                "mutate_rows",
            ),
            ("check_and_mutate_row", (b"row_key", None), "check_and_mutate_row"),
            (
                "read_modify_write_row",
                (b"row_key", IncrementRule("f", "q")),
                "read_modify_write_row",
            ),
        ],
    )
    @pytest.mark.parametrize("include_app_profile", [True, False])
    @CrossSync.pytest
    @CrossSync.convert
    async def test_call_metadata(self, include_app_profile, fn_name, fn_args, gapic_fn):
        """check that all requests attach proper metadata headers"""
        profile = "profile" if include_app_profile else None
        with mock.patch.object(
            CrossSync.GapicClient, gapic_fn, CrossSync.Mock()
        ) as gapic_mock:
            gapic_mock.side_effect = RuntimeError("stop early")
            async with self._make_client() as client:
                table = self._get_target_class()(
                    client, "instance-id", "table-id", profile
                )
                try:
                    test_fn = table.__getattribute__(fn_name)
                    maybe_stream = await test_fn(*fn_args)
                    [i async for i in maybe_stream]
                except Exception:
                    # we expect an exception from attempting to call the mock
                    pass
                kwargs = gapic_mock.call_args_list[0][1]
                metadata = kwargs["metadata"]
                goog_metadata = None
                for key, value in metadata:
                    if key == "x-goog-request-params":
                        goog_metadata = value
                assert goog_metadata is not None, "x-goog-request-params not found"
                assert "table_name=" + table.table_name in goog_metadata
                if include_app_profile:
                    assert "app_profile_id=profile" in goog_metadata
                else:
                    assert "app_profile_id=" not in goog_metadata


@CrossSync.convert_class(
    "TestReadRows",
    add_mapping_for_name="TestReadRows",
)
class TestReadRowsAsync:
    """
    Tests for table.read_rows and related methods.
    """

    @staticmethod
    @CrossSync.convert
    def _get_operation_class():
        return CrossSync._ReadRowsOperation

    @CrossSync.convert
    def _make_client(self, *args, **kwargs):
        return CrossSync.TestBigtableDataClient._make_client(*args, **kwargs)

    @CrossSync.convert
    def _make_table(self, *args, **kwargs):
        client_mock = mock.Mock()
        client_mock._register_instance.side_effect = (
            lambda *args, **kwargs: CrossSync.yield_to_event_loop()
        )
        client_mock._remove_instance_registration.side_effect = (
            lambda *args, **kwargs: CrossSync.yield_to_event_loop()
        )
        kwargs["instance_id"] = kwargs.get(
            "instance_id", args[0] if args else "instance"
        )
        kwargs["table_id"] = kwargs.get(
            "table_id", args[1] if len(args) > 1 else "table"
        )
        client_mock._gapic_client.table_path.return_value = kwargs["table_id"]
        client_mock._gapic_client.instance_path.return_value = kwargs["instance_id"]
        return CrossSync.TestTable._get_target_class()(client_mock, *args, **kwargs)

    def _make_stats(self):
        from google.cloud.bigtable_v2.types import RequestStats
        from google.cloud.bigtable_v2.types import FullReadStatsView
        from google.cloud.bigtable_v2.types import ReadIterationStats

        return RequestStats(
            full_read_stats_view=FullReadStatsView(
                read_iteration_stats=ReadIterationStats(
                    rows_seen_count=1,
                    rows_returned_count=2,
                    cells_seen_count=3,
                    cells_returned_count=4,
                )
            )
        )

    @staticmethod
    def _make_chunk(*args, **kwargs):
        from google.cloud.bigtable_v2 import ReadRowsResponse

        kwargs["row_key"] = kwargs.get("row_key", b"row_key")
        kwargs["family_name"] = kwargs.get("family_name", "family_name")
        kwargs["qualifier"] = kwargs.get("qualifier", b"qualifier")
        kwargs["value"] = kwargs.get("value", b"value")
        kwargs["commit_row"] = kwargs.get("commit_row", True)

        return ReadRowsResponse.CellChunk(*args, **kwargs)

    @staticmethod
    @CrossSync.convert
    async def _make_gapic_stream(
        chunk_list: list[ReadRowsResponse.CellChunk | Exception],
        sleep_time=0,
    ):
        from google.cloud.bigtable_v2 import ReadRowsResponse

        class mock_stream:
            def __init__(self, chunk_list, sleep_time):
                self.chunk_list = chunk_list
                self.idx = -1
                self.sleep_time = sleep_time

            @CrossSync.convert(sync_name="__iter__")
            def __aiter__(self):
                return self

            @CrossSync.convert(sync_name="__next__")
            async def __anext__(self):
                self.idx += 1
                if len(self.chunk_list) > self.idx:
                    if sleep_time:
                        await CrossSync.sleep(self.sleep_time)
                    chunk = self.chunk_list[self.idx]
                    if isinstance(chunk, Exception):
                        raise chunk
                    else:
                        return ReadRowsResponse(chunks=[chunk])
                raise CrossSync.StopIteration

            def cancel(self):
                pass

        return mock_stream(chunk_list, sleep_time)

    @CrossSync.convert
    async def execute_fn(self, table, *args, **kwargs):
        return await table.read_rows(*args, **kwargs)

    @CrossSync.pytest
    async def test_read_rows(self):
        query = ReadRowsQuery()
        chunks = [
            self._make_chunk(row_key=b"test_1"),
            self._make_chunk(row_key=b"test_2"),
        ]
        async with self._make_table() as table:
            read_rows = table.client._gapic_client.read_rows
            read_rows.side_effect = lambda *args, **kwargs: self._make_gapic_stream(
                chunks
            )
            results = await self.execute_fn(table, query, operation_timeout=3)
            assert len(results) == 2
            assert results[0].row_key == b"test_1"
            assert results[1].row_key == b"test_2"

    @CrossSync.pytest
    async def test_read_rows_stream(self):
        query = ReadRowsQuery()
        chunks = [
            self._make_chunk(row_key=b"test_1"),
            self._make_chunk(row_key=b"test_2"),
        ]
        async with self._make_table() as table:
            read_rows = table.client._gapic_client.read_rows
            read_rows.side_effect = lambda *args, **kwargs: self._make_gapic_stream(
                chunks
            )
            gen = await table.read_rows_stream(query, operation_timeout=3)
            results = [row async for row in gen]
            assert len(results) == 2
            assert results[0].row_key == b"test_1"
            assert results[1].row_key == b"test_2"

    @pytest.mark.parametrize("include_app_profile", [True, False])
    @CrossSync.pytest
    async def test_read_rows_query_matches_request(self, include_app_profile):
        from google.cloud.bigtable.data import RowRange
        from google.cloud.bigtable.data.row_filters import PassAllFilter

        app_profile_id = "app_profile_id" if include_app_profile else None
        async with self._make_table(app_profile_id=app_profile_id) as table:
            read_rows = table.client._gapic_client.read_rows
            read_rows.side_effect = lambda *args, **kwargs: self._make_gapic_stream([])
            row_keys = [b"test_1", "test_2"]
            row_ranges = RowRange("1start", "2end")
            filter_ = PassAllFilter(True)
            limit = 99
            query = ReadRowsQuery(
                row_keys=row_keys,
                row_ranges=row_ranges,
                row_filter=filter_,
                limit=limit,
            )

            results = await table.read_rows(query, operation_timeout=3)
            assert len(results) == 0
            call_request = read_rows.call_args_list[0][0][0]
            query_pb = query._to_pb(table)
            assert call_request == query_pb

    @pytest.mark.parametrize("operation_timeout", [0.001, 0.023, 0.1])
    @CrossSync.pytest
    async def test_read_rows_timeout(self, operation_timeout):
        async with self._make_table() as table:
            read_rows = table.client._gapic_client.read_rows
            query = ReadRowsQuery()
            chunks = [self._make_chunk(row_key=b"test_1")]
            read_rows.side_effect = lambda *args, **kwargs: self._make_gapic_stream(
                chunks, sleep_time=0.15
            )
            try:
                await table.read_rows(query, operation_timeout=operation_timeout)
            except core_exceptions.DeadlineExceeded as e:
                assert (
                    e.message
                    == f"operation_timeout of {operation_timeout:0.1f}s exceeded"
                )

    @pytest.mark.parametrize(
        "per_request_t, operation_t, expected_num",
        [
            (0.05, 0.08, 2),
            (0.05, 0.14, 3),
            (0.05, 0.24, 5),
        ],
    )
    @CrossSync.pytest
    async def test_read_rows_attempt_timeout(
        self, per_request_t, operation_t, expected_num
    ):
        """
        Ensures that the attempt_timeout is respected and that the number of
        requests is as expected.

        operation_timeout does not cancel the request, so we expect the number of
        requests to be the ceiling of operation_timeout / attempt_timeout.
        """
        from google.cloud.bigtable.data.exceptions import RetryExceptionGroup

        expected_last_timeout = operation_t - (expected_num - 1) * per_request_t

        # mocking uniform ensures there are no sleeps between retries
        with mock.patch("random.uniform", side_effect=lambda a, b: 0):
            async with self._make_table() as table:
                read_rows = table.client._gapic_client.read_rows
                read_rows.side_effect = lambda *args, **kwargs: self._make_gapic_stream(
                    chunks, sleep_time=per_request_t
                )
                query = ReadRowsQuery()
                chunks = [core_exceptions.DeadlineExceeded("mock deadline")]

                try:
                    await table.read_rows(
                        query,
                        operation_timeout=operation_t,
                        attempt_timeout=per_request_t,
                    )
                except core_exceptions.DeadlineExceeded as e:
                    retry_exc = e.__cause__
                    if expected_num == 0:
                        assert retry_exc is None
                    else:
                        assert type(retry_exc) is RetryExceptionGroup
                        assert f"{expected_num} failed attempts" in str(retry_exc)
                        assert len(retry_exc.exceptions) == expected_num
                        for sub_exc in retry_exc.exceptions:
                            assert sub_exc.message == "mock deadline"
                assert read_rows.call_count == expected_num
                # check timeouts
                for _, call_kwargs in read_rows.call_args_list[:-1]:
                    assert call_kwargs["timeout"] == per_request_t
                    assert call_kwargs["retry"] is None
                # last timeout should be adjusted to account for the time spent
                assert (
                    abs(
                        read_rows.call_args_list[-1][1]["timeout"]
                        - expected_last_timeout
                    )
                    < 0.05
                )

    @pytest.mark.parametrize(
        "exc_type",
        [
            core_exceptions.Aborted,
            core_exceptions.DeadlineExceeded,
            core_exceptions.ServiceUnavailable,
        ],
    )
    @CrossSync.pytest
    async def test_read_rows_retryable_error(self, exc_type):
        async with self._make_table() as table:
            read_rows = table.client._gapic_client.read_rows
            read_rows.side_effect = lambda *args, **kwargs: self._make_gapic_stream(
                [expected_error]
            )
            query = ReadRowsQuery()
            expected_error = exc_type("mock error")
            try:
                await table.read_rows(query, operation_timeout=0.1)
            except core_exceptions.DeadlineExceeded as e:
                retry_exc = e.__cause__
                root_cause = retry_exc.exceptions[0]
                assert type(root_cause) is exc_type
                assert root_cause == expected_error

    @pytest.mark.parametrize(
        "exc_type",
        [
            core_exceptions.Cancelled,
            core_exceptions.PreconditionFailed,
            core_exceptions.NotFound,
            core_exceptions.PermissionDenied,
            core_exceptions.Conflict,
            core_exceptions.InternalServerError,
            core_exceptions.TooManyRequests,
            core_exceptions.ResourceExhausted,
            InvalidChunk,
        ],
    )
    @CrossSync.pytest
    async def test_read_rows_non_retryable_error(self, exc_type):
        async with self._make_table() as table:
            read_rows = table.client._gapic_client.read_rows
            read_rows.side_effect = lambda *args, **kwargs: self._make_gapic_stream(
                [expected_error]
            )
            query = ReadRowsQuery()
            expected_error = exc_type("mock error")
            try:
                await table.read_rows(query, operation_timeout=0.1)
            except exc_type as e:
                assert e == expected_error

    @CrossSync.pytest
    async def test_read_rows_revise_request(self):
        """
        Ensure that _revise_request is called between retries
        """
        from google.cloud.bigtable.data.exceptions import InvalidChunk
        from google.cloud.bigtable_v2.types import RowSet

        return_val = RowSet()
        with mock.patch.object(
            self._get_operation_class(), "_revise_request_rowset"
        ) as revise_rowset:
            revise_rowset.return_value = return_val
            async with self._make_table() as table:
                read_rows = table.client._gapic_client.read_rows
                read_rows.side_effect = lambda *args, **kwargs: self._make_gapic_stream(
                    chunks
                )
                row_keys = [b"test_1", b"test_2", b"test_3"]
                query = ReadRowsQuery(row_keys=row_keys)
                chunks = [
                    self._make_chunk(row_key=b"test_1"),
                    core_exceptions.Aborted("mock retryable error"),
                ]
                try:
                    await table.read_rows(query)
                except InvalidChunk:
                    revise_rowset.assert_called()
                    first_call_kwargs = revise_rowset.call_args_list[0].kwargs
                    assert first_call_kwargs["row_set"] == query._to_pb(table).rows
                    assert first_call_kwargs["last_seen_row_key"] == b"test_1"
                    revised_call = read_rows.call_args_list[1].args[0]
                    assert revised_call.rows == return_val

    @CrossSync.pytest
    async def test_read_rows_default_timeouts(self):
        """
        Ensure that the default timeouts are set on the read rows operation when not overridden
        """
        operation_timeout = 8
        attempt_timeout = 4
        with mock.patch.object(self._get_operation_class(), "__init__") as mock_op:
            mock_op.side_effect = RuntimeError("mock error")
            async with self._make_table(
                default_read_rows_operation_timeout=operation_timeout,
                default_read_rows_attempt_timeout=attempt_timeout,
            ) as table:
                try:
                    await table.read_rows(ReadRowsQuery())
                except RuntimeError:
                    pass
                kwargs = mock_op.call_args_list[0].kwargs
                assert kwargs["operation_timeout"] == operation_timeout
                assert kwargs["attempt_timeout"] == attempt_timeout

    @CrossSync.pytest
    async def test_read_rows_default_timeout_override(self):
        """
        When timeouts are passed, they overwrite default values
        """
        operation_timeout = 8
        attempt_timeout = 4
        with mock.patch.object(self._get_operation_class(), "__init__") as mock_op:
            mock_op.side_effect = RuntimeError("mock error")
            async with self._make_table(
                default_operation_timeout=99, default_attempt_timeout=97
            ) as table:
                try:
                    await table.read_rows(
                        ReadRowsQuery(),
                        operation_timeout=operation_timeout,
                        attempt_timeout=attempt_timeout,
                    )
                except RuntimeError:
                    pass
                kwargs = mock_op.call_args_list[0].kwargs
                assert kwargs["operation_timeout"] == operation_timeout
                assert kwargs["attempt_timeout"] == attempt_timeout

    @CrossSync.pytest
    async def test_read_row(self):
        """Test reading a single row"""
        async with self._make_client() as client:
            table = client.get_table("instance", "table")
            row_key = b"test_1"
            with mock.patch.object(table, "read_rows") as read_rows:
                expected_result = object()
                read_rows.side_effect = lambda *args, **kwargs: [expected_result]
                expected_op_timeout = 8
                expected_req_timeout = 4
                row = await table.read_row(
                    row_key,
                    operation_timeout=expected_op_timeout,
                    attempt_timeout=expected_req_timeout,
                )
                assert row == expected_result
                assert read_rows.call_count == 1
                args, kwargs = read_rows.call_args_list[0]
                assert kwargs["operation_timeout"] == expected_op_timeout
                assert kwargs["attempt_timeout"] == expected_req_timeout
                assert len(args) == 1
                assert isinstance(args[0], ReadRowsQuery)
                query = args[0]
                assert query.row_keys == [row_key]
                assert query.row_ranges == []
                assert query.limit == 1

    @CrossSync.pytest
    async def test_read_row_w_filter(self):
        """Test reading a single row with an added filter"""
        async with self._make_client() as client:
            table = client.get_table("instance", "table")
            row_key = b"test_1"
            with mock.patch.object(table, "read_rows") as read_rows:
                expected_result = object()
                read_rows.side_effect = lambda *args, **kwargs: [expected_result]
                expected_op_timeout = 8
                expected_req_timeout = 4
                mock_filter = mock.Mock()
                expected_filter = {"filter": "mock filter"}
                mock_filter._to_dict.return_value = expected_filter
                row = await table.read_row(
                    row_key,
                    operation_timeout=expected_op_timeout,
                    attempt_timeout=expected_req_timeout,
                    row_filter=expected_filter,
                )
                assert row == expected_result
                assert read_rows.call_count == 1
                args, kwargs = read_rows.call_args_list[0]
                assert kwargs["operation_timeout"] == expected_op_timeout
                assert kwargs["attempt_timeout"] == expected_req_timeout
                assert len(args) == 1
                assert isinstance(args[0], ReadRowsQuery)
                query = args[0]
                assert query.row_keys == [row_key]
                assert query.row_ranges == []
                assert query.limit == 1
                assert query.filter == expected_filter

    @CrossSync.pytest
    async def test_read_row_no_response(self):
        """should return None if row does not exist"""
        async with self._make_client() as client:
            table = client.get_table("instance", "table")
            row_key = b"test_1"
            with mock.patch.object(table, "read_rows") as read_rows:
                # return no rows
                read_rows.side_effect = lambda *args, **kwargs: []
                expected_op_timeout = 8
                expected_req_timeout = 4
                result = await table.read_row(
                    row_key,
                    operation_timeout=expected_op_timeout,
                    attempt_timeout=expected_req_timeout,
                )
                assert result is None
                assert read_rows.call_count == 1
                args, kwargs = read_rows.call_args_list[0]
                assert kwargs["operation_timeout"] == expected_op_timeout
                assert kwargs["attempt_timeout"] == expected_req_timeout
                assert isinstance(args[0], ReadRowsQuery)
                query = args[0]
                assert query.row_keys == [row_key]
                assert query.row_ranges == []
                assert query.limit == 1

    @pytest.mark.parametrize(
        "return_value,expected_result",
        [
            ([], False),
            ([object()], True),
            ([object(), object()], True),
        ],
    )
    @CrossSync.pytest
    async def test_row_exists(self, return_value, expected_result):
        """Test checking for row existence"""
        async with self._make_client() as client:
            table = client.get_table("instance", "table")
            row_key = b"test_1"
            with mock.patch.object(table, "read_rows") as read_rows:
                # return no rows
                read_rows.side_effect = lambda *args, **kwargs: return_value
                expected_op_timeout = 1
                expected_req_timeout = 2
                result = await table.row_exists(
                    row_key,
                    operation_timeout=expected_op_timeout,
                    attempt_timeout=expected_req_timeout,
                )
                assert expected_result == result
                assert read_rows.call_count == 1
                args, kwargs = read_rows.call_args_list[0]
                assert kwargs["operation_timeout"] == expected_op_timeout
                assert kwargs["attempt_timeout"] == expected_req_timeout
                assert isinstance(args[0], ReadRowsQuery)
                expected_filter = {
                    "chain": {
                        "filters": [
                            {"cells_per_row_limit_filter": 1},
                            {"strip_value_transformer": True},
                        ]
                    }
                }
                query = args[0]
                assert query.row_keys == [row_key]
                assert query.row_ranges == []
                assert query.limit == 1
                assert query.filter._to_dict() == expected_filter


@CrossSync.convert_class("TestReadRowsSharded")
class TestReadRowsShardedAsync:
    @CrossSync.convert
    def _make_client(self, *args, **kwargs):
        return CrossSync.TestBigtableDataClient._make_client(*args, **kwargs)

    @CrossSync.pytest
    async def test_read_rows_sharded_empty_query(self):
        async with self._make_client() as client:
            async with client.get_table("instance", "table") as table:
                with pytest.raises(ValueError) as exc:
                    await table.read_rows_sharded([])
                assert "empty sharded_query" in str(exc.value)

    @CrossSync.pytest
    async def test_read_rows_sharded_multiple_queries(self):
        """
        Test with multiple queries. Should return results from both
        """
        async with self._make_client() as client:
            async with client.get_table("instance", "table") as table:
                with mock.patch.object(
                    table.client._gapic_client, "read_rows"
                ) as read_rows:
                    read_rows.side_effect = lambda *args, **kwargs: CrossSync.TestReadRows._make_gapic_stream(
                        [
                            CrossSync.TestReadRows._make_chunk(row_key=k)
                            for k in args[0].rows.row_keys
                        ]
                    )
                    query_1 = ReadRowsQuery(b"test_1")
                    query_2 = ReadRowsQuery(b"test_2")
                    result = await table.read_rows_sharded([query_1, query_2])
                    assert len(result) == 2
                    assert result[0].row_key == b"test_1"
                    assert result[1].row_key == b"test_2"

    @pytest.mark.parametrize("n_queries", [1, 2, 5, 11, 24])
    @CrossSync.pytest
    async def test_read_rows_sharded_multiple_queries_calls(self, n_queries):
        """
        Each query should trigger a separate read_rows call
        """
        async with self._make_client() as client:
            async with client.get_table("instance", "table") as table:
                with mock.patch.object(table, "read_rows") as read_rows:
                    query_list = [ReadRowsQuery() for _ in range(n_queries)]
                    await table.read_rows_sharded(query_list)
                    assert read_rows.call_count == n_queries

    @CrossSync.pytest
    async def test_read_rows_sharded_errors(self):
        """
        Errors should be exposed as ShardedReadRowsExceptionGroups
        """
        from google.cloud.bigtable.data.exceptions import ShardedReadRowsExceptionGroup
        from google.cloud.bigtable.data.exceptions import FailedQueryShardError

        async with self._make_client() as client:
            async with client.get_table("instance", "table") as table:
                with mock.patch.object(table, "read_rows") as read_rows:
                    read_rows.side_effect = RuntimeError("mock error")
                    query_1 = ReadRowsQuery(b"test_1")
                    query_2 = ReadRowsQuery(b"test_2")
                    with pytest.raises(ShardedReadRowsExceptionGroup) as exc:
                        await table.read_rows_sharded([query_1, query_2])
                    exc_group = exc.value
                    assert isinstance(exc_group, ShardedReadRowsExceptionGroup)
                    assert len(exc.value.exceptions) == 2
                    assert isinstance(exc.value.exceptions[0], FailedQueryShardError)
                    assert isinstance(exc.value.exceptions[0].__cause__, RuntimeError)
                    assert exc.value.exceptions[0].index == 0
                    assert exc.value.exceptions[0].query == query_1
                    assert isinstance(exc.value.exceptions[1], FailedQueryShardError)
                    assert isinstance(exc.value.exceptions[1].__cause__, RuntimeError)
                    assert exc.value.exceptions[1].index == 1
                    assert exc.value.exceptions[1].query == query_2

    @CrossSync.pytest
    async def test_read_rows_sharded_concurrent(self):
        """
        Ensure sharded requests are concurrent
        """
        import time

        async def mock_call(*args, **kwargs):
            await CrossSync.sleep(0.1)
            return [mock.Mock()]

        async with self._make_client() as client:
            async with client.get_table("instance", "table") as table:
                with mock.patch.object(table, "read_rows") as read_rows:
                    read_rows.side_effect = mock_call
                    queries = [ReadRowsQuery() for _ in range(10)]
                    start_time = time.monotonic()
                    result = await table.read_rows_sharded(queries)
                    call_time = time.monotonic() - start_time
                    assert read_rows.call_count == 10
                    assert len(result) == 10
                    # if run in sequence, we would expect this to take 1 second
                    assert call_time < 0.2

    @CrossSync.pytest
    async def test_read_rows_sharded_concurrency_limit(self):
        """
        Only 10 queries should be processed concurrently. Others should be queued

        Should start a new query as soon as previous finishes
        """
        from google.cloud.bigtable.data._helpers import _CONCURRENCY_LIMIT

        assert _CONCURRENCY_LIMIT == 10  # change this test if this changes
        num_queries = 15

        # each of the first 10 queries take longer than the last
        # later rpcs will have to wait on first 10
        increment_time = 0.05
        max_time = increment_time * (_CONCURRENCY_LIMIT - 1)
        rpc_times = [min(i * increment_time, max_time) for i in range(num_queries)]

        async def mock_call(*args, **kwargs):
            next_sleep = rpc_times.pop(0)
            await asyncio.sleep(next_sleep)
            return [mock.Mock()]

        starting_timeout = 10

        async with self._make_client() as client:
            async with client.get_table("instance", "table") as table:
                with mock.patch.object(table, "read_rows") as read_rows:
                    read_rows.side_effect = mock_call
                    queries = [ReadRowsQuery() for _ in range(num_queries)]
                    await table.read_rows_sharded(
                        queries, operation_timeout=starting_timeout
                    )
                    assert read_rows.call_count == num_queries
                    # check operation timeouts to see how far into the operation each rpc started
                    rpc_start_list = [
                        starting_timeout - kwargs["operation_timeout"]
                        for _, kwargs in read_rows.call_args_list
                    ]
                    eps = 0.01
                    # first 10 should start immediately
                    assert all(
                        rpc_start_list[i] < eps for i in range(_CONCURRENCY_LIMIT)
                    )
                    # next rpcs should start as first ones finish
                    for i in range(num_queries - _CONCURRENCY_LIMIT):
                        idx = i + _CONCURRENCY_LIMIT
                        assert rpc_start_list[idx] - (i * increment_time) < eps

    @CrossSync.pytest
    async def test_read_rows_sharded_expirary(self):
        """
        If the operation times out before all shards complete, should raise
        a ShardedReadRowsExceptionGroup
        """
        from google.cloud.bigtable.data._helpers import _CONCURRENCY_LIMIT
        from google.cloud.bigtable.data.exceptions import ShardedReadRowsExceptionGroup
        from google.api_core.exceptions import DeadlineExceeded

        operation_timeout = 0.1

        # let the first batch complete, but the next batch times out
        num_queries = 15
        sleeps = [0] * _CONCURRENCY_LIMIT + [DeadlineExceeded("times up")] * (
            num_queries - _CONCURRENCY_LIMIT
        )

        async def mock_call(*args, **kwargs):
            next_item = sleeps.pop(0)
            if isinstance(next_item, Exception):
                raise next_item
            else:
                await asyncio.sleep(next_item)
            return [mock.Mock()]

        async with self._make_client() as client:
            async with client.get_table("instance", "table") as table:
                with mock.patch.object(table, "read_rows") as read_rows:
                    read_rows.side_effect = mock_call
                    queries = [ReadRowsQuery() for _ in range(num_queries)]
                    with pytest.raises(ShardedReadRowsExceptionGroup) as exc:
                        await table.read_rows_sharded(
                            queries, operation_timeout=operation_timeout
                        )
                    assert isinstance(exc.value, ShardedReadRowsExceptionGroup)
                    assert len(exc.value.exceptions) == num_queries - _CONCURRENCY_LIMIT
                    # should keep successful queries
                    assert len(exc.value.successful_rows) == _CONCURRENCY_LIMIT

    @CrossSync.pytest
    async def test_read_rows_sharded_negative_batch_timeout(self):
        """
        try to run with batch that starts after operation timeout

        They should raise DeadlineExceeded errors
        """
        from google.cloud.bigtable.data.exceptions import ShardedReadRowsExceptionGroup
        from google.api_core.exceptions import DeadlineExceeded

        async def mock_call(*args, **kwargs):
            await CrossSync.sleep(0.05)
            return [mock.Mock()]

        async with self._make_client() as client:
            async with client.get_table("instance", "table") as table:
                with mock.patch.object(table, "read_rows") as read_rows:
                    read_rows.side_effect = mock_call
                    queries = [ReadRowsQuery() for _ in range(15)]
                    with pytest.raises(ShardedReadRowsExceptionGroup) as exc:
                        await table.read_rows_sharded(queries, operation_timeout=0.01)
                    assert isinstance(exc.value, ShardedReadRowsExceptionGroup)
                    assert len(exc.value.exceptions) == 5
                    assert all(
                        isinstance(e.__cause__, DeadlineExceeded)
                        for e in exc.value.exceptions
                    )


@CrossSync.convert_class("TestSampleRowKeys")
class TestSampleRowKeysAsync:
    @CrossSync.convert
    def _make_client(self, *args, **kwargs):
        return CrossSync.TestBigtableDataClient._make_client(*args, **kwargs)

    @CrossSync.convert
    async def _make_gapic_stream(self, sample_list: list[tuple[bytes, int]]):
        from google.cloud.bigtable_v2.types import SampleRowKeysResponse

        for value in sample_list:
            yield SampleRowKeysResponse(row_key=value[0], offset_bytes=value[1])

    @CrossSync.pytest
    async def test_sample_row_keys(self):
        """
        Test that method returns the expected key samples
        """
        samples = [
            (b"test_1", 0),
            (b"test_2", 100),
            (b"test_3", 200),
        ]
        async with self._make_client() as client:
            async with client.get_table("instance", "table") as table:
                with mock.patch.object(
                    table.client._gapic_client, "sample_row_keys", CrossSync.Mock()
                ) as sample_row_keys:
                    sample_row_keys.return_value = self._make_gapic_stream(samples)
                    result = await table.sample_row_keys()
                    assert len(result) == 3
                    assert all(isinstance(r, tuple) for r in result)
                    assert all(isinstance(r[0], bytes) for r in result)
                    assert all(isinstance(r[1], int) for r in result)
                    assert result[0] == samples[0]
                    assert result[1] == samples[1]
                    assert result[2] == samples[2]

    @CrossSync.pytest
    async def test_sample_row_keys_bad_timeout(self):
        """
        should raise error if timeout is negative
        """
        async with self._make_client() as client:
            async with client.get_table("instance", "table") as table:
                with pytest.raises(ValueError) as e:
                    await table.sample_row_keys(operation_timeout=-1)
                    assert "operation_timeout must be greater than 0" in str(e.value)
                with pytest.raises(ValueError) as e:
                    await table.sample_row_keys(attempt_timeout=-1)
                    assert "attempt_timeout must be greater than 0" in str(e.value)

    @CrossSync.pytest
    async def test_sample_row_keys_default_timeout(self):
        """Should fallback to using table default operation_timeout"""
        expected_timeout = 99
        async with self._make_client() as client:
            async with client.get_table(
                "i",
                "t",
                default_operation_timeout=expected_timeout,
                default_attempt_timeout=expected_timeout,
            ) as table:
                with mock.patch.object(
                    table.client._gapic_client, "sample_row_keys", CrossSync.Mock()
                ) as sample_row_keys:
                    sample_row_keys.return_value = self._make_gapic_stream([])
                    result = await table.sample_row_keys()
                    _, kwargs = sample_row_keys.call_args
                    assert abs(kwargs["timeout"] - expected_timeout) < 0.1
                    assert result == []
                    assert kwargs["retry"] is None

    @CrossSync.pytest
    async def test_sample_row_keys_gapic_params(self):
        """
        make sure arguments are propagated to gapic call as expected
        """
        expected_timeout = 10
        expected_profile = "test1"
        instance = "instance_name"
        table_id = "my_table"
        async with self._make_client() as client:
            async with client.get_table(
                instance, table_id, app_profile_id=expected_profile
            ) as table:
                with mock.patch.object(
                    table.client._gapic_client, "sample_row_keys", CrossSync.Mock()
                ) as sample_row_keys:
                    sample_row_keys.return_value = self._make_gapic_stream([])
                    await table.sample_row_keys(attempt_timeout=expected_timeout)
                    args, kwargs = sample_row_keys.call_args
                    assert len(args) == 0
                    assert len(kwargs) == 4
                    assert kwargs["timeout"] == expected_timeout
                    assert kwargs["app_profile_id"] == expected_profile
                    assert kwargs["table_name"] == table.table_name
                    assert kwargs["retry"] is None

    @pytest.mark.parametrize(
        "retryable_exception",
        [
            core_exceptions.DeadlineExceeded,
            core_exceptions.ServiceUnavailable,
        ],
    )
    @CrossSync.pytest
    async def test_sample_row_keys_retryable_errors(self, retryable_exception):
        """
        retryable errors should be retried until timeout
        """
        from google.api_core.exceptions import DeadlineExceeded
        from google.cloud.bigtable.data.exceptions import RetryExceptionGroup

        async with self._make_client() as client:
            async with client.get_table("instance", "table") as table:
                with mock.patch.object(
                    table.client._gapic_client, "sample_row_keys", CrossSync.Mock()
                ) as sample_row_keys:
                    sample_row_keys.side_effect = retryable_exception("mock")
                    with pytest.raises(DeadlineExceeded) as e:
                        await table.sample_row_keys(operation_timeout=0.05)
                    cause = e.value.__cause__
                    assert isinstance(cause, RetryExceptionGroup)
                    assert len(cause.exceptions) > 0
                    assert isinstance(cause.exceptions[0], retryable_exception)

    @pytest.mark.parametrize(
        "non_retryable_exception",
        [
            core_exceptions.OutOfRange,
            core_exceptions.NotFound,
            core_exceptions.FailedPrecondition,
            RuntimeError,
            ValueError,
            core_exceptions.Aborted,
        ],
    )
    @CrossSync.pytest
    async def test_sample_row_keys_non_retryable_errors(self, non_retryable_exception):
        """
        non-retryable errors should cause a raise
        """
        async with self._make_client() as client:
            async with client.get_table("instance", "table") as table:
                with mock.patch.object(
                    table.client._gapic_client, "sample_row_keys", CrossSync.Mock()
                ) as sample_row_keys:
                    sample_row_keys.side_effect = non_retryable_exception("mock")
                    with pytest.raises(non_retryable_exception):
                        await table.sample_row_keys()


@CrossSync.convert_class("TestMutateRow")
class TestMutateRowAsync:
    @CrossSync.convert
    def _make_client(self, *args, **kwargs):
        return CrossSync.TestBigtableDataClient._make_client(*args, **kwargs)

    @CrossSync.pytest
    @pytest.mark.parametrize(
        "mutation_arg",
        [
            mutations.SetCell("family", b"qualifier", b"value"),
            mutations.SetCell(
                "family", b"qualifier", b"value", timestamp_micros=1234567890
            ),
            mutations.DeleteRangeFromColumn("family", b"qualifier"),
            mutations.DeleteAllFromFamily("family"),
            mutations.DeleteAllFromRow(),
            [mutations.SetCell("family", b"qualifier", b"value")],
            [
                mutations.DeleteRangeFromColumn("family", b"qualifier"),
                mutations.DeleteAllFromRow(),
            ],
        ],
    )
    async def test_mutate_row(self, mutation_arg):
        """Test mutations with no errors"""
        expected_attempt_timeout = 19
        async with self._make_client(project="project") as client:
            async with client.get_table("instance", "table") as table:
                with mock.patch.object(
                    client._gapic_client, "mutate_row"
                ) as mock_gapic:
                    mock_gapic.return_value = None
                    await table.mutate_row(
                        "row_key",
                        mutation_arg,
                        attempt_timeout=expected_attempt_timeout,
                    )
                    assert mock_gapic.call_count == 1
                    kwargs = mock_gapic.call_args_list[0].kwargs
                    assert (
                        kwargs["table_name"]
                        == "projects/project/instances/instance/tables/table"
                    )
                    assert kwargs["row_key"] == b"row_key"
                    formatted_mutations = (
                        [mutation._to_pb() for mutation in mutation_arg]
                        if isinstance(mutation_arg, list)
                        else [mutation_arg._to_pb()]
                    )
                    assert kwargs["mutations"] == formatted_mutations
                    assert kwargs["timeout"] == expected_attempt_timeout
                    # make sure gapic layer is not retrying
                    assert kwargs["retry"] is None

    @pytest.mark.parametrize(
        "retryable_exception",
        [
            core_exceptions.DeadlineExceeded,
            core_exceptions.ServiceUnavailable,
        ],
    )
    @CrossSync.pytest
    async def test_mutate_row_retryable_errors(self, retryable_exception):
        from google.api_core.exceptions import DeadlineExceeded
        from google.cloud.bigtable.data.exceptions import RetryExceptionGroup

        async with self._make_client(project="project") as client:
            async with client.get_table("instance", "table") as table:
                with mock.patch.object(
                    client._gapic_client, "mutate_row"
                ) as mock_gapic:
                    mock_gapic.side_effect = retryable_exception("mock")
                    with pytest.raises(DeadlineExceeded) as e:
                        mutation = mutations.DeleteAllFromRow()
                        assert mutation.is_idempotent() is True
                        await table.mutate_row(
                            "row_key", mutation, operation_timeout=0.01
                        )
                    cause = e.value.__cause__
                    assert isinstance(cause, RetryExceptionGroup)
                    assert isinstance(cause.exceptions[0], retryable_exception)

    @pytest.mark.parametrize(
        "retryable_exception",
        [
            core_exceptions.DeadlineExceeded,
            core_exceptions.ServiceUnavailable,
        ],
    )
    @CrossSync.pytest
    async def test_mutate_row_non_idempotent_retryable_errors(
        self, retryable_exception
    ):
        """
        Non-idempotent mutations should not be retried
        """
        async with self._make_client(project="project") as client:
            async with client.get_table("instance", "table") as table:
                with mock.patch.object(
                    client._gapic_client, "mutate_row"
                ) as mock_gapic:
                    mock_gapic.side_effect = retryable_exception("mock")
                    with pytest.raises(retryable_exception):
                        mutation = mutations.SetCell(
                            "family", b"qualifier", b"value", -1
                        )
                        assert mutation.is_idempotent() is False
                        await table.mutate_row(
                            "row_key", mutation, operation_timeout=0.2
                        )

    @pytest.mark.parametrize(
        "non_retryable_exception",
        [
            core_exceptions.OutOfRange,
            core_exceptions.NotFound,
            core_exceptions.FailedPrecondition,
            RuntimeError,
            ValueError,
            core_exceptions.Aborted,
        ],
    )
    @CrossSync.pytest
    async def test_mutate_row_non_retryable_errors(self, non_retryable_exception):
        async with self._make_client(project="project") as client:
            async with client.get_table("instance", "table") as table:
                with mock.patch.object(
                    client._gapic_client, "mutate_row"
                ) as mock_gapic:
                    mock_gapic.side_effect = non_retryable_exception("mock")
                    with pytest.raises(non_retryable_exception):
                        mutation = mutations.SetCell(
                            "family",
                            b"qualifier",
                            b"value",
                            timestamp_micros=1234567890,
                        )
                        assert mutation.is_idempotent() is True
                        await table.mutate_row(
                            "row_key", mutation, operation_timeout=0.2
                        )

<<<<<<< HEAD
    @pytest.mark.parametrize("include_app_profile", [True, False])
    @CrossSync.pytest
    async def test_mutate_row_metadata(self, include_app_profile):
        """request should attach metadata headers"""
        profile = "profile" if include_app_profile else None
        async with self._make_client() as client:
            async with client.get_table("i", "t", app_profile_id=profile) as table:
                with mock.patch.object(
                    client._gapic_client, "mutate_row", CrossSync.Mock()
                ) as read_rows:
                    await table.mutate_row("rk", mock.Mock())
                kwargs = read_rows.call_args_list[0][1]
                metadata = kwargs["metadata"]
                goog_metadata = None
                for key, value in metadata:
                    if key == "x-goog-request-params":
                        goog_metadata = value
                assert goog_metadata is not None, "x-goog-request-params not found"
                assert "table_name=" + table.table_name in goog_metadata
                if include_app_profile:
                    assert "app_profile_id=profile" in goog_metadata
                else:
                    assert "app_profile_id=" not in goog_metadata

=======
>>>>>>> 2057c20c
    @pytest.mark.parametrize("mutations", [[], None])
    @CrossSync.pytest
    async def test_mutate_row_no_mutations(self, mutations):
        async with self._make_client() as client:
            async with client.get_table("instance", "table") as table:
                with pytest.raises(ValueError) as e:
                    await table.mutate_row("key", mutations=mutations)
                    assert e.value.args[0] == "No mutations provided"


@CrossSync.convert_class("TestBulkMutateRows")
class TestBulkMutateRowsAsync:
    @CrossSync.convert
    def _make_client(self, *args, **kwargs):
        return CrossSync.TestBigtableDataClient._make_client(*args, **kwargs)

    @CrossSync.convert
    async def _mock_response(self, response_list):
        from google.cloud.bigtable_v2.types import MutateRowsResponse
        from google.rpc import status_pb2

        statuses = []
        for response in response_list:
            if isinstance(response, core_exceptions.GoogleAPICallError):
                statuses.append(
                    status_pb2.Status(
                        message=str(response), code=response.grpc_status_code.value[0]
                    )
                )
            else:
                statuses.append(status_pb2.Status(code=0))
        entries = [
            MutateRowsResponse.Entry(index=i, status=statuses[i])
            for i in range(len(response_list))
        ]

        @CrossSync.convert
        async def generator():
            yield MutateRowsResponse(entries=entries)

        return generator()

    @CrossSync.pytest
    @CrossSync.pytest
    @pytest.mark.parametrize(
        "mutation_arg",
        [
            [mutations.SetCell("family", b"qualifier", b"value")],
            [
                mutations.SetCell(
                    "family", b"qualifier", b"value", timestamp_micros=1234567890
                )
            ],
            [mutations.DeleteRangeFromColumn("family", b"qualifier")],
            [mutations.DeleteAllFromFamily("family")],
            [mutations.DeleteAllFromRow()],
            [mutations.SetCell("family", b"qualifier", b"value")],
            [
                mutations.DeleteRangeFromColumn("family", b"qualifier"),
                mutations.DeleteAllFromRow(),
            ],
        ],
    )
    async def test_bulk_mutate_rows(self, mutation_arg):
        """Test mutations with no errors"""
        expected_attempt_timeout = 19
        async with self._make_client(project="project") as client:
            async with client.get_table("instance", "table") as table:
                with mock.patch.object(
                    client._gapic_client, "mutate_rows"
                ) as mock_gapic:
                    mock_gapic.return_value = self._mock_response([None])
                    bulk_mutation = mutations.RowMutationEntry(b"row_key", mutation_arg)
                    await table.bulk_mutate_rows(
                        [bulk_mutation],
                        attempt_timeout=expected_attempt_timeout,
                    )
                    assert mock_gapic.call_count == 1
                    kwargs = mock_gapic.call_args[1]
                    assert (
                        kwargs["table_name"]
                        == "projects/project/instances/instance/tables/table"
                    )
                    assert kwargs["entries"] == [bulk_mutation._to_pb()]
                    assert kwargs["timeout"] == expected_attempt_timeout
                    assert kwargs["retry"] is None

    @CrossSync.pytest
    async def test_bulk_mutate_rows_multiple_entries(self):
        """Test mutations with no errors"""
        async with self._make_client(project="project") as client:
            async with client.get_table("instance", "table") as table:
                with mock.patch.object(
                    client._gapic_client, "mutate_rows"
                ) as mock_gapic:
                    mock_gapic.return_value = self._mock_response([None, None])
                    mutation_list = [mutations.DeleteAllFromRow()]
                    entry_1 = mutations.RowMutationEntry(b"row_key_1", mutation_list)
                    entry_2 = mutations.RowMutationEntry(b"row_key_2", mutation_list)
                    await table.bulk_mutate_rows(
                        [entry_1, entry_2],
                    )
                    assert mock_gapic.call_count == 1
                    kwargs = mock_gapic.call_args[1]
                    assert (
                        kwargs["table_name"]
                        == "projects/project/instances/instance/tables/table"
                    )
                    assert kwargs["entries"][0] == entry_1._to_pb()
                    assert kwargs["entries"][1] == entry_2._to_pb()

    @CrossSync.pytest
    @pytest.mark.parametrize(
        "exception",
        [
            core_exceptions.DeadlineExceeded,
            core_exceptions.ServiceUnavailable,
        ],
    )
    async def test_bulk_mutate_rows_idempotent_mutation_error_retryable(
        self, exception
    ):
        """
        Individual idempotent mutations should be retried if they fail with a retryable error
        """
        from google.cloud.bigtable.data.exceptions import (
            RetryExceptionGroup,
            FailedMutationEntryError,
            MutationsExceptionGroup,
        )

        async with self._make_client(project="project") as client:
            async with client.get_table("instance", "table") as table:
                with mock.patch.object(
                    client._gapic_client, "mutate_rows"
                ) as mock_gapic:
                    mock_gapic.side_effect = lambda *a, **k: self._mock_response(
                        [exception("mock")]
                    )
                    with pytest.raises(MutationsExceptionGroup) as e:
                        mutation = mutations.DeleteAllFromRow()
                        entry = mutations.RowMutationEntry(b"row_key", [mutation])
                        assert mutation.is_idempotent() is True
                        await table.bulk_mutate_rows([entry], operation_timeout=0.05)
                    assert len(e.value.exceptions) == 1
                    failed_exception = e.value.exceptions[0]
                    assert "non-idempotent" not in str(failed_exception)
                    assert isinstance(failed_exception, FailedMutationEntryError)
                    cause = failed_exception.__cause__
                    assert isinstance(cause, RetryExceptionGroup)
                    assert isinstance(cause.exceptions[0], exception)
                    # last exception should be due to retry timeout
                    assert isinstance(
                        cause.exceptions[-1], core_exceptions.DeadlineExceeded
                    )

    @CrossSync.pytest
    @pytest.mark.parametrize(
        "exception",
        [
            core_exceptions.OutOfRange,
            core_exceptions.NotFound,
            core_exceptions.FailedPrecondition,
            core_exceptions.Aborted,
        ],
    )
    async def test_bulk_mutate_rows_idempotent_mutation_error_non_retryable(
        self, exception
    ):
        """
        Individual idempotent mutations should not be retried if they fail with a non-retryable error
        """
        from google.cloud.bigtable.data.exceptions import (
            FailedMutationEntryError,
            MutationsExceptionGroup,
        )

        async with self._make_client(project="project") as client:
            async with client.get_table("instance", "table") as table:
                with mock.patch.object(
                    client._gapic_client, "mutate_rows"
                ) as mock_gapic:
                    mock_gapic.side_effect = lambda *a, **k: self._mock_response(
                        [exception("mock")]
                    )
                    with pytest.raises(MutationsExceptionGroup) as e:
                        mutation = mutations.DeleteAllFromRow()
                        entry = mutations.RowMutationEntry(b"row_key", [mutation])
                        assert mutation.is_idempotent() is True
                        await table.bulk_mutate_rows([entry], operation_timeout=0.05)
                    assert len(e.value.exceptions) == 1
                    failed_exception = e.value.exceptions[0]
                    assert "non-idempotent" not in str(failed_exception)
                    assert isinstance(failed_exception, FailedMutationEntryError)
                    cause = failed_exception.__cause__
                    assert isinstance(cause, exception)

    @pytest.mark.parametrize(
        "retryable_exception",
        [
            core_exceptions.DeadlineExceeded,
            core_exceptions.ServiceUnavailable,
        ],
    )
    @CrossSync.pytest
    async def test_bulk_mutate_idempotent_retryable_request_errors(
        self, retryable_exception
    ):
        """
        Individual idempotent mutations should be retried if the request fails with a retryable error
        """
        from google.cloud.bigtable.data.exceptions import (
            RetryExceptionGroup,
            FailedMutationEntryError,
            MutationsExceptionGroup,
        )

        async with self._make_client(project="project") as client:
            async with client.get_table("instance", "table") as table:
                with mock.patch.object(
                    client._gapic_client, "mutate_rows"
                ) as mock_gapic:
                    mock_gapic.side_effect = retryable_exception("mock")
                    with pytest.raises(MutationsExceptionGroup) as e:
                        mutation = mutations.SetCell(
                            "family", b"qualifier", b"value", timestamp_micros=123
                        )
                        entry = mutations.RowMutationEntry(b"row_key", [mutation])
                        assert mutation.is_idempotent() is True
                        await table.bulk_mutate_rows([entry], operation_timeout=0.05)
                    assert len(e.value.exceptions) == 1
                    failed_exception = e.value.exceptions[0]
                    assert isinstance(failed_exception, FailedMutationEntryError)
                    assert "non-idempotent" not in str(failed_exception)
                    cause = failed_exception.__cause__
                    assert isinstance(cause, RetryExceptionGroup)
                    assert isinstance(cause.exceptions[0], retryable_exception)

    @CrossSync.pytest
    @pytest.mark.parametrize(
        "retryable_exception",
        [
            core_exceptions.DeadlineExceeded,
            core_exceptions.ServiceUnavailable,
        ],
    )
    async def test_bulk_mutate_rows_non_idempotent_retryable_errors(
        self, retryable_exception
    ):
        """Non-Idempotent mutations should never be retried"""
        from google.cloud.bigtable.data.exceptions import (
            FailedMutationEntryError,
            MutationsExceptionGroup,
        )

        async with self._make_client(project="project") as client:
            async with client.get_table("instance", "table") as table:
                with mock.patch.object(
                    client._gapic_client, "mutate_rows"
                ) as mock_gapic:
                    mock_gapic.side_effect = lambda *a, **k: self._mock_response(
                        [retryable_exception("mock")]
                    )
                    with pytest.raises(MutationsExceptionGroup) as e:
                        mutation = mutations.SetCell(
                            "family", b"qualifier", b"value", -1
                        )
                        entry = mutations.RowMutationEntry(b"row_key", [mutation])
                        assert mutation.is_idempotent() is False
                        await table.bulk_mutate_rows([entry], operation_timeout=0.2)
                    assert len(e.value.exceptions) == 1
                    failed_exception = e.value.exceptions[0]
                    assert isinstance(failed_exception, FailedMutationEntryError)
                    assert "non-idempotent" in str(failed_exception)
                    cause = failed_exception.__cause__
                    assert isinstance(cause, retryable_exception)

    @pytest.mark.parametrize(
        "non_retryable_exception",
        [
            core_exceptions.OutOfRange,
            core_exceptions.NotFound,
            core_exceptions.FailedPrecondition,
            RuntimeError,
            ValueError,
        ],
    )
    @CrossSync.pytest
    async def test_bulk_mutate_rows_non_retryable_errors(self, non_retryable_exception):
        """
        If the request fails with a non-retryable error, mutations should not be retried
        """
        from google.cloud.bigtable.data.exceptions import (
            FailedMutationEntryError,
            MutationsExceptionGroup,
        )

        async with self._make_client(project="project") as client:
            async with client.get_table("instance", "table") as table:
                with mock.patch.object(
                    client._gapic_client, "mutate_rows"
                ) as mock_gapic:
                    mock_gapic.side_effect = non_retryable_exception("mock")
                    with pytest.raises(MutationsExceptionGroup) as e:
                        mutation = mutations.SetCell(
                            "family", b"qualifier", b"value", timestamp_micros=123
                        )
                        entry = mutations.RowMutationEntry(b"row_key", [mutation])
                        assert mutation.is_idempotent() is True
                        await table.bulk_mutate_rows([entry], operation_timeout=0.2)
                    assert len(e.value.exceptions) == 1
                    failed_exception = e.value.exceptions[0]
                    assert isinstance(failed_exception, FailedMutationEntryError)
                    assert "non-idempotent" not in str(failed_exception)
                    cause = failed_exception.__cause__
                    assert isinstance(cause, non_retryable_exception)

    @CrossSync.pytest
    async def test_bulk_mutate_error_index(self):
        """
        Test partial failure, partial success. Errors should be associated with the correct index
        """
        from google.api_core.exceptions import (
            DeadlineExceeded,
            ServiceUnavailable,
            FailedPrecondition,
        )
        from google.cloud.bigtable.data.exceptions import (
            RetryExceptionGroup,
            FailedMutationEntryError,
            MutationsExceptionGroup,
        )

        async with self._make_client(project="project") as client:
            async with client.get_table("instance", "table") as table:
                with mock.patch.object(
                    client._gapic_client, "mutate_rows"
                ) as mock_gapic:
                    # fail with retryable errors, then a non-retryable one
                    mock_gapic.side_effect = [
                        self._mock_response([None, ServiceUnavailable("mock"), None]),
                        self._mock_response([DeadlineExceeded("mock")]),
                        self._mock_response([FailedPrecondition("final")]),
                    ]
                    with pytest.raises(MutationsExceptionGroup) as e:
                        mutation = mutations.SetCell(
                            "family", b"qualifier", b"value", timestamp_micros=123
                        )
                        entries = [
                            mutations.RowMutationEntry(
                                (f"row_key_{i}").encode(), [mutation]
                            )
                            for i in range(3)
                        ]
                        assert mutation.is_idempotent() is True
                        await table.bulk_mutate_rows(entries, operation_timeout=1000)
                    assert len(e.value.exceptions) == 1
                    failed = e.value.exceptions[0]
                    assert isinstance(failed, FailedMutationEntryError)
                    assert failed.index == 1
                    assert failed.entry == entries[1]
                    cause = failed.__cause__
                    assert isinstance(cause, RetryExceptionGroup)
                    assert len(cause.exceptions) == 3
                    assert isinstance(cause.exceptions[0], ServiceUnavailable)
                    assert isinstance(cause.exceptions[1], DeadlineExceeded)
                    assert isinstance(cause.exceptions[2], FailedPrecondition)

    @CrossSync.pytest
    async def test_bulk_mutate_error_recovery(self):
        """
        If an error occurs, then resolves, no exception should be raised
        """
        from google.api_core.exceptions import DeadlineExceeded

        async with self._make_client(project="project") as client:
            table = client.get_table("instance", "table")
            with mock.patch.object(client._gapic_client, "mutate_rows") as mock_gapic:
                # fail with a retryable error, then a non-retryable one
                mock_gapic.side_effect = [
                    self._mock_response([DeadlineExceeded("mock")]),
                    self._mock_response([None]),
                ]
                mutation = mutations.SetCell(
                    "family", b"qualifier", b"value", timestamp_micros=123
                )
                entries = [
                    mutations.RowMutationEntry((f"row_key_{i}").encode(), [mutation])
                    for i in range(3)
                ]
                await table.bulk_mutate_rows(entries, operation_timeout=1000)


@CrossSync.convert_class("TestCheckAndMutateRow")
class TestCheckAndMutateRowAsync:
    @CrossSync.convert
    def _make_client(self, *args, **kwargs):
        return CrossSync.TestBigtableDataClient._make_client(*args, **kwargs)

    @pytest.mark.parametrize("gapic_result", [True, False])
    @CrossSync.pytest
    async def test_check_and_mutate(self, gapic_result):
        from google.cloud.bigtable_v2.types import CheckAndMutateRowResponse

        app_profile = "app_profile_id"
        async with self._make_client() as client:
            async with client.get_table(
                "instance", "table", app_profile_id=app_profile
            ) as table:
                with mock.patch.object(
                    client._gapic_client, "check_and_mutate_row"
                ) as mock_gapic:
                    mock_gapic.return_value = CheckAndMutateRowResponse(
                        predicate_matched=gapic_result
                    )
                    row_key = b"row_key"
                    predicate = None
                    true_mutations = [mock.Mock()]
                    false_mutations = [mock.Mock(), mock.Mock()]
                    operation_timeout = 0.2
                    found = await table.check_and_mutate_row(
                        row_key,
                        predicate,
                        true_case_mutations=true_mutations,
                        false_case_mutations=false_mutations,
                        operation_timeout=operation_timeout,
                    )
                    assert found == gapic_result
                    kwargs = mock_gapic.call_args[1]
                    assert kwargs["table_name"] == table.table_name
                    assert kwargs["row_key"] == row_key
                    assert kwargs["predicate_filter"] == predicate
                    assert kwargs["true_mutations"] == [
                        m._to_pb() for m in true_mutations
                    ]
                    assert kwargs["false_mutations"] == [
                        m._to_pb() for m in false_mutations
                    ]
                    assert kwargs["app_profile_id"] == app_profile
                    assert kwargs["timeout"] == operation_timeout
                    assert kwargs["retry"] is None

    @CrossSync.pytest
    async def test_check_and_mutate_bad_timeout(self):
        """Should raise error if operation_timeout < 0"""
        async with self._make_client() as client:
            async with client.get_table("instance", "table") as table:
                with pytest.raises(ValueError) as e:
                    await table.check_and_mutate_row(
                        b"row_key",
                        None,
                        true_case_mutations=[mock.Mock()],
                        false_case_mutations=[],
                        operation_timeout=-1,
                    )
                assert str(e.value) == "operation_timeout must be greater than 0"

    @CrossSync.pytest
    async def test_check_and_mutate_single_mutations(self):
        """if single mutations are passed, they should be internally wrapped in a list"""
        from google.cloud.bigtable.data.mutations import SetCell
        from google.cloud.bigtable_v2.types import CheckAndMutateRowResponse

        async with self._make_client() as client:
            async with client.get_table("instance", "table") as table:
                with mock.patch.object(
                    client._gapic_client, "check_and_mutate_row"
                ) as mock_gapic:
                    mock_gapic.return_value = CheckAndMutateRowResponse(
                        predicate_matched=True
                    )
                    true_mutation = SetCell("family", b"qualifier", b"value")
                    false_mutation = SetCell("family", b"qualifier", b"value")
                    await table.check_and_mutate_row(
                        b"row_key",
                        None,
                        true_case_mutations=true_mutation,
                        false_case_mutations=false_mutation,
                    )
                    kwargs = mock_gapic.call_args[1]
                    assert kwargs["true_mutations"] == [true_mutation._to_pb()]
                    assert kwargs["false_mutations"] == [false_mutation._to_pb()]

    @CrossSync.pytest
    async def test_check_and_mutate_predicate_object(self):
        """predicate filter should be passed to gapic request"""
        from google.cloud.bigtable_v2.types import CheckAndMutateRowResponse

        mock_predicate = mock.Mock()
        predicate_pb = {"predicate": "dict"}
        mock_predicate._to_pb.return_value = predicate_pb
        async with self._make_client() as client:
            async with client.get_table("instance", "table") as table:
                with mock.patch.object(
                    client._gapic_client, "check_and_mutate_row"
                ) as mock_gapic:
                    mock_gapic.return_value = CheckAndMutateRowResponse(
                        predicate_matched=True
                    )
                    await table.check_and_mutate_row(
                        b"row_key",
                        mock_predicate,
                        false_case_mutations=[mock.Mock()],
                    )
                    kwargs = mock_gapic.call_args[1]
                    assert kwargs["predicate_filter"] == predicate_pb
                    assert mock_predicate._to_pb.call_count == 1
                    assert kwargs["retry"] is None

    @CrossSync.pytest
    async def test_check_and_mutate_mutations_parsing(self):
        """mutations objects should be converted to protos"""
        from google.cloud.bigtable_v2.types import CheckAndMutateRowResponse
        from google.cloud.bigtable.data.mutations import DeleteAllFromRow

        mutations = [mock.Mock() for _ in range(5)]
        for idx, mutation in enumerate(mutations):
            mutation._to_pb.return_value = f"fake {idx}"
        mutations.append(DeleteAllFromRow())
        async with self._make_client() as client:
            async with client.get_table("instance", "table") as table:
                with mock.patch.object(
                    client._gapic_client, "check_and_mutate_row"
                ) as mock_gapic:
                    mock_gapic.return_value = CheckAndMutateRowResponse(
                        predicate_matched=True
                    )
                    await table.check_and_mutate_row(
                        b"row_key",
                        None,
                        true_case_mutations=mutations[0:2],
                        false_case_mutations=mutations[2:],
                    )
                    kwargs = mock_gapic.call_args[1]
                    assert kwargs["true_mutations"] == ["fake 0", "fake 1"]
                    assert kwargs["false_mutations"] == [
                        "fake 2",
                        "fake 3",
                        "fake 4",
                        DeleteAllFromRow()._to_pb(),
                    ]
                    assert all(
                        mutation._to_pb.call_count == 1 for mutation in mutations[:5]
                    )


@CrossSync.convert_class("TestReadModifyWriteRow")
class TestReadModifyWriteRowAsync:
    @CrossSync.convert
    def _make_client(self, *args, **kwargs):
        return CrossSync.TestBigtableDataClient._make_client(*args, **kwargs)

    @pytest.mark.parametrize(
        "call_rules,expected_rules",
        [
            (
                AppendValueRule("f", "c", b"1"),
                [AppendValueRule("f", "c", b"1")._to_pb()],
            ),
            (
                [AppendValueRule("f", "c", b"1")],
                [AppendValueRule("f", "c", b"1")._to_pb()],
            ),
            (IncrementRule("f", "c", 1), [IncrementRule("f", "c", 1)._to_pb()]),
            (
                [AppendValueRule("f", "c", b"1"), IncrementRule("f", "c", 1)],
                [
                    AppendValueRule("f", "c", b"1")._to_pb(),
                    IncrementRule("f", "c", 1)._to_pb(),
                ],
            ),
        ],
    )
    @CrossSync.pytest
    async def test_read_modify_write_call_rule_args(self, call_rules, expected_rules):
        """
        Test that the gapic call is called with given rules
        """
        async with self._make_client() as client:
            async with client.get_table("instance", "table") as table:
                with mock.patch.object(
                    client._gapic_client, "read_modify_write_row"
                ) as mock_gapic:
                    await table.read_modify_write_row("key", call_rules)
                assert mock_gapic.call_count == 1
                found_kwargs = mock_gapic.call_args_list[0][1]
                assert found_kwargs["rules"] == expected_rules
                assert found_kwargs["retry"] is None

    @pytest.mark.parametrize("rules", [[], None])
    @CrossSync.pytest
    async def test_read_modify_write_no_rules(self, rules):
        async with self._make_client() as client:
            async with client.get_table("instance", "table") as table:
                with pytest.raises(ValueError) as e:
                    await table.read_modify_write_row("key", rules=rules)
                    assert e.value.args[0] == "rules must contain at least one item"

    @CrossSync.pytest
    async def test_read_modify_write_call_defaults(self):
        instance = "instance1"
        table_id = "table1"
        project = "project1"
        row_key = "row_key1"
        async with self._make_client(project=project) as client:
            async with client.get_table(instance, table_id) as table:
                with mock.patch.object(
                    client._gapic_client, "read_modify_write_row"
                ) as mock_gapic:
                    await table.read_modify_write_row(row_key, mock.Mock())
                    assert mock_gapic.call_count == 1
                    kwargs = mock_gapic.call_args_list[0][1]
                    assert (
                        kwargs["table_name"]
                        == f"projects/{project}/instances/{instance}/tables/{table_id}"
                    )
                    assert kwargs["app_profile_id"] is None
                    assert kwargs["row_key"] == row_key.encode()
                    assert kwargs["timeout"] > 1

    @CrossSync.pytest
    async def test_read_modify_write_call_overrides(self):
        row_key = b"row_key1"
        expected_timeout = 12345
        profile_id = "profile1"
        async with self._make_client() as client:
            async with client.get_table(
                "instance", "table_id", app_profile_id=profile_id
            ) as table:
                with mock.patch.object(
                    client._gapic_client, "read_modify_write_row"
                ) as mock_gapic:
                    await table.read_modify_write_row(
                        row_key,
                        mock.Mock(),
                        operation_timeout=expected_timeout,
                    )
                    assert mock_gapic.call_count == 1
                    kwargs = mock_gapic.call_args_list[0][1]
                    assert kwargs["app_profile_id"] is profile_id
                    assert kwargs["row_key"] == row_key
                    assert kwargs["timeout"] == expected_timeout

    @CrossSync.pytest
    async def test_read_modify_write_string_key(self):
        row_key = "string_row_key1"
        async with self._make_client() as client:
            async with client.get_table("instance", "table_id") as table:
                with mock.patch.object(
                    client._gapic_client, "read_modify_write_row"
                ) as mock_gapic:
                    await table.read_modify_write_row(row_key, mock.Mock())
                    assert mock_gapic.call_count == 1
                    kwargs = mock_gapic.call_args_list[0][1]
                    assert kwargs["row_key"] == row_key.encode()

    @CrossSync.pytest
    async def test_read_modify_write_row_building(self):
        """
        results from gapic call should be used to construct row
        """
        from google.cloud.bigtable.data.row import Row
        from google.cloud.bigtable_v2.types import ReadModifyWriteRowResponse
        from google.cloud.bigtable_v2.types import Row as RowPB

        mock_response = ReadModifyWriteRowResponse(row=RowPB())
        async with self._make_client() as client:
            async with client.get_table("instance", "table_id") as table:
                with mock.patch.object(
                    client._gapic_client, "read_modify_write_row"
                ) as mock_gapic:
                    with mock.patch.object(Row, "_from_pb") as constructor_mock:
                        mock_gapic.return_value = mock_response
                        await table.read_modify_write_row("key", mock.Mock())
                        assert constructor_mock.call_count == 1
                        constructor_mock.assert_called_once_with(mock_response.row)


@CrossSync.convert_class("TestExecuteQuery")
class TestExecuteQueryAsync:
    TABLE_NAME = "TABLE_NAME"
    INSTANCE_NAME = "INSTANCE_NAME"

    @CrossSync.convert
    def _make_client(self, *args, **kwargs):
        return CrossSync.TestBigtableDataClient._make_client(*args, **kwargs)

    @CrossSync.convert
    def _make_gapic_stream(self, sample_list: list["ExecuteQueryResponse" | Exception]):
        class MockStream:
            def __init__(self, sample_list):
                self.sample_list = sample_list

            def __aiter__(self):
                return self

            def __iter__(self):
                return self

            def __next__(self):
                if not self.sample_list:
                    raise CrossSync.StopIteration
                value = self.sample_list.pop(0)
                if isinstance(value, Exception):
                    raise value
                return value

            async def __anext__(self):
                return self.__next__()

        return MockStream(sample_list)

    def resonse_with_metadata(self):
        from google.cloud.bigtable_v2.types.bigtable import ExecuteQueryResponse

        schema = {"a": "string_type", "b": "int64_type"}
        return ExecuteQueryResponse(
            {
                "metadata": {
                    "proto_schema": {
                        "columns": [
                            {"name": name, "type_": {_type: {}}}
                            for name, _type in schema.items()
                        ]
                    }
                }
            }
        )

    def resonse_with_result(self, *args, resume_token=None):
        from google.cloud.bigtable_v2.types.data import ProtoRows, Value as PBValue
        from google.cloud.bigtable_v2.types.bigtable import ExecuteQueryResponse

        if resume_token is None:
            resume_token_dict = {}
        else:
            resume_token_dict = {"resume_token": resume_token}

        values = []
        for column_value in args:
            if column_value is None:
                pb_value = PBValue({})
            else:
                pb_value = PBValue(
                    {
                        "int_value"
                        if isinstance(column_value, int)
                        else "string_value": column_value
                    }
                )
            values.append(pb_value)
        rows = ProtoRows(values=values)

        return ExecuteQueryResponse(
            {
                "results": {
                    "proto_rows_batch": {
                        "batch_data": ProtoRows.serialize(rows),
                    },
                    **resume_token_dict,
                }
            }
        )

    @CrossSync.pytest
    async def test_execute_query(self):
        values = [
            self.resonse_with_metadata(),
            self.resonse_with_result("test"),
            self.resonse_with_result(8, resume_token=b"r1"),
            self.resonse_with_result("test2"),
            self.resonse_with_result(9, resume_token=b"r2"),
            self.resonse_with_result("test3"),
            self.resonse_with_result(None, resume_token=b"r3"),
        ]
        client = self._make_client()
        with mock.patch.object(
            client._gapic_client, "execute_query", CrossSync.Mock()
        ) as execute_query_mock:
            execute_query_mock.return_value = self._make_gapic_stream(values)

            result = await client.execute_query(
                f"SELECT a, b FROM {self.TABLE_NAME}", self.INSTANCE_NAME
            )
            results = [r async for r in result]
            assert results[0]["a"] == "test"
            assert results[0]["b"] == 8
            assert results[1]["a"] == "test2"
            assert results[1]["b"] == 9
            assert results[2]["a"] == "test3"
            assert results[2]["b"] is None
            assert execute_query_mock.call_count == 1

    @CrossSync.pytest
    async def test_execute_query_with_params(self):
        values = [
            self.resonse_with_metadata(),
            self.resonse_with_result("test2"),
            self.resonse_with_result(9, resume_token=b"r2"),
        ]
        client = self._make_client()
        with mock.patch.object(
            client._gapic_client, "execute_query", CrossSync.Mock()
        ) as execute_query_mock:
            execute_query_mock.return_value = self._make_gapic_stream(values)
            result = await client.execute_query(
                f"SELECT a, b FROM {self.TABLE_NAME} WHERE b=@b",
                self.INSTANCE_NAME,
                parameters={"b": 9},
            )
            results = [r async for r in result]
            assert len(results) == 1
            assert results[0]["a"] == "test2"
            assert results[0]["b"] == 9
            assert execute_query_mock.call_count == 1

    @CrossSync.pytest
    async def test_execute_query_error_before_metadata(self):
        from google.api_core.exceptions import DeadlineExceeded

        values = [
            DeadlineExceeded(""),
            self.resonse_with_metadata(),
            self.resonse_with_result("test"),
            self.resonse_with_result(8, resume_token=b"r1"),
            self.resonse_with_result("test2"),
            self.resonse_with_result(9, resume_token=b"r2"),
            self.resonse_with_result("test3"),
            self.resonse_with_result(None, resume_token=b"r3"),
        ]
        client = self._make_client()
        with mock.patch.object(
            client._gapic_client, "execute_query", CrossSync.Mock()
        ) as execute_query_mock:
            execute_query_mock.return_value = self._make_gapic_stream(values)
            result = await client.execute_query(
                f"SELECT a, b FROM {self.TABLE_NAME}", self.INSTANCE_NAME
            )
            results = [r async for r in result]
            assert len(results) == 3
            assert execute_query_mock.call_count == 2

    @CrossSync.pytest
    async def test_execute_query_error_after_metadata(self):
        from google.api_core.exceptions import DeadlineExceeded

        values = [
            self.resonse_with_metadata(),
            DeadlineExceeded(""),
            self.resonse_with_metadata(),
            self.resonse_with_result("test"),
            self.resonse_with_result(8, resume_token=b"r1"),
            self.resonse_with_result("test2"),
            self.resonse_with_result(9, resume_token=b"r2"),
            self.resonse_with_result("test3"),
            self.resonse_with_result(None, resume_token=b"r3"),
        ]
        client = self._make_client()
        with mock.patch.object(
            client._gapic_client, "execute_query", CrossSync.Mock()
        ) as execute_query_mock:
            execute_query_mock.return_value = self._make_gapic_stream(values)
            result = await client.execute_query(
                f"SELECT a, b FROM {self.TABLE_NAME}", self.INSTANCE_NAME
            )
            results = [r async for r in result]
            assert len(results) == 3
            assert execute_query_mock.call_count == 2
            requests = [args[0][0] for args in execute_query_mock.call_args_list]
            resume_tokens = [r.resume_token for r in requests if r.resume_token]
            assert resume_tokens == []

    @CrossSync.pytest
    async def test_execute_query_with_retries(self):
        from google.api_core.exceptions import DeadlineExceeded

        values = [
            self.resonse_with_metadata(),
            self.resonse_with_result("test"),
            self.resonse_with_result(8, resume_token=b"r1"),
            DeadlineExceeded(""),
            self.resonse_with_result("test2"),
            self.resonse_with_result(9, resume_token=b"r2"),
            self.resonse_with_result("test3"),
            DeadlineExceeded(""),
            self.resonse_with_result("test3"),
            self.resonse_with_result(None, resume_token=b"r3"),
        ]
        client = self._make_client()
        with mock.patch.object(
            client._gapic_client, "execute_query", CrossSync.Mock()
        ) as execute_query_mock:
            execute_query_mock.return_value = self._make_gapic_stream(values)
            result = await client.execute_query(
                f"SELECT a, b FROM {self.TABLE_NAME}", self.INSTANCE_NAME
            )
            results = [r async for r in result]
            assert results[0]["a"] == "test"
            assert results[0]["b"] == 8
            assert results[1]["a"] == "test2"
            assert results[1]["b"] == 9
            assert results[2]["a"] == "test3"
            assert results[2]["b"] is None
            assert len(results) == 3
            requests = [args[0][0] for args in execute_query_mock.call_args_list]
            resume_tokens = [r.resume_token for r in requests if r.resume_token]
            assert resume_tokens == [b"r1", b"r2"]

    @pytest.mark.parametrize(
        "exception",
        [
            (core_exceptions.DeadlineExceeded("")),
            (core_exceptions.Aborted("")),
            (core_exceptions.ServiceUnavailable("")),
        ],
    )
    @CrossSync.pytest
    async def test_execute_query_retryable_error(self, exception):
        values = [
            self.resonse_with_metadata(),
            self.resonse_with_result("test", resume_token=b"t1"),
            exception,
            self.resonse_with_result(8, resume_token=b"t2"),
        ]
        client = self._make_client()
        with mock.patch.object(
            client._gapic_client, "execute_query", CrossSync.Mock()
        ) as execute_query_mock:
            execute_query_mock.return_value = self._make_gapic_stream(values)

            result = await client.execute_query(
                f"SELECT a, b FROM {self.TABLE_NAME}", self.INSTANCE_NAME
            )
            results = [r async for r in result]
            assert len(results) == 1
            assert execute_query_mock.call_count == 2
            requests = [args[0][0] for args in execute_query_mock.call_args_list]
            resume_tokens = [r.resume_token for r in requests if r.resume_token]
            assert resume_tokens == [b"t1"]

    @CrossSync.pytest
    async def test_execute_query_retry_partial_row(self):
        values = [
            self.resonse_with_metadata(),
            self.resonse_with_result("test", resume_token=b"t1"),
            core_exceptions.DeadlineExceeded(""),
            self.resonse_with_result(8, resume_token=b"t2"),
        ]
        client = self._make_client()
        with mock.patch.object(
            client._gapic_client, "execute_query", CrossSync.Mock()
        ) as execute_query_mock:
            execute_query_mock.return_value = self._make_gapic_stream(values)

            result = await client.execute_query(
                f"SELECT a, b FROM {self.TABLE_NAME}", self.INSTANCE_NAME
            )
            results = [r async for r in result]
            assert results[0]["a"] == "test"
            assert results[0]["b"] == 8
            assert execute_query_mock.call_count == 2
            requests = [args[0][0] for args in execute_query_mock.call_args_list]
            resume_tokens = [r.resume_token for r in requests if r.resume_token]
            assert resume_tokens == [b"t1"]

    @pytest.mark.parametrize(
        "ExceptionType",
        [
            (core_exceptions.InvalidArgument),
            (core_exceptions.FailedPrecondition),
            (core_exceptions.PermissionDenied),
            (core_exceptions.MethodNotImplemented),
            (core_exceptions.Cancelled),
            (core_exceptions.AlreadyExists),
            (core_exceptions.OutOfRange),
            (core_exceptions.DataLoss),
            (core_exceptions.Unauthenticated),
            (core_exceptions.NotFound),
            (core_exceptions.ResourceExhausted),
            (core_exceptions.Unknown),
            (core_exceptions.InternalServerError),
        ],
    )
    @CrossSync.pytest
    async def test_execute_query_non_retryable(self, ExceptionType):
        values = [
            self.resonse_with_metadata(),
            self.resonse_with_result("test"),
            self.resonse_with_result(8, resume_token=b"r1"),
            ExceptionType(""),
            self.resonse_with_result("test2"),
            self.resonse_with_result(9, resume_token=b"r2"),
            self.resonse_with_result("test3"),
            self.resonse_with_result(None, resume_token=b"r3"),
        ]
        client = self._make_client()
        with mock.patch.object(
            client._gapic_client, "execute_query", CrossSync.Mock()
        ) as execute_query_mock:
            execute_query_mock.return_value = self._make_gapic_stream(values)

            result = await client.execute_query(
                f"SELECT a, b FROM {self.TABLE_NAME}", self.INSTANCE_NAME
            )
            r = await CrossSync.next(result)
            assert r["a"] == "test"
            assert r["b"] == 8

            with pytest.raises(ExceptionType):
                r = await CrossSync.next(result)

            assert execute_query_mock.call_count == 1
            requests = [args[0][0] for args in execute_query_mock.call_args_list]
            resume_tokens = [r.resume_token for r in requests if r.resume_token]
            assert resume_tokens == []

    @CrossSync.pytest
    async def test_execute_query_metadata_received_multiple_times_detected(self):
        values = [
            self.resonse_with_metadata(),
            self.resonse_with_metadata(),
        ]
        client = self._make_client()
        with mock.patch.object(
            client._gapic_client, "execute_query", CrossSync.Mock()
        ) as execute_query_mock:
            execute_query_mock.return_value = self._make_gapic_stream(values)
            with pytest.raises(
                Exception, match="Invalid ExecuteQuery response received"
            ):
                [
                    r
                    async for r in await client.execute_query(
                        f"SELECT a, b FROM {self.TABLE_NAME}", self.INSTANCE_NAME
                    )
                ]<|MERGE_RESOLUTION|>--- conflicted
+++ resolved
@@ -47,21 +47,7 @@
 
     CrossSync.add_mapping("grpc_helpers", grpc_helpers)
 
-<<<<<<< HEAD
 __CROSS_SYNC_OUTPUT__ = "tests.unit.data._sync_autogen.test_client"
-=======
-    env_mask = {}
-    # by default, use emulator mode to avoid auth issues in CI
-    # emulator mode must be disabled by tests that check refresh background tasks
-    if use_emulator:
-        env_mask["BIGTABLE_EMULATOR_HOST"] = "localhost"
-    else:
-        # set some default values
-        kwargs["credentials"] = kwargs.get("credentials", AnonymousCredentials())
-        kwargs["project"] = kwargs.get("project", "project-id")
-    with mock.patch.dict(os.environ, env_mask):
-        return BigtableDataClientAsync(*args, **kwargs)
->>>>>>> 2057c20c
 
 
 @CrossSync.convert_class(
@@ -119,15 +105,11 @@
         credentials = AnonymousCredentials()
         client_options = {"api_endpoint": "foo.bar:1234"}
         options_parsed = client_options_lib.from_dict(client_options)
-<<<<<<< HEAD
         asyncio_portion = "-async" if CrossSync.is_async else ""
         transport_str = f"bt-{bigtable_version}-data{asyncio_portion}-{pool_size}"
         with mock.patch.object(
             CrossSync.GapicClient, "__init__"
         ) as bigtable_client_init:
-=======
-        with mock.patch.object(BigtableAsyncClient, "__init__") as bigtable_client_init:
->>>>>>> 2057c20c
             bigtable_client_init.return_value = None
             with mock.patch.object(
                 ClientWithProject, "__init__"
@@ -211,81 +193,7 @@
                 ), f"'{wrapped_user_agent_sorted}' does not match {VENEER_HEADER_REGEX}"
             await client.close()
 
-<<<<<<< HEAD
-    @CrossSync.pytest
-    async def test_channel_pool_creation(self):
-        pool_size = 14
-        with mock.patch.object(
-            CrossSync.grpc_helpers, "create_channel", CrossSync.Mock()
-        ) as create_channel:
-            client = self._make_client(project="project-id", pool_size=pool_size)
-            assert create_channel.call_count == pool_size
-            await client.close()
-        # channels should be unique
-        client = self._make_client(project="project-id", pool_size=pool_size)
-        pool_list = list(client.transport._grpc_channel._pool)
-        pool_set = set(client.transport._grpc_channel._pool)
-        assert len(pool_list) == len(pool_set)
-        await client.close()
-
-    @CrossSync.pytest
-    async def test_channel_pool_rotation(self):
-        pool_size = 7
-        with mock.patch.object(CrossSync.PooledChannel, "next_channel") as next_channel:
-            client = self._make_client(project="project-id", pool_size=pool_size)
-            assert len(client.transport._grpc_channel._pool) == pool_size
-            next_channel.reset_mock()
-            with mock.patch.object(
-                type(client.transport._grpc_channel._pool[0]), "unary_unary"
-            ) as unary_unary:
-                # calling an rpc `pool_size` times should use a different channel each time
-                channel_next = None
-                for i in range(pool_size):
-                    channel_last = channel_next
-                    channel_next = client.transport.grpc_channel._pool[i]
-                    assert channel_last != channel_next
-                    next_channel.return_value = channel_next
-                    client.transport.ping_and_warm()
-                    assert next_channel.call_count == i + 1
-                    unary_unary.assert_called_once()
-                    unary_unary.reset_mock()
-        await client.close()
-
-    @CrossSync.pytest
-    async def test_channel_pool_replace(self):
-        import time
-
-        sleep_module = asyncio if CrossSync.is_async else time
-        with mock.patch.object(sleep_module, "sleep"):
-            pool_size = 7
-            client = self._make_client(project="project-id", pool_size=pool_size)
-            for replace_idx in range(pool_size):
-                start_pool = [
-                    channel for channel in client.transport._grpc_channel._pool
-                ]
-                grace_period = 9
-                with mock.patch.object(
-                    type(client.transport._grpc_channel._pool[-1]), "close"
-                ) as close:
-                    new_channel = client.transport.create_channel()
-                    await client.transport.replace_channel(
-                        replace_idx, grace=grace_period, new_channel=new_channel
-                    )
-                    close.assert_called_once()
-                    if CrossSync.is_async:
-                        close.assert_called_once_with(grace=grace_period)
-                        close.assert_awaited_once()
-                assert client.transport._grpc_channel._pool[replace_idx] == new_channel
-                for i in range(pool_size):
-                    if i != replace_idx:
-                        assert client.transport._grpc_channel._pool[i] == start_pool[i]
-                    else:
-                        assert client.transport._grpc_channel._pool[i] != start_pool[i]
-            await client.close()
-
     @CrossSync.drop
-=======
->>>>>>> 2057c20c
     @pytest.mark.filterwarnings("ignore::RuntimeWarning")
     def test__start_background_channel_refresh_sync(self):
         # should raise RuntimeError if called in a sync context
@@ -293,62 +201,27 @@
         with pytest.raises(RuntimeError):
             client._start_background_channel_refresh()
 
-<<<<<<< HEAD
-    @CrossSync.pytest
-    async def test__start_background_channel_refresh_tasks_exist(self):
+    @CrossSync.pytest
+    async def test__start_background_channel_refresh_task_exists(self):
         # if tasks exist, should do nothing
         client = self._make_client(project="project-id", use_emulator=False)
-        assert len(client._channel_refresh_tasks) > 0
-=======
-    @pytest.mark.asyncio
-    async def test__start_background_channel_refresh_task_exists(self):
-        # if tasks exist, should do nothing
-        client = self._make_one(project="project-id", use_emulator=False)
         assert client._channel_refresh_task is not None
->>>>>>> 2057c20c
         with mock.patch.object(asyncio, "create_task") as create_task:
             client._start_background_channel_refresh()
             create_task.assert_not_called()
         await client.close()
 
-<<<<<<< HEAD
-    @CrossSync.pytest
-    @pytest.mark.parametrize("pool_size", [1, 3, 7])
-    async def test__start_background_channel_refresh(self, pool_size):
-        import concurrent.futures
-
-        # should create background tasks for each channel
-        with mock.patch.object(
-            self._get_target_class(), "_ping_and_warm_instances", CrossSync.Mock()
-        ) as ping_and_warm:
-            client = self._make_client(
-                project="project-id", pool_size=pool_size, use_emulator=False
-            )
-            client._start_background_channel_refresh()
-            assert len(client._channel_refresh_tasks) == pool_size
-            for task in client._channel_refresh_tasks:
-                if CrossSync.is_async:
-                    assert isinstance(task, asyncio.Task)
-                else:
-                    assert isinstance(task, concurrent.futures.Future)
-            if CrossSync.is_async:
-                await asyncio.sleep(0.1)
-            assert ping_and_warm.call_count == pool_size
-            for channel in client.transport._grpc_channel._pool:
-                ping_and_warm.assert_any_call(channel)
-=======
-    @pytest.mark.asyncio
+    @CrossSync.pytest
     async def test__start_background_channel_refresh(self):
         # should create background tasks for each channel
-        client = self._make_one(project="project-id", use_emulator=False)
-        ping_and_warm = AsyncMock()
+        client = self._make_client(project="project-id", use_emulator=False)
+        ping_and_warm = CrossSync.Mock()
         client._ping_and_warm_instances = ping_and_warm
         client._start_background_channel_refresh()
         assert client._channel_refresh_task is not None
         assert isinstance(client._channel_refresh_task, asyncio.Task)
         await asyncio.sleep(0.1)
         assert ping_and_warm.call_count == 1
->>>>>>> 2057c20c
         await client.close()
 
     @CrossSync.drop
@@ -358,20 +231,9 @@
     )
     async def test__start_background_channel_refresh_task_names(self):
         # if tasks exist, should do nothing
-<<<<<<< HEAD
-        pool_size = 3
-        client = self._make_client(
-            project="project-id", pool_size=pool_size, use_emulator=False
-        )
-        for i in range(pool_size):
-            name = client._channel_refresh_tasks[i].get_name()
-            assert str(i) in name
-            assert "BigtableDataClientAsync channel refresh " in name
-=======
-        client = self._make_one(project="project-id", use_emulator=False)
+        client = self._make_client(project="project-id", use_emulator=False)
         name = client._channel_refresh_task.get_name()
-        assert "BigtableDataClientAsync channel refresh" in name
->>>>>>> 2057c20c
+        assert "channel refresh" in name
         await client.close()
 
     @CrossSync.pytest
@@ -440,7 +302,6 @@
         should be able to call ping and warm with single instance
         """
         client_mock = mock.Mock()
-<<<<<<< HEAD
         client_mock._execute_ping_and_warms = (
             lambda *args: self._get_target_class()._execute_ping_and_warms(
                 client_mock, *args
@@ -451,11 +312,6 @@
         ) as gather:
             gather.side_effect = lambda *args, **kwargs: [fn() for fn in args[0]]
             channel = mock.Mock()
-=======
-        with mock.patch.object(asyncio, "gather", AsyncMock()) as gather:
-            # simulate gather by returning the same number of items as passed in
-            gather.side_effect = lambda *args, **kwargs: [None for _ in args]
->>>>>>> 2057c20c
             # test with large set of instances
             client_mock._active_instances = [mock.Mock()] * 100
             test_key = ("test-instance", "test-table", "test-app-profile")
@@ -528,20 +384,13 @@
         client_mock._channel_init_time = time.monotonic()
         orig_channel = client_mock.transport.grpc_channel
         # should ping an warm all new channels, and old channels if sleeping
-<<<<<<< HEAD
         sleep_tuple = (
             (asyncio, "sleep") if CrossSync.is_async else (threading.Event, "wait")
         )
         with mock.patch.object(*sleep_tuple):
-            # stop process after replace_channel is called
-            client_mock.transport.replace_channel.side_effect = asyncio.CancelledError
-            ping_and_warm = client_mock._ping_and_warm_instances = CrossSync.Mock()
-=======
-        with mock.patch.object(asyncio, "sleep"):
             # stop process after close is called
             orig_channel.close.side_effect = asyncio.CancelledError
-            ping_and_warm = client_mock._ping_and_warm_instances = AsyncMock()
->>>>>>> 2057c20c
+            ping_and_warm = client_mock._ping_and_warm_instances = CrossSync.Mock()
             # should ping and warm old channel then new if sleep > 0
             try:
                 await self._get_target_class()._manage_channel(client_mock, 10)
@@ -588,34 +437,18 @@
                     sleep.side_effect = [None for i in range(num_cycles - 1)] + [
                         asyncio.CancelledError
                     ]
-<<<<<<< HEAD
                     client = self._make_client(project="project-id")
-                    with mock.patch.object(client.transport, "replace_channel"):
+                    client.transport._grpc_channel = channel
+                    with mock.patch.object(client.transport, "replace_channel", return_value=channel):
                         try:
-                            if refresh_interval is not None:
-                                await client._manage_channel(
-                                    channel_idx, refresh_interval, refresh_interval
-                                )
-                            else:
-                                await client._manage_channel(channel_idx)
-                        except asyncio.CancelledError:
-                            pass
-=======
-                    try:
-                        client = self._make_one(project="project-id")
-                        client.transport._grpc_channel = channel
-                        with mock.patch.object(
-                            client.transport, "create_channel", return_value=channel
-                        ):
                             if refresh_interval is not None:
                                 await client._manage_channel(
                                     refresh_interval, refresh_interval
                                 )
                             else:
                                 await client._manage_channel()
-                    except asyncio.CancelledError:
-                        pass
->>>>>>> 2057c20c
+                        except asyncio.CancelledError:
+                            pass
                     assert sleep.call_count == num_cycles
                     if CrossSync.is_async:
                         total_sleep = sum([call[0][0] for call in sleep.call_args_list])
@@ -641,31 +474,11 @@
                 uniform.return_value = 0
                 try:
                     uniform.side_effect = asyncio.CancelledError
-<<<<<<< HEAD
-                    client = self._make_client(project="project-id", pool_size=1)
-=======
-                    client = self._make_one(project="project-id")
->>>>>>> 2057c20c
+                    client = self._make_client(project="project-id")
                 except asyncio.CancelledError:
                     uniform.side_effect = None
                     uniform.reset_mock()
                     sleep.reset_mock()
-<<<<<<< HEAD
-                min_val = 200
-                max_val = 205
-                uniform.side_effect = lambda min_, max_: min_
-                sleep.side_effect = [None, None, asyncio.CancelledError]
-                try:
-                    with mock.patch.object(client.transport, "replace_channel"):
-                        await client._manage_channel(0, min_val, max_val)
-                except asyncio.CancelledError:
-                    pass
-                assert uniform.call_count == 3
-                uniform_args = [call[0] for call in uniform.call_args_list]
-                for found_min, found_max in uniform_args:
-                    assert found_min == min_val
-                    assert found_max == max_val
-=======
                 with mock.patch.object(client.transport, "create_channel"):
                     min_val = 200
                     max_val = 205
@@ -680,76 +493,25 @@
                     for found_min, found_max in uniform_args:
                         assert found_min == min_val
                         assert found_max == max_val
->>>>>>> 2057c20c
 
     @CrossSync.pytest
     @pytest.mark.parametrize("num_cycles", [0, 1, 10, 100])
     async def test__manage_channel_refresh(self, num_cycles):
         # make sure that channels are properly refreshed
-<<<<<<< HEAD
-        import threading
-
         expected_grace = 9
         expected_refresh = 0.5
-        channel_idx = 1
         grpc_lib = grpc.aio if CrossSync.is_async else grpc
         new_channel = grpc_lib.insecure_channel("localhost:8080")
-
-        with mock.patch.object(
-            CrossSync.PooledTransport, "replace_channel"
-        ) as replace_channel:
-            sleep_tuple = (
-                (asyncio, "sleep") if CrossSync.is_async else (threading.Event, "wait")
-            )
-            with mock.patch.object(*sleep_tuple) as sleep:
-                sleep.side_effect = [None for i in range(num_cycles)] + [
-                    asyncio.CancelledError
-                ]
-                with mock.patch.object(
-                    CrossSync.grpc_helpers, "create_channel"
-                ) as create_channel:
-                    create_channel.return_value = new_channel
-                    with mock.patch.object(
-                        self._get_target_class(), "_start_background_channel_refresh"
-                    ):
-                        client = self._make_client(
-                            project="project-id", use_emulator=False
-                        )
-                    create_channel.reset_mock()
-                    try:
-                        await client._manage_channel(
-                            channel_idx,
-                            refresh_interval_min=expected_refresh,
-                            refresh_interval_max=expected_refresh,
-                            grace_period=expected_grace,
-                        )
-                    except asyncio.CancelledError:
-                        pass
-                    assert sleep.call_count == num_cycles + 1
-                    assert create_channel.call_count == num_cycles
-                    assert replace_channel.call_count == num_cycles
-                    for call in replace_channel.call_args_list:
-                        args, kwargs = call
-                        assert args[0] == channel_idx
-                        assert kwargs["grace"] == expected_grace
-                        assert kwargs["new_channel"] == new_channel
-                await client.close()
-=======
-        from google.api_core import grpc_helpers_async
-
-        expected_grace = 9
-        expected_refresh = 0.5
-        new_channel = grpc.aio.insecure_channel("localhost:8080")
 
         with mock.patch.object(asyncio, "sleep") as sleep:
             sleep.side_effect = [None for i in range(num_cycles)] + [
                 asyncio.CancelledError
             ]
             with mock.patch.object(
-                grpc_helpers_async, "create_channel"
+                CrossSync.grpc_helpers, "create_channel"
             ) as create_channel:
                 create_channel.return_value = new_channel
-                client = self._make_one(project="project-id", use_emulator=False)
+                client = self._make_client(project="project-id", use_emulator=False)
                 create_channel.reset_mock()
                 try:
                     await client._manage_channel(
@@ -762,7 +524,6 @@
                 assert sleep.call_count == num_cycles + 1
                 assert create_channel.call_count == num_cycles
             await client.close()
->>>>>>> 2057c20c
 
     @CrossSync.pytest
     async def test__register_instance(self):
@@ -776,18 +537,8 @@
         instance_owners = {}
         client_mock._active_instances = active_instances
         client_mock._instance_owners = instance_owners
-<<<<<<< HEAD
-        client_mock._channel_refresh_tasks = []
-        client_mock._start_background_channel_refresh.side_effect = (
-            lambda: client_mock._channel_refresh_tasks.append(mock.Mock)
-        )
-        mock_channels = [mock.Mock() for i in range(5)]
-        client_mock.transport.channels = mock_channels
+        client_mock._channel_refresh_task = None
         client_mock._ping_and_warm_instances = CrossSync.Mock()
-=======
-        client_mock._channel_refresh_task = None
-        client_mock._ping_and_warm_instances = AsyncMock()
->>>>>>> 2057c20c
         table_mock = mock.Mock()
         await self._get_target_class()._register_instance(
             client_mock, "instance-1", table_mock
@@ -839,10 +590,7 @@
             ]
         )
 
-<<<<<<< HEAD
-    @CrossSync.pytest
-=======
-    @pytest.mark.asyncio
+    @CrossSync.pytest
     async def test__register_instance_duplicate(self):
         """
         test double instance registration. Should be no-op
@@ -857,7 +605,7 @@
         client_mock._channel_refresh_tasks = [object()]
         mock_channels = [mock.Mock()]
         client_mock.transport.channels = mock_channels
-        client_mock._ping_and_warm_instances = AsyncMock()
+        client_mock._ping_and_warm_instances = CrossSync.Mock()
         table_mock = mock.Mock()
         expected_key = (
             "prefix/instance-1",
@@ -884,8 +632,7 @@
         assert expected_key == tuple(list(instance_owners)[0])
         assert client_mock._ping_and_warm_instances.call_count == 1
 
-    @pytest.mark.asyncio
->>>>>>> 2057c20c
+    @CrossSync.pytest
     @pytest.mark.parametrize(
         "insert_instances,expected_active,expected_owner_keys",
         [
@@ -1186,70 +933,26 @@
                     assert client._instance_owners[instance_key] == {id(table)}
             assert close_mock.call_count == 1
 
-<<<<<<< HEAD
-    @CrossSync.pytest
-    async def test_multiple_pool_sizes(self):
-        # should be able to create multiple clients with different pool sizes without issue
-        pool_sizes = [1, 2, 4, 8, 16, 32, 64, 128, 256]
-        for pool_size in pool_sizes:
-            client = self._make_client(
-                project="project-id", pool_size=pool_size, use_emulator=False
-            )
-            assert len(client._channel_refresh_tasks) == pool_size
-            client_duplicate = self._make_client(
-                project="project-id", pool_size=pool_size, use_emulator=False
-            )
-            assert len(client_duplicate._channel_refresh_tasks) == pool_size
-            assert str(pool_size) in str(client.transport)
-            await client.close()
-            await client_duplicate.close()
-
     @CrossSync.pytest
     async def test_close(self):
-        pool_size = 7
-        client = self._make_client(
-            project="project-id", pool_size=pool_size, use_emulator=False
-        )
-        assert len(client._channel_refresh_tasks) == pool_size
-        tasks_list = list(client._channel_refresh_tasks)
-        for task in client._channel_refresh_tasks:
-            assert not task.done()
-        with mock.patch.object(
-            CrossSync.PooledTransport, "close", CrossSync.Mock()
-        ) as close_mock:
-            await client.close()
-            close_mock.assert_called_once()
-            if CrossSync.is_async:
-                close_mock.assert_awaited()
-        for task in tasks_list:
-            assert task.done()
-=======
-    @pytest.mark.asyncio
-    async def test_close(self):
-        client = self._make_one(project="project-id", use_emulator=False)
+        client = self._make_client(project="project-id", use_emulator=False)
         task = client._channel_refresh_task
         assert task is not None
         assert not task.done()
-        with mock.patch.object(client.transport, "close", AsyncMock()) as close_mock:
+        with mock.patch.object(client.transport, "close", CrossSync.Mock()) as close_mock:
             await client.close()
             close_mock.assert_called_once()
             close_mock.assert_awaited()
         assert task.done()
         assert task.cancelled()
         assert client._channel_refresh_task is None
->>>>>>> 2057c20c
 
     @CrossSync.pytest
     async def test_close_with_timeout(self):
         expected_timeout = 19
-<<<<<<< HEAD
-        client = self._make_client(project="project-id", pool_size=pool_size)
+        client = self._make_client(project="project-id", use_emulator=False)
         tasks = list(client._channel_refresh_tasks)
         with mock.patch.object(CrossSync, "wait", CrossSync.Mock()) as wait_for_mock:
-=======
-        client = self._make_one(project="project-id", use_emulator=False)
-        with mock.patch.object(asyncio, "wait_for", AsyncMock()) as wait_for_mock:
->>>>>>> 2057c20c
             await client.close(timeout=expected_timeout)
             wait_for_mock.assert_called_once()
             if CrossSync.is_async:
@@ -1262,11 +965,7 @@
         # context manager should close the client cleanly
         close_mock = CrossSync.Mock()
         true_close = None
-<<<<<<< HEAD
-        async with self._make_client(project="project-id") as client:
-=======
-        async with self._make_one(project="project-id", use_emulator=False) as client:
->>>>>>> 2057c20c
+        async with self._make_client(project="project-id", use_emulator=False) as client:
             true_close = client.close()
             client.close = close_mock
             assert not client._channel_refresh_task.done()
@@ -2636,33 +2335,6 @@
                             "row_key", mutation, operation_timeout=0.2
                         )
 
-<<<<<<< HEAD
-    @pytest.mark.parametrize("include_app_profile", [True, False])
-    @CrossSync.pytest
-    async def test_mutate_row_metadata(self, include_app_profile):
-        """request should attach metadata headers"""
-        profile = "profile" if include_app_profile else None
-        async with self._make_client() as client:
-            async with client.get_table("i", "t", app_profile_id=profile) as table:
-                with mock.patch.object(
-                    client._gapic_client, "mutate_row", CrossSync.Mock()
-                ) as read_rows:
-                    await table.mutate_row("rk", mock.Mock())
-                kwargs = read_rows.call_args_list[0][1]
-                metadata = kwargs["metadata"]
-                goog_metadata = None
-                for key, value in metadata:
-                    if key == "x-goog-request-params":
-                        goog_metadata = value
-                assert goog_metadata is not None, "x-goog-request-params not found"
-                assert "table_name=" + table.table_name in goog_metadata
-                if include_app_profile:
-                    assert "app_profile_id=profile" in goog_metadata
-                else:
-                    assert "app_profile_id=" not in goog_metadata
-
-=======
->>>>>>> 2057c20c
     @pytest.mark.parametrize("mutations", [[], None])
     @CrossSync.pytest
     async def test_mutate_row_no_mutations(self, mutations):
