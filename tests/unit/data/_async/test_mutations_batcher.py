# Copyright 2023 Google LLC
#
# Licensed under the Apache License, Version 2.0 (the "License");
# you may not use this file except in compliance with the License.
# You may obtain a copy of the License at
#
#     http://www.apache.org/licenses/LICENSE-2.0
#
# Unless required by applicable law or agreed to in writing, software
# distributed under the License is distributed on an "AS IS" BASIS,
# WITHOUT WARRANTIES OR CONDITIONS OF ANY KIND, either express or implied.
# See the License for the specific language governing permissions and
# limitations under the License.

import pytest
import mock
import asyncio
import time
import google.api_core.exceptions as core_exceptions
import google.api_core.retry
from google.cloud.bigtable.data.exceptions import _MutateRowsIncomplete
from google.cloud.bigtable.data.mutations import RowMutationEntry
from google.cloud.bigtable.data.mutations import DeleteAllFromRow
from google.cloud.bigtable.data import TABLE_DEFAULT

from google.cloud.bigtable.data._cross_sync import CrossSync

__CROSS_SYNC_OUTPUT__ = "tests.unit.data._sync_autogen.test_mutations_batcher"

<<<<<<< HEAD
def _make_mutation(count=1, size=1):
    mutation = RowMutationEntry("k", DeleteAllFromRow())
    mutation.mutations = [DeleteAllFromRow() for _ in range(count)]
    mutation.size = lambda: size
    return mutation
=======
>>>>>>> 7ea3c23d

@CrossSync.convert_class(sync_name="Test_FlowControl")
class Test_FlowControlAsync:
    @staticmethod
    @CrossSync.convert
    def _target_class():
        return CrossSync._FlowControl

    def _make_one(self, max_mutation_count=10, max_mutation_bytes=100):
        return self._target_class()(max_mutation_count, max_mutation_bytes)

    @staticmethod
    def _make_mutation(count=1, size=1):
        mutation = mock.Mock()
        mutation.size.return_value = size
        mutation.mutations = [mock.Mock()] * count
        return mutation

    def test_ctor(self):
        max_mutation_count = 9
        max_mutation_bytes = 19
        instance = self._make_one(max_mutation_count, max_mutation_bytes)
        assert instance._max_mutation_count == max_mutation_count
        assert instance._max_mutation_bytes == max_mutation_bytes
        assert instance._in_flight_mutation_count == 0
        assert instance._in_flight_mutation_bytes == 0
        assert isinstance(instance._capacity_condition, CrossSync.Condition)

    def test_ctor_invalid_values(self):
        """Test that values are positive, and fit within expected limits"""
        with pytest.raises(ValueError) as e:
            self._make_one(0, 1)
            assert "max_mutation_count must be greater than 0" in str(e.value)
        with pytest.raises(ValueError) as e:
            self._make_one(1, 0)
            assert "max_mutation_bytes must be greater than 0" in str(e.value)

    @pytest.mark.parametrize(
        "max_count,max_size,existing_count,existing_size,new_count,new_size,expected",
        [
            (1, 1, 0, 0, 0, 0, True),
            (1, 1, 1, 1, 1, 1, False),
            (10, 10, 0, 0, 0, 0, True),
            (10, 10, 0, 0, 9, 9, True),
            (10, 10, 0, 0, 11, 9, True),
            (10, 10, 0, 1, 11, 9, True),
            (10, 10, 1, 0, 11, 9, False),
            (10, 10, 0, 0, 9, 11, True),
            (10, 10, 1, 0, 9, 11, True),
            (10, 10, 0, 1, 9, 11, False),
            (10, 1, 0, 0, 1, 0, True),
            (1, 10, 0, 0, 0, 8, True),
            (float("inf"), float("inf"), 0, 0, 1e10, 1e10, True),
            (8, 8, 0, 0, 1e10, 1e10, True),
            (12, 12, 6, 6, 5, 5, True),
            (12, 12, 5, 5, 6, 6, True),
            (12, 12, 6, 6, 6, 6, True),
            (12, 12, 6, 6, 7, 7, False),
            # allow capacity check if new_count or new_size exceeds limits
            (12, 12, 0, 0, 13, 13, True),
            (12, 12, 12, 0, 0, 13, True),
            (12, 12, 0, 12, 13, 0, True),
            # but not if there's already values in flight
            (12, 12, 1, 1, 13, 13, False),
            (12, 12, 1, 1, 0, 13, False),
            (12, 12, 1, 1, 13, 0, False),
        ],
    )
    def test__has_capacity(
        self,
        max_count,
        max_size,
        existing_count,
        existing_size,
        new_count,
        new_size,
        expected,
    ):
        """
        _has_capacity should return True if the new mutation will will not exceed the max count or size
        """
        instance = self._make_one(max_count, max_size)
        instance._in_flight_mutation_count = existing_count
        instance._in_flight_mutation_bytes = existing_size
        assert instance._has_capacity(new_count, new_size) == expected

    @CrossSync.pytest
    @pytest.mark.parametrize(
        "existing_count,existing_size,added_count,added_size,new_count,new_size",
        [
            (0, 0, 0, 0, 0, 0),
            (2, 2, 1, 1, 1, 1),
            (2, 0, 1, 0, 1, 0),
            (0, 2, 0, 1, 0, 1),
            (10, 10, 0, 0, 10, 10),
            (10, 10, 5, 5, 5, 5),
            (0, 0, 1, 1, -1, -1),
        ],
    )
    async def test_remove_from_flow_value_update(
        self,
        existing_count,
        existing_size,
        added_count,
        added_size,
        new_count,
        new_size,
    ):
        """
        completed mutations should lower the inflight values
        """
        instance = self._make_one()
        instance._in_flight_mutation_count = existing_count
        instance._in_flight_mutation_bytes = existing_size
        mutation = self._make_mutation(added_count, added_size)
        await instance.remove_from_flow(mutation)
        assert instance._in_flight_mutation_count == new_count
        assert instance._in_flight_mutation_bytes == new_size

    @CrossSync.pytest
    async def test__remove_from_flow_unlock(self):
        """capacity condition should notify after mutation is complete"""
        instance = self._make_one(10, 10)
        instance._in_flight_mutation_count = 10
        instance._in_flight_mutation_bytes = 10

        async def task_routine():
            async with instance._capacity_condition:
                await instance._capacity_condition.wait_for(
                    lambda: instance._has_capacity(1, 1)
                )

        if CrossSync.is_async:
            # for async class, build task to test flow unlock
            task = asyncio.create_task(task_routine())

            def task_alive():
                return not task.done()

        else:
            # this branch will be tested in sync version of this test
            import threading

            thread = threading.Thread(target=task_routine)
            thread.start()
            task_alive = thread.is_alive
        await CrossSync.sleep(0.05)
        # should be blocked due to capacity
        assert task_alive() is True
        # try changing size
        mutation = self._make_mutation(count=0, size=5)

        await instance.remove_from_flow([mutation])
        await CrossSync.sleep(0.05)
        assert instance._in_flight_mutation_count == 10
        assert instance._in_flight_mutation_bytes == 5
        assert task_alive() is True
        # try changing count
        instance._in_flight_mutation_bytes = 10
        mutation = self._make_mutation(count=5, size=0)
        await instance.remove_from_flow([mutation])
        await CrossSync.sleep(0.05)
        assert instance._in_flight_mutation_count == 5
        assert instance._in_flight_mutation_bytes == 10
        assert task_alive() is True
        # try changing both
        instance._in_flight_mutation_count = 10
        mutation = self._make_mutation(count=5, size=5)
        await instance.remove_from_flow([mutation])
        await CrossSync.sleep(0.05)
        assert instance._in_flight_mutation_count == 5
        assert instance._in_flight_mutation_bytes == 5
        # task should be complete
        assert task_alive() is False

    @CrossSync.pytest
    @pytest.mark.parametrize(
        "mutations,count_cap,size_cap,expected_results",
        [
            # high capacity results in no batching
            ([(5, 5), (1, 1), (1, 1)], 10, 10, [[(5, 5), (1, 1), (1, 1)]]),
            # low capacity splits up into batches
            ([(1, 1), (1, 1), (1, 1)], 1, 1, [[(1, 1)], [(1, 1)], [(1, 1)]]),
            # test count as limiting factor
            ([(1, 1), (1, 1), (1, 1)], 2, 10, [[(1, 1), (1, 1)], [(1, 1)]]),
            # test size as limiting factor
            ([(1, 1), (1, 1), (1, 1)], 10, 2, [[(1, 1), (1, 1)], [(1, 1)]]),
            # test with some bloackages and some flows
            (
                [(1, 1), (5, 5), (4, 1), (1, 4), (1, 1)],
                5,
                5,
                [[(1, 1)], [(5, 5)], [(4, 1), (1, 4)], [(1, 1)]],
            ),
        ],
    )
    async def test_add_to_flow(self, mutations, count_cap, size_cap, expected_results):
        """
        Test batching with various flow control settings
        """
        mutation_objs = [self._make_mutation(count=m[0], size=m[1]) for m in mutations]
        instance = self._make_one(count_cap, size_cap)
        i = 0
        async for batch in instance.add_to_flow(mutation_objs):
            expected_batch = expected_results[i]
            assert len(batch) == len(expected_batch)
            for j in range(len(expected_batch)):
                # check counts
                assert len(batch[j].mutations) == expected_batch[j][0]
                # check sizes
                assert batch[j].size() == expected_batch[j][1]
            # update lock
            await instance.remove_from_flow(batch)
            i += 1
        assert i == len(expected_results)

    @CrossSync.pytest
    @pytest.mark.parametrize(
        "mutations,max_limit,expected_results",
        [
            ([(1, 1)] * 11, 10, [[(1, 1)] * 10, [(1, 1)]]),
            ([(1, 1)] * 10, 1, [[(1, 1)] for _ in range(10)]),
            ([(1, 1)] * 10, 2, [[(1, 1), (1, 1)] for _ in range(5)]),
        ],
    )
    async def test_add_to_flow_max_mutation_limits(
        self, mutations, max_limit, expected_results
    ):
        """
        Test flow control running up against the max API limit
        Should submit request early, even if the flow control has room for more
        """
        subpath = "_async" if CrossSync.is_async else "_sync_autogen"
        path = f"google.cloud.bigtable.data.{subpath}.mutations_batcher._MUTATE_ROWS_REQUEST_MUTATION_LIMIT"
        with mock.patch(path, max_limit):
            mutation_objs = [
                self._make_mutation(count=m[0], size=m[1]) for m in mutations
            ]
            # flow control has no limits except API restrictions
            instance = self._make_one(float("inf"), float("inf"))
            i = 0
            async for batch in instance.add_to_flow(mutation_objs):
                expected_batch = expected_results[i]
                assert len(batch) == len(expected_batch)
                for j in range(len(expected_batch)):
                    # check counts
                    assert len(batch[j].mutations) == expected_batch[j][0]
                    # check sizes
                    assert batch[j].size() == expected_batch[j][1]
                # update lock
                await instance.remove_from_flow(batch)
                i += 1
            assert i == len(expected_results)

    @CrossSync.pytest
    async def test_add_to_flow_oversize(self):
        """
        mutations over the flow control limits should still be accepted
        """
        instance = self._make_one(2, 3)
        large_size_mutation = self._make_mutation(count=1, size=10)
        large_count_mutation = self._make_mutation(count=10, size=1)
        results = [out async for out in instance.add_to_flow([large_size_mutation])]
        assert len(results) == 1
        await instance.remove_from_flow(results[0])
        count_results = [
            out async for out in instance.add_to_flow(large_count_mutation)
        ]
        assert len(count_results) == 1


@CrossSync.convert_class(sync_name="TestMutationsBatcher")
class TestMutationsBatcherAsync:
    @CrossSync.convert
    def _get_target_class(self):
        return CrossSync.MutationsBatcher

    def _make_one(self, table=None, **kwargs):
        from google.api_core.exceptions import DeadlineExceeded
        from google.api_core.exceptions import ServiceUnavailable

        if table is None:
            table = mock.Mock()
            table.table_name = "table"
            table.app_profile_id = None
            table._authorized_view_name = None
            table.default_mutate_rows_operation_timeout = 10
            table.default_mutate_rows_attempt_timeout = 10
            table.default_mutate_rows_retryable_errors = (
                DeadlineExceeded,
                ServiceUnavailable,
            )

        return self._get_target_class()(table, **kwargs)

    @staticmethod
    def _make_mutation(count=1, size=1):
        mutation = mock.Mock()
        mutation.size.return_value = size
        mutation.mutations = [mock.Mock()] * count
        return mutation

    @CrossSync.pytest
    async def test_ctor_defaults(self):
        with mock.patch.object(
            self._get_target_class(), "_timer_routine", return_value=CrossSync.Future()
        ) as flush_timer_mock:
            table = mock.Mock()
            table.default_mutate_rows_operation_timeout = 10
            table.default_mutate_rows_attempt_timeout = 8
            table.default_mutate_rows_retryable_errors = [Exception]
            async with self._make_one(table) as instance:
                assert instance._table == table
                assert instance.closed is False
                assert instance._flush_jobs == set()
                assert len(instance._staged_entries) == 0
                assert len(instance._oldest_exceptions) == 0
                assert len(instance._newest_exceptions) == 0
                assert instance._exception_list_limit == 10
                assert instance._exceptions_since_last_raise == 0
                assert instance._flow_control._max_mutation_count == 100000
                assert instance._flow_control._max_mutation_bytes == 104857600
                assert instance._flow_control._in_flight_mutation_count == 0
                assert instance._flow_control._in_flight_mutation_bytes == 0
                assert instance._entries_processed_since_last_raise == 0
                assert (
                    instance._operation_timeout
                    == table.default_mutate_rows_operation_timeout
                )
                assert (
                    instance._attempt_timeout
                    == table.default_mutate_rows_attempt_timeout
                )
                assert (
                    instance._retryable_errors
                    == table.default_mutate_rows_retryable_errors
                )
                await CrossSync.yield_to_event_loop()
                assert flush_timer_mock.call_count == 1
                assert flush_timer_mock.call_args[0][0] == 5
                assert isinstance(instance._flush_timer, CrossSync.Future)

    @CrossSync.pytest
    async def test_ctor_explicit(self):
        """Test with explicit parameters"""
        with mock.patch.object(
            self._get_target_class(), "_timer_routine", return_value=CrossSync.Future()
        ) as flush_timer_mock:
            table = mock.Mock()
            flush_interval = 20
            flush_limit_count = 17
            flush_limit_bytes = 19
            flow_control_max_mutation_count = 1001
            flow_control_max_bytes = 12
            operation_timeout = 11
            attempt_timeout = 2
            retryable_errors = [Exception]
            async with self._make_one(
                table,
                flush_interval=flush_interval,
                flush_limit_mutation_count=flush_limit_count,
                flush_limit_bytes=flush_limit_bytes,
                flow_control_max_mutation_count=flow_control_max_mutation_count,
                flow_control_max_bytes=flow_control_max_bytes,
                batch_operation_timeout=operation_timeout,
                batch_attempt_timeout=attempt_timeout,
                batch_retryable_errors=retryable_errors,
            ) as instance:
                assert instance._table == table
                assert instance.closed is False
                assert instance._flush_jobs == set()
                assert len(instance._staged_entries) == 0
                assert len(instance._oldest_exceptions) == 0
                assert len(instance._newest_exceptions) == 0
                assert instance._exception_list_limit == 10
                assert instance._exceptions_since_last_raise == 0
                assert (
                    instance._flow_control._max_mutation_count
                    == flow_control_max_mutation_count
                )
                assert (
                    instance._flow_control._max_mutation_bytes == flow_control_max_bytes
                )
                assert instance._flow_control._in_flight_mutation_count == 0
                assert instance._flow_control._in_flight_mutation_bytes == 0
                assert instance._entries_processed_since_last_raise == 0
                assert instance._operation_timeout == operation_timeout
                assert instance._attempt_timeout == attempt_timeout
                assert instance._retryable_errors == retryable_errors
                await CrossSync.yield_to_event_loop()
                assert flush_timer_mock.call_count == 1
                assert flush_timer_mock.call_args[0][0] == flush_interval
                assert isinstance(instance._flush_timer, CrossSync.Future)

    @CrossSync.pytest
    async def test_ctor_no_flush_limits(self):
        """Test with None for flush limits"""
        with mock.patch.object(
            self._get_target_class(), "_timer_routine", return_value=CrossSync.Future()
        ) as flush_timer_mock:
            table = mock.Mock()
            table.default_mutate_rows_operation_timeout = 10
            table.default_mutate_rows_attempt_timeout = 8
            table.default_mutate_rows_retryable_errors = ()
            flush_interval = None
            flush_limit_count = None
            flush_limit_bytes = None
            async with self._make_one(
                table,
                flush_interval=flush_interval,
                flush_limit_mutation_count=flush_limit_count,
                flush_limit_bytes=flush_limit_bytes,
            ) as instance:
                assert instance._table == table
                assert instance.closed is False
                assert instance._staged_entries == []
                assert len(instance._oldest_exceptions) == 0
                assert len(instance._newest_exceptions) == 0
                assert instance._exception_list_limit == 10
                assert instance._exceptions_since_last_raise == 0
                assert instance._flow_control._in_flight_mutation_count == 0
                assert instance._flow_control._in_flight_mutation_bytes == 0
                assert instance._entries_processed_since_last_raise == 0
                await CrossSync.yield_to_event_loop()
                assert flush_timer_mock.call_count == 1
                assert flush_timer_mock.call_args[0][0] is None
                assert isinstance(instance._flush_timer, CrossSync.Future)

    @CrossSync.pytest
    async def test_ctor_invalid_values(self):
        """Test that timeout values are positive, and fit within expected limits"""
        with pytest.raises(ValueError) as e:
            self._make_one(batch_operation_timeout=-1)
        assert "operation_timeout must be greater than 0" in str(e.value)
        with pytest.raises(ValueError) as e:
            self._make_one(batch_attempt_timeout=-1)
        assert "attempt_timeout must be greater than 0" in str(e.value)

    @CrossSync.convert
    def test_default_argument_consistency(self):
        """
        We supply default arguments in MutationsBatcherAsync.__init__, and in
        table.mutations_batcher. Make sure any changes to defaults are applied to
        both places
        """
        import inspect

        get_batcher_signature = dict(
            inspect.signature(CrossSync.Table.mutations_batcher).parameters
        )
        get_batcher_signature.pop("self")
        batcher_init_signature = dict(
            inspect.signature(self._get_target_class()).parameters
        )
        batcher_init_signature.pop("table")
        # both should have same number of arguments
        assert len(get_batcher_signature.keys()) == len(batcher_init_signature.keys())
        assert len(get_batcher_signature) == 8  # update if expected params change
        # both should have same argument names
        assert set(get_batcher_signature.keys()) == set(batcher_init_signature.keys())
        # both should have same default values
        for arg_name in get_batcher_signature.keys():
            assert (
                get_batcher_signature[arg_name].default
                == batcher_init_signature[arg_name].default
            )

    @CrossSync.pytest
    @pytest.mark.parametrize("input_val", [None, 0, -1])
    async def test__start_flush_timer_w_empty_input(self, input_val):
        """Empty/invalid timer should return immediately"""
        with mock.patch.object(
            self._get_target_class(), "_schedule_flush"
        ) as flush_mock:
            # mock different method depending on sync vs async
            async with self._make_one() as instance:
                if CrossSync.is_async:
                    sleep_obj, sleep_method = asyncio, "wait_for"
                else:
                    sleep_obj, sleep_method = instance._closed, "wait"
                with mock.patch.object(sleep_obj, sleep_method) as sleep_mock:
                    result = await instance._timer_routine(input_val)
                    assert sleep_mock.call_count == 0
                    assert flush_mock.call_count == 0
                    assert result is None

    @CrossSync.pytest
    @pytest.mark.filterwarnings("ignore::RuntimeWarning")
    async def test__start_flush_timer_call_when_closed(
        self,
    ):
        """closed batcher's timer should return immediately"""
        with mock.patch.object(
            self._get_target_class(), "_schedule_flush"
        ) as flush_mock:
            async with self._make_one() as instance:
                await instance.close()
                flush_mock.reset_mock()
                # mock different method depending on sync vs async
                if CrossSync.is_async:
                    sleep_obj, sleep_method = asyncio, "wait_for"
                else:
                    sleep_obj, sleep_method = instance._closed, "wait"
                with mock.patch.object(sleep_obj, sleep_method) as sleep_mock:
                    await instance._timer_routine(10)
                    assert sleep_mock.call_count == 0
                    assert flush_mock.call_count == 0

    @CrossSync.pytest
    @pytest.mark.parametrize("num_staged", [0, 1, 10])
    @pytest.mark.filterwarnings("ignore::RuntimeWarning")
    async def test__flush_timer(self, num_staged):
        """Timer should continue to call _schedule_flush in a loop"""
        from google.cloud.bigtable.data._cross_sync import CrossSync

        with mock.patch.object(
            self._get_target_class(), "_schedule_flush"
        ) as flush_mock:
            expected_sleep = 12
            async with self._make_one(flush_interval=expected_sleep) as instance:
                loop_num = 3
                instance._staged_entries = [mock.Mock()] * num_staged
                with mock.patch.object(CrossSync, "event_wait") as sleep_mock:
                    sleep_mock.side_effect = [None] * loop_num + [TabError("expected")]
                    with pytest.raises(TabError):
                        await self._get_target_class()._timer_routine(
                            instance, expected_sleep
                        )
                    if CrossSync.is_async:
                        # replace with np-op so there are no issues on close
                        instance._flush_timer = CrossSync.Future()
                    assert sleep_mock.call_count == loop_num + 1
                    sleep_kwargs = sleep_mock.call_args[1]
                    assert sleep_kwargs["timeout"] == expected_sleep
                    assert flush_mock.call_count == (0 if num_staged == 0 else loop_num)

    @CrossSync.pytest
    async def test__flush_timer_close(self):
        """Timer should continue terminate after close"""
        with mock.patch.object(self._get_target_class(), "_schedule_flush"):
            async with self._make_one() as instance:
                # let task run in background
                assert instance._flush_timer.done() is False
                # close the batcher
                await instance.close()
                # task should be complete
                assert instance._flush_timer.done() is True

    @CrossSync.pytest
    async def test_append_closed(self):
        """Should raise exception"""
        instance = self._make_one()
        await instance.close()
        with pytest.raises(RuntimeError):
            await instance.append(mock.Mock())

    @CrossSync.pytest
    async def test_append_wrong_mutation(self):
        """
        Mutation objects should raise an exception.
        Only support RowMutationEntry
        """
        from google.cloud.bigtable.data.mutations import DeleteAllFromRow

        async with self._make_one() as instance:
            expected_error = "invalid mutation type: DeleteAllFromRow. Only RowMutationEntry objects are supported by batcher"
            with pytest.raises(ValueError) as e:
                await instance.append(DeleteAllFromRow())
            assert str(e.value) == expected_error

    @CrossSync.pytest
    async def test_append_outside_flow_limits(self):
        """entries larger than mutation limits are still processed"""
        async with self._make_one(
            flow_control_max_mutation_count=1, flow_control_max_bytes=1
        ) as instance:
            oversized_entry = self._make_mutation(count=0, size=2)
            await instance.append(oversized_entry)
            assert instance._staged_entries == [oversized_entry]
            assert instance._staged_count == 0
            assert instance._staged_bytes == 2
            instance._staged_entries = []
        async with self._make_one(
            flow_control_max_mutation_count=1, flow_control_max_bytes=1
        ) as instance:
            overcount_entry = self._make_mutation(count=2, size=0)
            await instance.append(overcount_entry)
            assert instance._staged_entries == [overcount_entry]
            assert instance._staged_count == 2
            assert instance._staged_bytes == 0
            instance._staged_entries = []

    @CrossSync.pytest
    async def test_append_flush_runs_after_limit_hit(self):
        """
        If the user appends a bunch of entries above the flush limits back-to-back,
        it should still flush in a single task
        """
        with mock.patch.object(
            self._get_target_class(), "_execute_mutate_rows"
        ) as op_mock:
            async with self._make_one(flush_limit_bytes=100) as instance:
                # mock network calls
                async def mock_call(*args, **kwargs):
                    return []

                op_mock.side_effect = mock_call
                # append a mutation just under the size limit
                await instance.append(self._make_mutation(size=99))
                # append a bunch of entries back-to-back in a loop
                num_entries = 10
                for _ in range(num_entries):
                    await instance.append(self._make_mutation(size=1))
                # let any flush jobs finish
                await instance._wait_for_batch_results(*instance._flush_jobs)
                # should have only flushed once, with large mutation and first mutation in loop
                assert op_mock.call_count == 1
                sent_batch = op_mock.call_args[0][0]
                assert len(sent_batch) == 2
                # others should still be pending
                assert len(instance._staged_entries) == num_entries - 1

    @pytest.mark.parametrize(
        "flush_count,flush_bytes,mutation_count,mutation_bytes,expect_flush",
        [
            (10, 10, 1, 1, False),
            (10, 10, 9, 9, False),
            (10, 10, 10, 1, True),
            (10, 10, 1, 10, True),
            (10, 10, 10, 10, True),
            (1, 1, 10, 10, True),
            (1, 1, 0, 0, False),
        ],
    )
    @CrossSync.pytest
    @pytest.mark.filterwarnings("ignore::RuntimeWarning")
    async def test_append(
        self, flush_count, flush_bytes, mutation_count, mutation_bytes, expect_flush
    ):
        """test appending different mutations, and checking if it causes a flush"""
        async with self._make_one(
            flush_limit_mutation_count=flush_count, flush_limit_bytes=flush_bytes
        ) as instance:
            assert instance._staged_count == 0
            assert instance._staged_bytes == 0
            assert instance._staged_entries == []
            mutation = self._make_mutation(count=mutation_count, size=mutation_bytes)
            with mock.patch.object(instance, "_schedule_flush") as flush_mock:
                await instance.append(mutation)
            assert flush_mock.call_count == bool(expect_flush)
            assert instance._staged_count == mutation_count
            assert instance._staged_bytes == mutation_bytes
            assert instance._staged_entries == [mutation]
            instance._staged_entries = []

    @CrossSync.pytest
    async def test_append_multiple_sequentially(self):
        """Append multiple mutations"""
        async with self._make_one(
            flush_limit_mutation_count=8, flush_limit_bytes=8
        ) as instance:
            assert instance._staged_count == 0
            assert instance._staged_bytes == 0
            assert instance._staged_entries == []
            mutation = self._make_mutation(count=2, size=3)
            with mock.patch.object(instance, "_schedule_flush") as flush_mock:
                await instance.append(mutation)
                assert flush_mock.call_count == 0
                assert instance._staged_count == 2
                assert instance._staged_bytes == 3
                assert len(instance._staged_entries) == 1
                await instance.append(mutation)
                assert flush_mock.call_count == 0
                assert instance._staged_count == 4
                assert instance._staged_bytes == 6
                assert len(instance._staged_entries) == 2
                await instance.append(mutation)
                assert flush_mock.call_count == 1
                assert instance._staged_count == 6
                assert instance._staged_bytes == 9
                assert len(instance._staged_entries) == 3
            instance._staged_entries = []

    @CrossSync.pytest
    async def test_flush_flow_control_concurrent_requests(self):
        """
        requests should happen in parallel if flow control breaks up single flush into batches
        """
        import time

        num_calls = 10
        fake_mutations = [self._make_mutation(count=1) for _ in range(num_calls)]
        async with self._make_one(flow_control_max_mutation_count=1) as instance:
            with mock.patch.object(
                instance, "_execute_mutate_rows", CrossSync.Mock()
            ) as op_mock:
                # mock network calls
                async def mock_call(*args, **kwargs):
                    await CrossSync.sleep(0.1)
                    return []

                op_mock.side_effect = mock_call
                start_time = time.monotonic()
                # flush one large batch, that will be broken up into smaller batches
                instance._staged_entries = fake_mutations
                instance._schedule_flush()
                await CrossSync.sleep(0.01)
                # make room for new mutations
                for i in range(num_calls):
                    await instance._flow_control.remove_from_flow(
                        [self._make_mutation(count=1)]
                    )
                    await CrossSync.sleep(0.01)
                # allow flushes to complete
                await instance._wait_for_batch_results(*instance._flush_jobs)
                duration = time.monotonic() - start_time
                assert len(instance._oldest_exceptions) == 0
                assert len(instance._newest_exceptions) == 0
                # if flushes were sequential, total duration would be 1s
                assert duration < 0.5
                assert op_mock.call_count == num_calls

    @CrossSync.pytest
    async def test_schedule_flush_no_mutations(self):
        """schedule flush should return None if no staged mutations"""
        async with self._make_one() as instance:
            with mock.patch.object(instance, "_flush_internal") as flush_mock:
                for i in range(3):
                    assert instance._schedule_flush() is None
                    assert flush_mock.call_count == 0

    @CrossSync.pytest
    @pytest.mark.filterwarnings("ignore::RuntimeWarning")
    async def test_schedule_flush_with_mutations(self):
        """if new mutations exist, should add a new flush task to _flush_jobs"""
        async with self._make_one() as instance:
            with mock.patch.object(instance, "_flush_internal") as flush_mock:
                if not CrossSync.is_async:
                    # simulate operation
                    flush_mock.side_effect = lambda x: time.sleep(0.1)
                for i in range(1, 4):
                    mutation = mock.Mock()
                    instance._staged_entries = [mutation]
                    instance._schedule_flush()
                    assert instance._staged_entries == []
                    # let flush task run
                    await asyncio.sleep(0)
                    assert instance._staged_entries == []
                    assert instance._staged_count == 0
                    assert instance._staged_bytes == 0
                    assert flush_mock.call_count == 1
                    flush_mock.reset_mock()

    @CrossSync.pytest
    async def test__flush_internal(self):
        """
        _flush_internal should:
          - await previous flush call
          - delegate batching to _flow_control
          - call _execute_mutate_rows on each batch
          - update self.exceptions and self._entries_processed_since_last_raise
        """
        num_entries = 10
        async with self._make_one() as instance:
            with mock.patch.object(instance, "_execute_mutate_rows") as execute_mock:
                with mock.patch.object(
                    instance._flow_control, "add_to_flow"
                ) as flow_mock:
                    # mock flow control to always return a single batch
                    async def gen(x):
                        yield x

                    flow_mock.side_effect = lambda x: gen(x)
                    mutations = [self._make_mutation(count=1, size=1)] * num_entries
                    await instance._flush_internal(mutations)
                    assert instance._entries_processed_since_last_raise == num_entries
                    assert execute_mock.call_count == 1
                    assert flow_mock.call_count == 1
                    instance._oldest_exceptions.clear()
                    instance._newest_exceptions.clear()

    @CrossSync.pytest
    async def test_flush_clears_job_list(self):
        """
        a job should be added to _flush_jobs when _schedule_flush is called,
        and removed when it completes
        """
        async with self._make_one() as instance:
            with mock.patch.object(
                instance, "_flush_internal", CrossSync.Mock()
            ) as flush_mock:
                if not CrossSync.is_async:
                    # simulate operation
                    flush_mock.side_effect = lambda x: time.sleep(0.1)
                mutations = [self._make_mutation(count=1, size=1)]
                instance._staged_entries = mutations
                assert instance._flush_jobs == set()
                new_job = instance._schedule_flush()
                assert instance._flush_jobs == {new_job}
                if CrossSync.is_async:
                    await new_job
                else:
                    new_job.result()
                assert instance._flush_jobs == set()

    @pytest.mark.parametrize(
        "num_starting,num_new_errors,expected_total_errors",
        [
            (0, 0, 0),
            (0, 1, 1),
            (0, 2, 2),
            (1, 0, 1),
            (1, 1, 2),
            (10, 2, 12),
            (10, 20, 20),  # should cap at 20
        ],
    )
    @CrossSync.pytest
    async def test__flush_internal_with_errors(
        self, num_starting, num_new_errors, expected_total_errors
    ):
        """
        errors returned from _execute_mutate_rows should be added to internal exceptions
        """
        from google.cloud.bigtable.data import exceptions

        num_entries = 10
        expected_errors = [
            exceptions.FailedMutationEntryError(mock.Mock(), mock.Mock(), ValueError())
        ] * num_new_errors
        async with self._make_one() as instance:
            instance._oldest_exceptions = [mock.Mock()] * num_starting
            with mock.patch.object(instance, "_execute_mutate_rows") as execute_mock:
                execute_mock.return_value = expected_errors
                with mock.patch.object(
                    instance._flow_control, "add_to_flow"
                ) as flow_mock:
                    # mock flow control to always return a single batch
                    async def gen(x):
                        yield x

                    flow_mock.side_effect = lambda x: gen(x)
                    mutations = [self._make_mutation(count=1, size=1)] * num_entries
                    await instance._flush_internal(mutations)
                    assert instance._entries_processed_since_last_raise == num_entries
                    assert execute_mock.call_count == 1
                    assert flow_mock.call_count == 1
                    found_exceptions = instance._oldest_exceptions + list(
                        instance._newest_exceptions
                    )
                    assert len(found_exceptions) == expected_total_errors
                    for i in range(num_starting, expected_total_errors):
                        assert found_exceptions[i] == expected_errors[i - num_starting]
                        # errors should have index stripped
                        assert found_exceptions[i].index is None
            # clear out exceptions
            instance._oldest_exceptions.clear()
            instance._newest_exceptions.clear()

    @CrossSync.convert
    async def _mock_gapic_return(self, num=5):
        from google.cloud.bigtable_v2.types import MutateRowsResponse
        from google.rpc import status_pb2

        @CrossSync.convert
        async def gen(num):
            for i in range(num):
                entry = MutateRowsResponse.Entry(
                    index=i, status=status_pb2.Status(code=0)
                )
                yield MutateRowsResponse(entries=[entry])

        return gen(num)

    @CrossSync.pytest
    async def test_timer_flush_end_to_end(self):
        """Flush should automatically trigger after flush_interval"""
        num_mutations = 10
        mutations = [self._make_mutation(count=2, size=2)] * num_mutations

        async with self._make_one(flush_interval=0.05) as instance:
            instance._table.default_operation_timeout = 10
            instance._table.default_attempt_timeout = 9
            with mock.patch.object(
                instance._table.client._gapic_client, "mutate_rows"
            ) as gapic_mock:
                gapic_mock.side_effect = (
                    lambda *args, **kwargs: self._mock_gapic_return(num_mutations)
                )
                for m in mutations:
                    await instance.append(m)
                assert instance._entries_processed_since_last_raise == 0
                # let flush trigger due to timer
                await CrossSync.sleep(0.1)
                assert instance._entries_processed_since_last_raise == num_mutations

    @CrossSync.pytest
    async def test__execute_mutate_rows(self):
        with mock.patch.object(CrossSync, "_MutateRowsOperation") as mutate_rows:
            mutate_rows.return_value = CrossSync.Mock()
            start_operation = mutate_rows().start
            table = mock.Mock()
            table.table_name = "test-table"
            table.app_profile_id = "test-app-profile"
            table.default_mutate_rows_operation_timeout = 17
            table.default_mutate_rows_attempt_timeout = 13
            table.default_mutate_rows_retryable_errors = ()
            async with self._make_one(table) as instance:
                batch = [self._make_mutation()]
                result = await instance._execute_mutate_rows(batch)
                assert start_operation.call_count == 1
                args, kwargs = mutate_rows.call_args
                assert args[0] == table.client._gapic_client
                assert args[1] == table
                assert args[2] == batch
                kwargs["operation_timeout"] == 17
                kwargs["attempt_timeout"] == 13
                assert result == []

    @CrossSync.pytest
    async def test__execute_mutate_rows_returns_errors(self):
        """Errors from operation should be retruned as list"""
        from google.cloud.bigtable.data.exceptions import (
            MutationsExceptionGroup,
            FailedMutationEntryError,
        )

        with mock.patch.object(CrossSync._MutateRowsOperation, "start") as mutate_rows:
            err1 = FailedMutationEntryError(0, mock.Mock(), RuntimeError("test error"))
            err2 = FailedMutationEntryError(1, mock.Mock(), RuntimeError("test error"))
            mutate_rows.side_effect = MutationsExceptionGroup([err1, err2], 10)
            table = mock.Mock()
            table.default_mutate_rows_operation_timeout = 17
            table.default_mutate_rows_attempt_timeout = 13
            table.default_mutate_rows_retryable_errors = ()
            async with self._make_one(table) as instance:
                batch = [self._make_mutation()]
                result = await instance._execute_mutate_rows(batch)
                assert len(result) == 2
                assert result[0] == err1
                assert result[1] == err2
                # indices should be set to None
                assert result[0].index is None
                assert result[1].index is None

    @CrossSync.pytest
    async def test__raise_exceptions(self):
        """Raise exceptions and reset error state"""
        from google.cloud.bigtable.data import exceptions

        expected_total = 1201
        expected_exceptions = [RuntimeError("mock")] * 3
        async with self._make_one() as instance:
            instance._oldest_exceptions = expected_exceptions
            instance._entries_processed_since_last_raise = expected_total
            try:
                instance._raise_exceptions()
            except exceptions.MutationsExceptionGroup as exc:
                assert list(exc.exceptions) == expected_exceptions
                assert str(expected_total) in str(exc)
            assert instance._entries_processed_since_last_raise == 0
            instance._oldest_exceptions, instance._newest_exceptions = ([], [])
            # try calling again
            instance._raise_exceptions()

    @CrossSync.pytest
    @CrossSync.convert(
        sync_name="test___enter__", replace_symbols={"__aenter__": "__enter__"}
    )
    async def test___aenter__(self):
        """Should return self"""
        async with self._make_one() as instance:
            assert await instance.__aenter__() == instance

    @CrossSync.pytest
    @CrossSync.convert(
        sync_name="test___exit__", replace_symbols={"__aexit__": "__exit__"}
    )
    async def test___aexit__(self):
        """aexit should call close"""
        async with self._make_one() as instance:
            with mock.patch.object(instance, "close") as close_mock:
                await instance.__aexit__(None, None, None)
                assert close_mock.call_count == 1

    @CrossSync.pytest
    async def test_close(self):
        """Should clean up all resources"""
        async with self._make_one() as instance:
            with mock.patch.object(instance, "_schedule_flush") as flush_mock:
                with mock.patch.object(instance, "_raise_exceptions") as raise_mock:
                    await instance.close()
                    assert instance.closed is True
                    assert instance._flush_timer.done() is True
                    assert instance._flush_jobs == set()
                    assert flush_mock.call_count == 1
                    assert raise_mock.call_count == 1

    @CrossSync.pytest
    async def test_close_w_exceptions(self):
        """Raise exceptions on close"""
        from google.cloud.bigtable.data import exceptions

        expected_total = 10
        expected_exceptions = [RuntimeError("mock")]
        async with self._make_one() as instance:
            instance._oldest_exceptions = expected_exceptions
            instance._entries_processed_since_last_raise = expected_total
            try:
                await instance.close()
            except exceptions.MutationsExceptionGroup as exc:
                assert list(exc.exceptions) == expected_exceptions
                assert str(expected_total) in str(exc)
            assert instance._entries_processed_since_last_raise == 0
            # clear out exceptions
            instance._oldest_exceptions, instance._newest_exceptions = ([], [])

    @CrossSync.pytest
    async def test__on_exit(self, recwarn):
        """Should raise warnings if unflushed mutations exist"""
        async with self._make_one() as instance:
            # calling without mutations is noop
            instance._on_exit()
            assert len(recwarn) == 0
            # calling with existing mutations should raise warning
            num_left = 4
            instance._staged_entries = [mock.Mock()] * num_left
            with pytest.warns(UserWarning) as w:
                instance._on_exit()
                assert len(w) == 1
                assert "unflushed mutations" in str(w[0].message).lower()
                assert str(num_left) in str(w[0].message)
            # calling while closed is noop
            instance._closed.set()
            instance._on_exit()
            assert len(recwarn) == 0
            # reset staged mutations for cleanup
            instance._staged_entries = []

    @CrossSync.pytest
    async def test_atexit_registration(self):
        """Should run _on_exit on program termination"""
        import atexit

        with mock.patch.object(atexit, "register") as register_mock:
            assert register_mock.call_count == 0
            async with self._make_one():
                assert register_mock.call_count == 1

    @CrossSync.pytest
    async def test_timeout_args_passed(self):
        """
        batch_operation_timeout and batch_attempt_timeout should be used
        in api calls
        """
        with mock.patch.object(
            CrossSync, "_MutateRowsOperation", return_value=CrossSync.Mock()
        ) as mutate_rows:
            expected_operation_timeout = 17
            expected_attempt_timeout = 13
            async with self._make_one(
                batch_operation_timeout=expected_operation_timeout,
                batch_attempt_timeout=expected_attempt_timeout,
            ) as instance:
                assert instance._operation_timeout == expected_operation_timeout
                assert instance._attempt_timeout == expected_attempt_timeout
                # make simulated gapic call
                await instance._execute_mutate_rows([self._make_mutation()])
                assert mutate_rows.call_count == 1
                kwargs = mutate_rows.call_args[1]
                assert kwargs["operation_timeout"] == expected_operation_timeout
                assert kwargs["attempt_timeout"] == expected_attempt_timeout

    @pytest.mark.parametrize(
        "limit,in_e,start_e,end_e",
        [
            (10, 0, (10, 0), (10, 0)),
            (1, 10, (0, 0), (1, 1)),
            (10, 1, (0, 0), (1, 0)),
            (10, 10, (0, 0), (10, 0)),
            (10, 11, (0, 0), (10, 1)),
            (3, 20, (0, 0), (3, 3)),
            (10, 20, (0, 0), (10, 10)),
            (10, 21, (0, 0), (10, 10)),
            (2, 1, (2, 0), (2, 1)),
            (2, 1, (1, 0), (2, 0)),
            (2, 2, (1, 0), (2, 1)),
            (3, 1, (3, 1), (3, 2)),
            (3, 3, (3, 1), (3, 3)),
            (1000, 5, (999, 0), (1000, 4)),
            (1000, 5, (0, 0), (5, 0)),
            (1000, 5, (1000, 0), (1000, 5)),
        ],
    )
    def test__add_exceptions(self, limit, in_e, start_e, end_e):
        """
        Test that the _add_exceptions function properly updates the
        _oldest_exceptions and _newest_exceptions lists
        Args:
          - limit: the _exception_list_limit representing the max size of either list
          - in_e: size of list of exceptions to send to _add_exceptions
          - start_e: a tuple of ints representing the initial sizes of _oldest_exceptions and _newest_exceptions
          - end_e: a tuple of ints representing the expected sizes of _oldest_exceptions and _newest_exceptions
        """
        from collections import deque

        input_list = [RuntimeError(f"mock {i}") for i in range(in_e)]
        mock_batcher = mock.Mock()
        mock_batcher._oldest_exceptions = [
            RuntimeError(f"starting mock {i}") for i in range(start_e[0])
        ]
        mock_batcher._newest_exceptions = deque(
            [RuntimeError(f"starting mock {i}") for i in range(start_e[1])],
            maxlen=limit,
        )
        mock_batcher._exception_list_limit = limit
        mock_batcher._exceptions_since_last_raise = 0
        self._get_target_class()._add_exceptions(mock_batcher, input_list)
        assert len(mock_batcher._oldest_exceptions) == end_e[0]
        assert len(mock_batcher._newest_exceptions) == end_e[1]
        assert mock_batcher._exceptions_since_last_raise == in_e
        # make sure that the right items ended up in the right spots
        # should fill the oldest slots first
        oldest_list_diff = end_e[0] - start_e[0]
        # new items should by added on top of the starting list
        newest_list_diff = min(max(in_e - oldest_list_diff, 0), limit)
        for i in range(oldest_list_diff):
            assert mock_batcher._oldest_exceptions[i + start_e[0]] == input_list[i]
        # then, the newest slots should be filled with the last items of the input list
        for i in range(1, newest_list_diff + 1):
            assert mock_batcher._newest_exceptions[-i] == input_list[-i]

    @CrossSync.pytest
    # test different inputs for retryable exceptions
    @pytest.mark.parametrize(
        "input_retryables,expected_retryables",
        [
            (
                TABLE_DEFAULT.READ_ROWS,
                [
                    core_exceptions.DeadlineExceeded,
                    core_exceptions.ServiceUnavailable,
                    core_exceptions.Aborted,
                ],
            ),
            (
                TABLE_DEFAULT.DEFAULT,
                [core_exceptions.DeadlineExceeded, core_exceptions.ServiceUnavailable],
            ),
            (
                TABLE_DEFAULT.MUTATE_ROWS,
                [core_exceptions.DeadlineExceeded, core_exceptions.ServiceUnavailable],
            ),
            ([], []),
            ([4], [core_exceptions.DeadlineExceeded]),
        ],
    )
    @CrossSync.convert
    async def test_customizable_retryable_errors(
        self, input_retryables, expected_retryables
    ):
        """
        Test that retryable functions support user-configurable arguments, and that the configured retryables are passed
        down to the gapic layer.
        """
        with mock.patch.object(
            google.api_core.retry, "if_exception_type"
        ) as predicate_builder_mock:
            with mock.patch.object(CrossSync, "retry_target") as retry_fn_mock:
                table = None
                with mock.patch("asyncio.create_task"):
                    table = CrossSync.Table(mock.Mock(), "instance", "table")
                async with self._make_one(
                    table, batch_retryable_errors=input_retryables
                ) as instance:
                    assert instance._retryable_errors == expected_retryables
                    expected_predicate = expected_retryables.__contains__
                    predicate_builder_mock.return_value = expected_predicate
                    retry_fn_mock.side_effect = RuntimeError("stop early")
                    mutation = self._make_mutation(count=1, size=1)
                    await instance._execute_mutate_rows([mutation])
                    # passed in errors should be used to build the predicate
                    predicate_builder_mock.assert_called_once_with(
                        *expected_retryables, _MutateRowsIncomplete
                    )
                    retry_call_args = retry_fn_mock.call_args_list[0].args
                    # output of if_exception_type should be sent in to retry constructor
                    assert retry_call_args[1] is expected_predicate

    @CrossSync.pytest
    async def test_large_batch_write(self):
        """
        Test that a large batch of mutations can be written
        """
        import math

        num_mutations = 10_000
        flush_limit = 1000
        mutations = [self._make_mutation(count=1, size=1)] * num_mutations
        async with self._make_one(flush_limit_mutation_count=flush_limit) as instance:
            operation_mock = mock.Mock()
            rpc_call_mock = CrossSync.Mock()
            operation_mock().start = rpc_call_mock
            CrossSync._MutateRowsOperation = operation_mock
            for m in mutations:
                await instance.append(m)
        expected_calls = math.ceil(num_mutations / flush_limit)
        assert rpc_call_mock.call_count == expected_calls
        assert instance._entries_processed_since_last_raise == num_mutations
        assert len(instance._staged_entries) == 0<|MERGE_RESOLUTION|>--- conflicted
+++ resolved
@@ -27,14 +27,6 @@
 
 __CROSS_SYNC_OUTPUT__ = "tests.unit.data._sync_autogen.test_mutations_batcher"
 
-<<<<<<< HEAD
-def _make_mutation(count=1, size=1):
-    mutation = RowMutationEntry("k", DeleteAllFromRow())
-    mutation.mutations = [DeleteAllFromRow() for _ in range(count)]
-    mutation.size = lambda: size
-    return mutation
-=======
->>>>>>> 7ea3c23d
 
 @CrossSync.convert_class(sync_name="Test_FlowControl")
 class Test_FlowControlAsync:
