# Copyright 2023 Google LLC
#
# Licensed under the Apache License, Version 2.0 (the "License");
# you may not use this file except in compliance with the License.
# You may obtain a copy of the License at
#
#     http://www.apache.org/licenses/LICENSE-2.0
#
# Unless required by applicable law or agreed to in writing, software
# distributed under the License is distributed on an "AS IS" BASIS,
# WITHOUT WARRANTIES OR CONDITIONS OF ANY KIND, either express or implied.
# See the License for the specific language governing permissions and
# limitations under the License.


import grpc
import asyncio
import re
import sys

from google.auth.credentials import AnonymousCredentials
import pytest

# try/except added for compatibility with python < 3.8
try:
    from unittest import mock
    from unittest.mock import AsyncMock  # type: ignore
except ImportError:  # pragma: NO COVER
    import mock  # type: ignore
    from mock import AsyncMock  # type: ignore

VENEER_HEADER_REGEX = re.compile(
    r"gapic\/[0-9]+\.[\w.-]+ gax\/[0-9]+\.[\w.-]+ gccl\/[0-9]+\.[\w.-]+ gl-python\/[0-9]+\.[\w.-]+ grpc\/[0-9]+\.[\w.-]+"
)


def _get_target_class():
    from google.cloud.bigtable.client import BigtableDataClient

    return BigtableDataClient


def _make_one(*args, **kwargs):
    return _get_target_class()(*args, **kwargs)


@pytest.mark.asyncio
async def test_ctor():
    expected_project = "project-id"
    expected_pool_size = 11
    expected_credentials = AnonymousCredentials()
    client = _make_one(
        project="project-id",
        pool_size=expected_pool_size,
        credentials=expected_credentials,
    )
    await asyncio.sleep(0.1)
    assert client.project == expected_project
    assert len(client.transport._grpc_channel._pool) == expected_pool_size
    assert not client._active_instances
    assert len(client._channel_refresh_tasks) == expected_pool_size
    assert client.transport._credentials == expected_credentials
    await client.close()


@pytest.mark.asyncio
async def test_ctor_super_inits():
    from google.cloud.bigtable_v2.services.bigtable.async_client import (
        BigtableAsyncClient,
    )
    from google.cloud.client import ClientWithProject
    from google.api_core import client_options as client_options_lib

    project = "project-id"
    pool_size = 11
    credentials = AnonymousCredentials()
    client_options = {"api_endpoint": "foo.bar:1234"}
    options_parsed = client_options_lib.from_dict(client_options)
    transport_str = f"pooled_grpc_asyncio_{pool_size}"
    with mock.patch.object(BigtableAsyncClient, "__init__") as bigtable_client_init:
        bigtable_client_init.return_value = None
        with mock.patch.object(ClientWithProject, "__init__") as client_project_init:
            client_project_init.return_value = None
            try:
                _make_one(
                    project=project,
                    pool_size=pool_size,
                    credentials=credentials,
                    client_options=options_parsed,
                )
            except AttributeError:
                pass
            # test gapic superclass init was called
            assert bigtable_client_init.call_count == 1
            kwargs = bigtable_client_init.call_args[1]
            assert kwargs["transport"] == transport_str
            assert kwargs["credentials"] == credentials
            assert kwargs["client_options"] == options_parsed
            # test mixin superclass init was called
            assert client_project_init.call_count == 1
            kwargs = client_project_init.call_args[1]
            assert kwargs["project"] == project
            assert kwargs["credentials"] == credentials
            assert kwargs["client_options"] == options_parsed


@pytest.mark.asyncio
async def test_ctor_dict_options():
    from google.cloud.bigtable_v2.services.bigtable.async_client import (
        BigtableAsyncClient,
    )
    from google.api_core.client_options import ClientOptions
    from google.cloud.bigtable.client import BigtableDataClient

    client_options = {"api_endpoint": "foo.bar:1234"}
    with mock.patch.object(BigtableAsyncClient, "__init__") as bigtable_client_init:
        try:
            _make_one(client_options=client_options)
        except TypeError:
            pass
        bigtable_client_init.assert_called_once()
        kwargs = bigtable_client_init.call_args[1]
        called_options = kwargs["client_options"]
        assert called_options.api_endpoint == "foo.bar:1234"
        assert isinstance(called_options, ClientOptions)
    with mock.patch.object(
        BigtableDataClient, "start_background_channel_refresh"
    ) as start_background_refresh:
        client = _make_one(client_options=client_options)
        start_background_refresh.assert_called_once()
        await client.close()


@pytest.mark.asyncio
async def test_veneer_grpc_headers():
    # client_info should be populated with headers to
    # detect as a veneer client
    patch = mock.patch("google.api_core.gapic_v1.method.wrap_method")
    with patch as gapic_mock:
        client = _make_one(project="project-id")
        wrapped_call_list = gapic_mock.call_args_list
        assert len(wrapped_call_list) > 0
        # each wrapped call should have veneer headers
        for call in wrapped_call_list:
            client_info = call.kwargs["client_info"]
            assert client_info is not None, f"{call} has no client_info"
            wrapped_user_agent_sorted = " ".join(
                sorted(client_info.to_user_agent().split(" "))
            )
            assert VENEER_HEADER_REGEX.match(
                wrapped_user_agent_sorted
            ), f"'{wrapped_user_agent_sorted}' does not match {VENEER_HEADER_REGEX}"
        await client.close()


@pytest.mark.asyncio
async def test_channel_pool_creation():
    pool_size = 14
    with mock.patch(
        "google.api_core.grpc_helpers_async.create_channel"
    ) as create_channel:
        create_channel.return_value = AsyncMock()
        client = _make_one(project="project-id", pool_size=pool_size)
        assert create_channel.call_count == pool_size
        await client.close()
    # channels should be unique
    client = _make_one(project="project-id", pool_size=pool_size)
    pool_list = list(client.transport._grpc_channel._pool)
    pool_set = set(client.transport._grpc_channel._pool)
    assert len(pool_list) == len(pool_set)
    await client.close()


@pytest.mark.asyncio
async def test_channel_pool_rotation():
    from google.cloud.bigtable_v2.services.bigtable.transports.pooled_grpc_asyncio import (
        PooledChannel,
    )

    pool_size = 7

    with mock.patch.object(PooledChannel, "next_channel") as next_channel:
        client = _make_one(project="project-id", pool_size=pool_size)
        assert len(client.transport._grpc_channel._pool) == pool_size
        next_channel.reset_mock()
        with mock.patch.object(
            type(client.transport._grpc_channel._pool[0]), "unary_unary"
        ) as unary_unary:
            # calling an rpc `pool_size` times should use a different channel each time
            channel_next = None
            for i in range(pool_size):
                channel_last = channel_next
                channel_next = client.transport.grpc_channel._pool[i]
                assert channel_last != channel_next
                next_channel.return_value = channel_next
                client.transport.ping_and_warm()
                assert next_channel.call_count == i + 1
                unary_unary.assert_called_once()
                unary_unary.reset_mock()
    await client.close()


@pytest.mark.asyncio
async def test_channel_pool_replace():
    with mock.patch.object(asyncio, "sleep"):
        pool_size = 7
        client = _make_one(project="project-id", pool_size=pool_size)
        for replace_idx in range(pool_size):
            start_pool = [channel for channel in client.transport._grpc_channel._pool]
            grace_period = 9
            with mock.patch.object(
                type(client.transport._grpc_channel._pool[0]), "close"
            ) as close:
                new_channel = grpc.aio.insecure_channel("localhost:8080")
                await client.transport.replace_channel(
                    replace_idx, grace=grace_period, new_channel=new_channel
                )
                close.assert_called_once_with(grace=grace_period)
                close.assert_awaited_once()
            assert client.transport._grpc_channel._pool[replace_idx] == new_channel
            for i in range(pool_size):
                if i != replace_idx:
                    assert client.transport._grpc_channel._pool[i] == start_pool[i]
                else:
                    assert client.transport._grpc_channel._pool[i] != start_pool[i]
        await client.close()


@pytest.mark.filterwarnings("ignore::RuntimeWarning")
def test_start_background_channel_refresh_sync():
    # should raise RuntimeError if called in a sync context
    client = _make_one(project="project-id")
    with pytest.raises(RuntimeError):
        client.start_background_channel_refresh()


@pytest.mark.asyncio
async def test_start_background_channel_refresh_tasks_exist():
    # if tasks exist, should do nothing
    client = _make_one(project="project-id")
    with mock.patch.object(asyncio, "create_task") as create_task:
        client.start_background_channel_refresh()
        create_task.assert_not_called()
    await client.close()


@pytest.mark.asyncio
@pytest.mark.parametrize("pool_size", [1, 3, 7])
async def test_start_background_channel_refresh(pool_size):
    # should create background tasks for each channel
    client = _make_one(project="project-id", pool_size=pool_size)
    ping_and_warm = AsyncMock()
    client._ping_and_warm_instances = ping_and_warm
    client.start_background_channel_refresh()
    assert len(client._channel_refresh_tasks) == pool_size
    for task in client._channel_refresh_tasks:
        assert isinstance(task, asyncio.Task)
    await asyncio.sleep(0.1)
    assert ping_and_warm.call_count == pool_size
    for channel in client.transport._grpc_channel._pool:
        ping_and_warm.assert_any_call(channel)
    await client.close()


@pytest.mark.asyncio
@pytest.mark.skipif(
    sys.version_info < (3, 8), reason="Task.name requires python3.8 or higher"
)
async def test_start_background_channel_refresh_tasks_names():
    # if tasks exist, should do nothing
    pool_size = 3
    client = _make_one(project="project-id", pool_size=pool_size)
    for i in range(pool_size):
        name = client._channel_refresh_tasks[i].get_name()
        assert str(i) in name
        assert "BigtableDataClient channel refresh " in name
    await client.close()


@pytest.mark.asyncio
async def test__ping_and_warm_instances():
    # test with no instances
    with mock.patch.object(asyncio, "gather", AsyncMock()) as gather:
        client = _make_one(project="project-id", pool_size=1)
        channel = client.transport._grpc_channel._pool[0]
        await client._ping_and_warm_instances(channel)
        gather.assert_called_once()
        gather.assert_awaited_once()
        assert not gather.call_args.args
        assert gather.call_args.kwargs == {"return_exceptions": True}
        # test with instances
        client._active_instances = [
            "instance-1",
            "instance-2",
            "instance-3",
            "instance-4",
        ]
    with mock.patch.object(asyncio, "gather", AsyncMock()) as gather:
        await client._ping_and_warm_instances(channel)
        gather.assert_called_once()
        gather.assert_awaited_once()
        assert len(gather.call_args.args) == 4
        assert gather.call_args.kwargs == {"return_exceptions": True}
        for idx, call in enumerate(gather.call_args.args):
            assert isinstance(call, grpc.aio.UnaryUnaryCall)
            call._request["name"] = client._active_instances[idx]
    await client.close()


@pytest.mark.asyncio
@pytest.mark.parametrize(
    "refresh_interval, wait_time, expected_sleep",
    [
        (0, 0, 0),
        (0, 1, 0),
        (10, 0, 10),
        (10, 5, 5),
        (10, 10, 0),
        (10, 15, 0),
    ],
)
async def test__manage_channel_first_sleep(refresh_interval, wait_time, expected_sleep):
    # first sleep time should be `refresh_interval` seconds after client init
    import time

    with mock.patch.object(time, "time") as time:
        time.return_value = 0
        with mock.patch.object(asyncio, "sleep") as sleep:
            sleep.side_effect = asyncio.CancelledError
            try:
                client = _make_one(project="project-id")
                client._channel_init_time = -wait_time
                await client._manage_channel(0, refresh_interval, refresh_interval)
            except asyncio.CancelledError:
                pass
            sleep.assert_called_once()
            call_time = sleep.call_args[0][0]
            assert (
                abs(call_time - expected_sleep) < 0.1
            ), f"refresh_interval: {refresh_interval}, wait_time: {wait_time}, expected_sleep: {expected_sleep}"
            await client.close()


@pytest.mark.asyncio
async def test__manage_channel_ping_and_warm():
    from google.cloud.bigtable_v2.services.bigtable.transports.pooled_grpc_asyncio import (
        PooledBigtableGrpcAsyncIOTransport,
    )

    # should ping an warm all new channels, and old channels if sleeping
    client = _make_one(project="project-id")
    new_channel = grpc.aio.insecure_channel("localhost:8080")
    with mock.patch.object(asyncio, "sleep"):
        create_channel = mock.Mock()
        create_channel.return_value = new_channel
        client.transport.grpc_channel._create_channel = create_channel
        with mock.patch.object(
            PooledBigtableGrpcAsyncIOTransport, "replace_channel"
        ) as replace_channel:
            replace_channel.side_effect = asyncio.CancelledError
            # should ping and warm old channel then new if sleep > 0
            with mock.patch.object(
                type(_make_one()), "_ping_and_warm_instances"
            ) as ping_and_warm:
                try:
                    channel_idx = 2
                    old_channel = client.transport._grpc_channel._pool[channel_idx]
                    await client._manage_channel(channel_idx, 10)
                except asyncio.CancelledError:
                    pass
                assert ping_and_warm.call_count == 2
                assert old_channel != new_channel
                called_with = [call[0][0] for call in ping_and_warm.call_args_list]
                assert old_channel in called_with
                assert new_channel in called_with
            # should ping and warm instantly new channel only if not sleeping
            with mock.patch.object(
                type(_make_one()), "_ping_and_warm_instances"
            ) as ping_and_warm:
                try:
                    await client._manage_channel(0, 0, 0)
                except asyncio.CancelledError:
                    pass
                ping_and_warm.assert_called_once_with(new_channel)
    await client.close()


@pytest.mark.asyncio
@pytest.mark.parametrize(
    "refresh_interval, num_cycles, expected_sleep",
    [
        (None, 1, 60 * 35),
        (10, 10, 100),
        (10, 1, 10),
    ],
)
async def test__manage_channel_sleeps(refresh_interval, num_cycles, expected_sleep):
    # make sure that sleeps work as expected
    import time
    import random

    channel_idx = 1
    with mock.patch.object(random, "uniform") as uniform:
        uniform.side_effect = lambda min_, max_: min_
        with mock.patch.object(time, "time") as time:
            time.return_value = 0
            with mock.patch.object(asyncio, "sleep") as sleep:
                sleep.side_effect = [None for i in range(num_cycles - 1)] + [
                    asyncio.CancelledError
                ]
                try:
                    client = _make_one(project="project-id")
                    if refresh_interval is not None:
                        await client._manage_channel(
                            channel_idx, refresh_interval, refresh_interval
                        )
                    else:
                        await client._manage_channel(channel_idx)
                except asyncio.CancelledError:
                    pass
                assert sleep.call_count == num_cycles
                total_sleep = sum([call[0][0] for call in sleep.call_args_list])
                assert (
                    abs(total_sleep - expected_sleep) < 0.1
                ), f"refresh_interval={refresh_interval}, num_cycles={num_cycles}, expected_sleep={expected_sleep}"
        await client.close()


@pytest.mark.asyncio
async def test__manage_channel_random():
    import random

    with mock.patch.object(asyncio, "sleep") as sleep:
        with mock.patch.object(random, "uniform") as uniform:
            uniform.return_value = 0
            try:
                uniform.side_effect = asyncio.CancelledError
                client = _make_one(project="project-id", pool_size=1)
            except asyncio.CancelledError:
                uniform.side_effect = None
                uniform.reset_mock()
                sleep.reset_mock()
            min_val = 200
            max_val = 205
            uniform.side_effect = lambda min_, max_: min_
            sleep.side_effect = [None, None, asyncio.CancelledError]
            try:
                await client._manage_channel(0, min_val, max_val)
            except asyncio.CancelledError:
                pass
            assert uniform.call_count == 2
            uniform_args = [call[0] for call in uniform.call_args_list]
            for found_min, found_max in uniform_args:
                assert found_min == min_val
                assert found_max == max_val


@pytest.mark.asyncio
@pytest.mark.parametrize("num_cycles", [0, 1, 10, 100])
async def test__manage_channel_refresh(num_cycles):
    # make sure that channels are properly refreshed
    from google.cloud.bigtable_v2.services.bigtable.transports.pooled_grpc_asyncio import (
        PooledBigtableGrpcAsyncIOTransport,
    )
    from google.api_core import grpc_helpers_async

    expected_grace = 9
    expected_refresh = 0.5
    channel_idx = 1
    new_channel = grpc.aio.insecure_channel("localhost:8080")

    with mock.patch.object(
        PooledBigtableGrpcAsyncIOTransport, "replace_channel"
    ) as replace_channel:
        with mock.patch.object(asyncio, "sleep") as sleep:
            sleep.side_effect = [None for i in range(num_cycles)] + [
                asyncio.CancelledError
            ]
            with mock.patch.object(
                grpc_helpers_async, "create_channel"
            ) as create_channel:
                create_channel.return_value = new_channel
                client = _make_one(project="project-id")
                create_channel.reset_mock()
                try:
                    await client._manage_channel(
                        channel_idx,
                        refresh_interval_min=expected_refresh,
                        refresh_interval_max=expected_refresh,
                        grace_period=expected_grace,
                    )
                except asyncio.CancelledError:
                    pass
                assert sleep.call_count == num_cycles + 1
                assert create_channel.call_count == num_cycles
                assert replace_channel.call_count == num_cycles
                for call in replace_channel.call_args_list:
                    args, kwargs = call
                    assert args[0] == channel_idx
                    assert kwargs["grace"] == expected_grace
                    assert kwargs["new_channel"] == new_channel
            await client.close()


@pytest.mark.asyncio
@pytest.mark.filterwarnings("ignore::RuntimeWarning")
async def test__register_instance():
    # create the client without calling start_background_channel_refresh
    with mock.patch.object(asyncio, "get_running_loop") as get_event_loop:
        get_event_loop.side_effect = RuntimeError("no event loop")
        client = _make_one(project="project-id")
    assert not client._channel_refresh_tasks
    # first call should start background refresh
    assert client._active_instances == set()
    await client._register_instance("instance-1", mock.Mock())
    assert len(client._active_instances) == 1
    assert client._active_instances == {"projects/project-id/instances/instance-1"}
    assert client._channel_refresh_tasks
    # next call should not
    with mock.patch.object(
        type(_make_one()), "start_background_channel_refresh"
    ) as refresh_mock:
        await client._register_instance("instance-2", mock.Mock())
        assert len(client._active_instances) == 2
        assert client._active_instances == {
            "projects/project-id/instances/instance-1",
            "projects/project-id/instances/instance-2",
        }
        refresh_mock.assert_not_called()


@pytest.mark.asyncio
@pytest.mark.filterwarnings("ignore::RuntimeWarning")
async def test__register_instance_ping_and_warm():
    # should ping and warm each new instance
    pool_size = 7
    with mock.patch.object(asyncio, "get_running_loop") as get_event_loop:
        get_event_loop.side_effect = RuntimeError("no event loop")
        client = _make_one(project="project-id", pool_size=pool_size)
    # first call should start background refresh
    assert not client._channel_refresh_tasks
    await client._register_instance("instance-1", mock.Mock())
    client = _make_one(project="project-id", pool_size=pool_size)
    assert len(client._channel_refresh_tasks) == pool_size
    assert not client._active_instances
    # next calls should trigger ping and warm
    with mock.patch.object(type(_make_one()), "_ping_and_warm_instances") as ping_mock:
        # new instance should trigger ping and warm
        await client._register_instance("instance-2", mock.Mock())
        assert ping_mock.call_count == pool_size
        await client._register_instance("instance-3", mock.Mock())
        assert ping_mock.call_count == pool_size * 2
        # duplcate instances should not trigger ping and warm
        await client._register_instance("instance-3", mock.Mock())
        assert ping_mock.call_count == pool_size * 2
    await client.close()


@pytest.mark.asyncio
async def test__remove_instance_registration():
    client = _make_one(project="project-id")
    table = mock.Mock()
    await client._register_instance("instance-1", table)
    await client._register_instance("instance-2", table)
    assert len(client._active_instances) == 2
    assert len(client._instance_owners.keys()) == 2
    instance_1_path = client._gapic_client.instance_path(client.project, "instance-1")
    instance_2_path = client._gapic_client.instance_path(client.project, "instance-2")
    assert len(client._instance_owners[instance_1_path]) == 1
    assert list(client._instance_owners[instance_1_path])[0] == id(table)
    assert len(client._instance_owners[instance_2_path]) == 1
    assert list(client._instance_owners[instance_2_path])[0] == id(table)
    success = await client._remove_instance_registration("instance-1", table)
    assert success
    assert len(client._active_instances) == 1
    assert len(client._instance_owners[instance_1_path]) == 0
    assert len(client._instance_owners[instance_2_path]) == 1
    assert client._active_instances == {"projects/project-id/instances/instance-2"}
    success = await client._remove_instance_registration("nonexistant", table)
    assert not success
    assert len(client._active_instances) == 1
    await client.close()


@pytest.mark.asyncio
async def test__multiple_table_registration():
    async with _make_one(project="project-id") as client:
        async with client.get_table("instance_1", "table_1") as table_1:
            instance_1_path = client._gapic_client.instance_path(
                client.project, "instance_1"
            )
            assert len(client._instance_owners[instance_1_path]) == 1
            assert len(client._active_instances) == 1
            assert id(table_1) in client._instance_owners[instance_1_path]
            async with client.get_table("instance_1", "table_2") as table_2:
                assert len(client._instance_owners[instance_1_path]) == 2
                assert len(client._active_instances) == 1
                assert id(table_1) in client._instance_owners[instance_1_path]
                assert id(table_2) in client._instance_owners[instance_1_path]
            # table_2 should be unregistered, but instance should still be active
            assert len(client._active_instances) == 1
            assert instance_1_path in client._active_instances
            assert id(table_2) not in client._instance_owners[instance_1_path]
        # both tables are gone. instance should be unregistered
        assert len(client._active_instances) == 0
        assert instance_1_path not in client._active_instances
        assert len(client._instance_owners[instance_1_path]) == 0


async def test__multiple_instance_registration():
    async with _make_one(project="project-id") as client:
        async with client.get_table("instance_1", "table_1") as table_1:
            async with client.get_table("instance_2", "table_2") as table_2:
                instance_1_path = client._gapic_client.instance_path(
                    client.project, "instance_1"
                )
                instance_2_path = client._gapic_client.instance_path(
                    client.project, "instance_2"
                )
                assert len(client._instance_owners[instance_1_path]) == 1
                assert len(client._instance_owners[instance_2_path]) == 1
                assert len(client._active_instances) == 2
                assert id(table_1) in client._instance_owners[instance_1_path]
                assert id(table_2) in client._instance_owners[instance_2_path]
            # instance2 should be unregistered, but instance1 should still be active
            assert len(client._active_instances) == 1
            assert instance_1_path in client._active_instances
            assert len(client._instance_owners[instance_2_path]) == 0
            assert len(client._instance_owners[instance_1_path]) == 1
            assert id(table_1) in client._instance_owners[instance_1_path]
        # both tables are gone. instances should both be unregistered
        assert len(client._active_instances) == 0
        assert len(client._instance_owners[instance_1_path]) == 0
        assert len(client._instance_owners[instance_2_path]) == 0


@pytest.mark.asyncio
async def test_get_table():
    from google.cloud.bigtable.client import Table

    client = _make_one(project="project-id")
    assert not client._active_instances
    expected_table_id = "table-id"
    expected_instance_id = "instance-id"
    expected_app_profile_id = "app-profile-id"
    table = client.get_table(
        expected_instance_id,
        expected_table_id,
        expected_app_profile_id,
    )
    await asyncio.sleep(0)
    assert isinstance(table, Table)
<<<<<<< HEAD
    assert table.app_profile_id == expected_app_profile_id
    assert table.client is client
    full_instance_name = client._gapic_client.instance_path(
        client.project, expected_instance_id
    )
    full_table_name = client._gapic_client.table_path(
        client.project, expected_instance_id, expected_table_id
    )
    assert table.instance_path == full_instance_name
    assert table.table_path == full_table_name
    assert full_instance_name in client._active_instances
=======
    assert table.table_id == expected_table_id
    assert (
        table.table_name
        == f"projects/{client.project}/instances/{expected_instance_id}/tables/{expected_table_id}"
    )
    assert table.instance_id == expected_instance_id
    assert (
        table.instance_name
        == f"projects/{client.project}/instances/{expected_instance_id}"
    )
    assert table.app_profile_id == expected_app_profile_id
    assert table.client is client
    assert table.instance_name in client._active_instances
>>>>>>> 55cdcc2c
    await client.close()


@pytest.mark.asyncio
async def test_get_table_context_manager():
    from google.cloud.bigtable.client import Table

    expected_table_id = "table-id"
    expected_instance_id = "instance-id"
    expected_app_profile_id = "app-profile-id"
    expected_project_id = "project-id"

    with mock.patch.object(Table, "close") as close_mock:
        async with _make_one(project=expected_project_id) as client:
            async with client.get_table(
                expected_instance_id,
                expected_table_id,
                expected_app_profile_id,
            ) as table:
                await asyncio.sleep(0)
                assert isinstance(table, Table)
                assert table.table_id == expected_table_id
                assert (
                    table.table_name
                    == f"projects/{expected_project_id}/instances/{expected_instance_id}/tables/{expected_table_id}"
                )
                assert table.instance_id == expected_instance_id
                assert (
                    table.instance_name
                    == f"projects/{expected_project_id}/instances/{expected_instance_id}"
                )
                assert table.app_profile_id == expected_app_profile_id
                assert table.client is client
                assert table.instance_name in client._active_instances
        assert close_mock.call_count == 1


@pytest.mark.asyncio
async def test_multiple_pool_sizes():
    # should be able to create multiple clients with different pool sizes without issue
    pool_sizes = [1, 2, 4, 8, 16, 32, 64, 128, 256]
    for pool_size in pool_sizes:
        client = _make_one(project="project-id", pool_size=pool_size)
        assert len(client._channel_refresh_tasks) == pool_size
        client_duplicate = _make_one(project="project-id", pool_size=pool_size)
        assert len(client_duplicate._channel_refresh_tasks) == pool_size
        assert str(pool_size) in str(client.transport)
        await client.close()
        await client_duplicate.close()


@pytest.mark.asyncio
async def test_close():
    from google.cloud.bigtable_v2.services.bigtable.transports.pooled_grpc_asyncio import (
        PooledBigtableGrpcAsyncIOTransport,
    )

    pool_size = 7
    client = _make_one(project="project-id", pool_size=pool_size)
    assert len(client._channel_refresh_tasks) == pool_size
    tasks_list = list(client._channel_refresh_tasks)
    for task in client._channel_refresh_tasks:
        assert not task.done()
    with mock.patch.object(
        PooledBigtableGrpcAsyncIOTransport, "close", AsyncMock()
    ) as close_mock:
        await client.close()
        close_mock.assert_called_once()
        close_mock.assert_awaited()
    for task in tasks_list:
        assert task.done()
        assert task.cancelled()
    assert client._channel_refresh_tasks == []


@pytest.mark.asyncio
async def test_close_with_timeout():
    pool_size = 7
    expected_timeout = 19
    client = _make_one(project="project-id", pool_size=pool_size)
    tasks = list(client._channel_refresh_tasks)
    with mock.patch.object(asyncio, "wait_for", AsyncMock()) as wait_for_mock:
        await client.close(timeout=expected_timeout)
        wait_for_mock.assert_called_once()
        wait_for_mock.assert_awaited()
        assert wait_for_mock.call_args[1]["timeout"] == expected_timeout
    client._channel_refresh_tasks = tasks
    await client.close()


@pytest.mark.asyncio
async def test_context_manager():
    # context manager should close the client cleanly
    close_mock = AsyncMock()
    true_close = None
    async with _make_one(project="project-id") as client:
        true_close = client.close()
        client.close = close_mock
        for task in client._channel_refresh_tasks:
            assert not task.done()
        assert client.project == "project-id"
        assert client._active_instances == set()
        close_mock.assert_not_called()
    close_mock.assert_called_once()
    close_mock.assert_awaited()
    # actually close the client
    await true_close


def test_client_ctor_sync():
    # initializing client in a sync context should raise RuntimeError
    from google.cloud.bigtable.client import BigtableDataClient

    with pytest.warns(RuntimeWarning) as warnings:
        client = BigtableDataClient(project="project-id")
    expected_warning = [w for w in warnings if "client.py" in w.filename]
    assert len(expected_warning) == 1
    assert "BigtableDataClient should be started in an asyncio event loop." in str(
        expected_warning[0].message
    )
    assert client.project == "project-id"
    assert client._channel_refresh_tasks == []


######################################################################
# Table Tests
######################################################################


@pytest.mark.asyncio
async def test_table_ctor():
    from google.cloud.bigtable.client import BigtableDataClient
    from google.cloud.bigtable.client import Table

    expected_table_id = "table-id"
    expected_instance_id = "instance-id"
    expected_app_profile_id = "app-profile-id"
    client = BigtableDataClient()
    assert not client._active_instances

    table = Table(
        client,
        expected_instance_id,
        expected_table_id,
        expected_app_profile_id,
    )
    await asyncio.sleep(0)
<<<<<<< HEAD
    assert table.app_profile_id == expected_app_profile_id
    assert table.client is client
    full_instance_name = client._gapic_client.instance_path(
        client.project, expected_instance_id
    )
    full_table_name = client._gapic_client.table_path(
        client.project, expected_instance_id, expected_table_id
    )
    assert table.instance_path == full_instance_name
    assert table.table_path == full_table_name
    assert full_instance_name in client._active_instances
=======
    assert table.table_id == expected_table_id
    assert table.instance_id == expected_instance_id
    assert table.app_profile_id == expected_app_profile_id
    assert table.client is client
    assert table.instance_name in client._active_instances
>>>>>>> 55cdcc2c
    # ensure task reaches completion
    await table._register_instance_task
    assert table._register_instance_task.done()
    assert not table._register_instance_task.cancelled()
    assert table._register_instance_task.exception() is None
    await client.close()


def test_table_ctor_sync():
    # initializing client in a sync context should raise RuntimeError
    from google.cloud.bigtable.client import Table

    client = mock.Mock()
<<<<<<< HEAD
    client._gapic_client.table_path.return_value = "table-path"
    client._gapic_client.instance_path.return_value = "instance-path"
    with pytest.warns(RuntimeWarning) as warnings:
        table = Table(client, "instance-id", "table-id")
    assert "event loop" in str(warnings[0].message)
    assert table.table_path == "table-path"
    client._gapic_client.table_path.assert_called_once()
    assert table.instance_path == "instance-path"
    client._gapic_client.instance_path.assert_called_once()
    assert table.app_profile_id is None
    assert table.client is client
=======
    with pytest.raises(RuntimeError) as e:
        Table(client, "instance-id", "table-id")
    assert e.match("Table must be created within an async event loop context.")
>>>>>>> 55cdcc2c
<|MERGE_RESOLUTION|>--- conflicted
+++ resolved
@@ -650,19 +650,6 @@
     )
     await asyncio.sleep(0)
     assert isinstance(table, Table)
-<<<<<<< HEAD
-    assert table.app_profile_id == expected_app_profile_id
-    assert table.client is client
-    full_instance_name = client._gapic_client.instance_path(
-        client.project, expected_instance_id
-    )
-    full_table_name = client._gapic_client.table_path(
-        client.project, expected_instance_id, expected_table_id
-    )
-    assert table.instance_path == full_instance_name
-    assert table.table_path == full_table_name
-    assert full_instance_name in client._active_instances
-=======
     assert table.table_id == expected_table_id
     assert (
         table.table_name
@@ -676,7 +663,6 @@
     assert table.app_profile_id == expected_app_profile_id
     assert table.client is client
     assert table.instance_name in client._active_instances
->>>>>>> 55cdcc2c
     await client.close()
 
 
@@ -824,25 +810,11 @@
         expected_app_profile_id,
     )
     await asyncio.sleep(0)
-<<<<<<< HEAD
-    assert table.app_profile_id == expected_app_profile_id
-    assert table.client is client
-    full_instance_name = client._gapic_client.instance_path(
-        client.project, expected_instance_id
-    )
-    full_table_name = client._gapic_client.table_path(
-        client.project, expected_instance_id, expected_table_id
-    )
-    assert table.instance_path == full_instance_name
-    assert table.table_path == full_table_name
-    assert full_instance_name in client._active_instances
-=======
     assert table.table_id == expected_table_id
     assert table.instance_id == expected_instance_id
     assert table.app_profile_id == expected_app_profile_id
     assert table.client is client
     assert table.instance_name in client._active_instances
->>>>>>> 55cdcc2c
     # ensure task reaches completion
     await table._register_instance_task
     assert table._register_instance_task.done()
@@ -856,20 +828,6 @@
     from google.cloud.bigtable.client import Table
 
     client = mock.Mock()
-<<<<<<< HEAD
-    client._gapic_client.table_path.return_value = "table-path"
-    client._gapic_client.instance_path.return_value = "instance-path"
-    with pytest.warns(RuntimeWarning) as warnings:
-        table = Table(client, "instance-id", "table-id")
-    assert "event loop" in str(warnings[0].message)
-    assert table.table_path == "table-path"
-    client._gapic_client.table_path.assert_called_once()
-    assert table.instance_path == "instance-path"
-    client._gapic_client.instance_path.assert_called_once()
-    assert table.app_profile_id is None
-    assert table.client is client
-=======
     with pytest.raises(RuntimeError) as e:
         Table(client, "instance-id", "table-id")
-    assert e.match("Table must be created within an async event loop context.")
->>>>>>> 55cdcc2c
+    assert e.match("Table must be created within an async event loop context.")