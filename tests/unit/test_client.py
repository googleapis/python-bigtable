# Copyright 2023 Google LLC
#
# Licensed under the Apache License, Version 2.0 (the "License");
# you may not use this file except in compliance with the License.
# You may obtain a copy of the License at
#
#     http://www.apache.org/licenses/LICENSE-2.0
#
# Unless required by applicable law or agreed to in writing, software
# distributed under the License is distributed on an "AS IS" BASIS,
# WITHOUT WARRANTIES OR CONDITIONS OF ANY KIND, either express or implied.
# See the License for the specific language governing permissions and
# limitations under the License.
from __future__ import annotations

import grpc
import asyncio
import re
import sys

import pytest

from google.cloud.bigtable import mutations
from google.auth.credentials import AnonymousCredentials
from google.cloud.bigtable_v2.types import ReadRowsResponse
from google.cloud.bigtable.read_rows_query import ReadRowsQuery
from google.api_core import exceptions as core_exceptions
from google.cloud.bigtable.exceptions import InvalidChunk

from google.cloud.bigtable.read_modify_write_rules import IncrementRule
from google.cloud.bigtable.read_modify_write_rules import AppendValueRule

# try/except added for compatibility with python < 3.8
try:
    from unittest import mock
    from unittest.mock import AsyncMock  # type: ignore
except ImportError:  # pragma: NO COVER
    import mock  # type: ignore
    from mock import AsyncMock  # type: ignore

VENEER_HEADER_REGEX = re.compile(
    r"bigtable-python\/[0-9]+\.[\w.-]+ gapic\/[0-9]+\.[\w.-]+ gax\/[0-9]+\.[\w.-]+ gccl\/[0-9]+\.[\w.-]+ gl-python\/[0-9]+\.[\w.-]+ grpc\/[0-9]+\.[\w.-]+"
)


class TestBigtableDataClient:
    def _get_target_class(self):
        from google.cloud.bigtable.client import BigtableDataClient

        return BigtableDataClient

    def _make_one(self, *args, **kwargs):
        return self._get_target_class()(*args, **kwargs)

    @pytest.mark.asyncio
    async def test_ctor(self):
        expected_project = "project-id"
        expected_pool_size = 11
        expected_credentials = AnonymousCredentials()
        client = self._make_one(
            project="project-id",
            pool_size=expected_pool_size,
            credentials=expected_credentials,
        )
        await asyncio.sleep(0.1)
        assert client.project == expected_project
        assert len(client.transport._grpc_channel._pool) == expected_pool_size
        assert not client._active_instances
        assert len(client._channel_refresh_tasks) == expected_pool_size
        assert client.transport._credentials == expected_credentials
        await client.close()

    @pytest.mark.asyncio
    async def test_ctor_super_inits(self):
        from google.cloud.bigtable_v2.services.bigtable.async_client import (
            BigtableAsyncClient,
        )
        from google.cloud.client import ClientWithProject
        from google.api_core import client_options as client_options_lib

        project = "project-id"
        pool_size = 11
        credentials = AnonymousCredentials()
        client_options = {"api_endpoint": "foo.bar:1234"}
        options_parsed = client_options_lib.from_dict(client_options)
        transport_str = f"pooled_grpc_asyncio_{pool_size}"
        with mock.patch.object(BigtableAsyncClient, "__init__") as bigtable_client_init:
            bigtable_client_init.return_value = None
            with mock.patch.object(
                ClientWithProject, "__init__"
            ) as client_project_init:
                client_project_init.return_value = None
                try:
                    self._make_one(
                        project=project,
                        pool_size=pool_size,
                        credentials=credentials,
                        client_options=options_parsed,
                    )
                except AttributeError:
                    pass
                # test gapic superclass init was called
                assert bigtable_client_init.call_count == 1
                kwargs = bigtable_client_init.call_args[1]
                assert kwargs["transport"] == transport_str
                assert kwargs["credentials"] == credentials
                assert kwargs["client_options"] == options_parsed
                # test mixin superclass init was called
                assert client_project_init.call_count == 1
                kwargs = client_project_init.call_args[1]
                assert kwargs["project"] == project
                assert kwargs["credentials"] == credentials
                assert kwargs["client_options"] == options_parsed

    @pytest.mark.asyncio
    async def test_ctor_dict_options(self):
        from google.cloud.bigtable_v2.services.bigtable.async_client import (
            BigtableAsyncClient,
        )
        from google.api_core.client_options import ClientOptions
        from google.cloud.bigtable.client import BigtableDataClient

        client_options = {"api_endpoint": "foo.bar:1234"}
        with mock.patch.object(BigtableAsyncClient, "__init__") as bigtable_client_init:
            try:
                self._make_one(client_options=client_options)
            except TypeError:
                pass
            bigtable_client_init.assert_called_once()
            kwargs = bigtable_client_init.call_args[1]
            called_options = kwargs["client_options"]
            assert called_options.api_endpoint == "foo.bar:1234"
            assert isinstance(called_options, ClientOptions)
        with mock.patch.object(
            BigtableDataClient, "start_background_channel_refresh"
        ) as start_background_refresh:
            client = self._make_one(client_options=client_options)
            start_background_refresh.assert_called_once()
            await client.close()

    @pytest.mark.asyncio
    async def test_veneer_grpc_headers(self):
        # client_info should be populated with headers to
        # detect as a veneer client
        patch = mock.patch("google.api_core.gapic_v1.method.wrap_method")
        with patch as gapic_mock:
            client = self._make_one(project="project-id")
            wrapped_call_list = gapic_mock.call_args_list
            assert len(wrapped_call_list) > 0
            # each wrapped call should have veneer headers
            for call in wrapped_call_list:
                client_info = call.kwargs["client_info"]
                assert client_info is not None, f"{call} has no client_info"
                wrapped_user_agent_sorted = " ".join(
                    sorted(client_info.to_user_agent().split(" "))
                )
                assert VENEER_HEADER_REGEX.match(
                    wrapped_user_agent_sorted
                ), f"'{wrapped_user_agent_sorted}' does not match {VENEER_HEADER_REGEX}"
            await client.close()

    @pytest.mark.asyncio
    async def test_channel_pool_creation(self):
        pool_size = 14
        with mock.patch(
            "google.api_core.grpc_helpers_async.create_channel"
        ) as create_channel:
            create_channel.return_value = AsyncMock()
            client = self._make_one(project="project-id", pool_size=pool_size)
            assert create_channel.call_count == pool_size
            await client.close()
        # channels should be unique
        client = self._make_one(project="project-id", pool_size=pool_size)
        pool_list = list(client.transport._grpc_channel._pool)
        pool_set = set(client.transport._grpc_channel._pool)
        assert len(pool_list) == len(pool_set)
        await client.close()

    @pytest.mark.asyncio
    async def test_channel_pool_rotation(self):
        from google.cloud.bigtable_v2.services.bigtable.transports.pooled_grpc_asyncio import (
            PooledChannel,
        )

        pool_size = 7

        with mock.patch.object(PooledChannel, "next_channel") as next_channel:
            client = self._make_one(project="project-id", pool_size=pool_size)
            assert len(client.transport._grpc_channel._pool) == pool_size
            next_channel.reset_mock()
            with mock.patch.object(
                type(client.transport._grpc_channel._pool[0]), "unary_unary"
            ) as unary_unary:
                # calling an rpc `pool_size` times should use a different channel each time
                channel_next = None
                for i in range(pool_size):
                    channel_last = channel_next
                    channel_next = client.transport.grpc_channel._pool[i]
                    assert channel_last != channel_next
                    next_channel.return_value = channel_next
                    client.transport.ping_and_warm()
                    assert next_channel.call_count == i + 1
                    unary_unary.assert_called_once()
                    unary_unary.reset_mock()
        await client.close()

    @pytest.mark.asyncio
    async def test_channel_pool_replace(self):
        with mock.patch.object(asyncio, "sleep"):
            pool_size = 7
            client = self._make_one(project="project-id", pool_size=pool_size)
            for replace_idx in range(pool_size):
                start_pool = [
                    channel for channel in client.transport._grpc_channel._pool
                ]
                grace_period = 9
                with mock.patch.object(
                    type(client.transport._grpc_channel._pool[0]), "close"
                ) as close:
                    new_channel = grpc.aio.insecure_channel("localhost:8080")
                    await client.transport.replace_channel(
                        replace_idx, grace=grace_period, new_channel=new_channel
                    )
                    close.assert_called_once_with(grace=grace_period)
                    close.assert_awaited_once()
                assert client.transport._grpc_channel._pool[replace_idx] == new_channel
                for i in range(pool_size):
                    if i != replace_idx:
                        assert client.transport._grpc_channel._pool[i] == start_pool[i]
                    else:
                        assert client.transport._grpc_channel._pool[i] != start_pool[i]
            await client.close()

    @pytest.mark.filterwarnings("ignore::RuntimeWarning")
    def test_start_background_channel_refresh_sync(self):
        # should raise RuntimeError if called in a sync context
        client = self._make_one(project="project-id")
        with pytest.raises(RuntimeError):
            client.start_background_channel_refresh()

    @pytest.mark.asyncio
    async def test_start_background_channel_refresh_tasks_exist(self):
        # if tasks exist, should do nothing
        client = self._make_one(project="project-id")
        with mock.patch.object(asyncio, "create_task") as create_task:
            client.start_background_channel_refresh()
            create_task.assert_not_called()
        await client.close()

    @pytest.mark.asyncio
    @pytest.mark.parametrize("pool_size", [1, 3, 7])
    async def test_start_background_channel_refresh(self, pool_size):
        # should create background tasks for each channel
        client = self._make_one(project="project-id", pool_size=pool_size)
        ping_and_warm = AsyncMock()
        client._ping_and_warm_instances = ping_and_warm
        client.start_background_channel_refresh()
        assert len(client._channel_refresh_tasks) == pool_size
        for task in client._channel_refresh_tasks:
            assert isinstance(task, asyncio.Task)
        await asyncio.sleep(0.1)
        assert ping_and_warm.call_count == pool_size
        for channel in client.transport._grpc_channel._pool:
            ping_and_warm.assert_any_call(channel)
        await client.close()

    @pytest.mark.asyncio
    @pytest.mark.skipif(
        sys.version_info < (3, 8), reason="Task.name requires python3.8 or higher"
    )
    async def test_start_background_channel_refresh_tasks_names(self):
        # if tasks exist, should do nothing
        pool_size = 3
        client = self._make_one(project="project-id", pool_size=pool_size)
        for i in range(pool_size):
            name = client._channel_refresh_tasks[i].get_name()
            assert str(i) in name
            assert "BigtableDataClient channel refresh " in name
        await client.close()

    @pytest.mark.asyncio
    async def test__ping_and_warm_instances(self):
        # test with no instances
        with mock.patch.object(asyncio, "gather", AsyncMock()) as gather:
            client = self._make_one(project="project-id", pool_size=1)
            channel = client.transport._grpc_channel._pool[0]
            await client._ping_and_warm_instances(channel)
            gather.assert_called_once()
            gather.assert_awaited_once()
            assert not gather.call_args.args
            assert gather.call_args.kwargs == {"return_exceptions": True}
            # test with instances
            client._active_instances = [
                "instance-1",
                "instance-2",
                "instance-3",
                "instance-4",
            ]
        with mock.patch.object(asyncio, "gather", AsyncMock()) as gather:
            await client._ping_and_warm_instances(channel)
            gather.assert_called_once()
            gather.assert_awaited_once()
            assert len(gather.call_args.args) == 4
            assert gather.call_args.kwargs == {"return_exceptions": True}
            for idx, call in enumerate(gather.call_args.args):
                assert isinstance(call, grpc.aio.UnaryUnaryCall)
                call._request["name"] = client._active_instances[idx]
        await client.close()

    @pytest.mark.asyncio
    @pytest.mark.parametrize(
        "refresh_interval, wait_time, expected_sleep",
        [
            (0, 0, 0),
            (0, 1, 0),
            (10, 0, 10),
            (10, 5, 5),
            (10, 10, 0),
            (10, 15, 0),
        ],
    )
    async def test__manage_channel_first_sleep(
        self, refresh_interval, wait_time, expected_sleep
    ):
        # first sleep time should be `refresh_interval` seconds after client init
        import time

        with mock.patch.object(time, "time") as time:
            time.return_value = 0
            with mock.patch.object(asyncio, "sleep") as sleep:
                sleep.side_effect = asyncio.CancelledError
                try:
                    client = self._make_one(project="project-id")
                    client._channel_init_time = -wait_time
                    await client._manage_channel(0, refresh_interval, refresh_interval)
                except asyncio.CancelledError:
                    pass
                sleep.assert_called_once()
                call_time = sleep.call_args[0][0]
                assert (
                    abs(call_time - expected_sleep) < 0.1
                ), f"refresh_interval: {refresh_interval}, wait_time: {wait_time}, expected_sleep: {expected_sleep}"
                await client.close()

    @pytest.mark.asyncio
    async def test__manage_channel_ping_and_warm(self):
        from google.cloud.bigtable_v2.services.bigtable.transports.pooled_grpc_asyncio import (
            PooledBigtableGrpcAsyncIOTransport,
        )

        # should ping an warm all new channels, and old channels if sleeping
        client = self._make_one(project="project-id")
        new_channel = grpc.aio.insecure_channel("localhost:8080")
        with mock.patch.object(asyncio, "sleep"):
            create_channel = mock.Mock()
            create_channel.return_value = new_channel
            client.transport.grpc_channel._create_channel = create_channel
            with mock.patch.object(
                PooledBigtableGrpcAsyncIOTransport, "replace_channel"
            ) as replace_channel:
                replace_channel.side_effect = asyncio.CancelledError
                # should ping and warm old channel then new if sleep > 0
                with mock.patch.object(
                    type(self._make_one()), "_ping_and_warm_instances"
                ) as ping_and_warm:
                    try:
                        channel_idx = 2
                        old_channel = client.transport._grpc_channel._pool[channel_idx]
                        await client._manage_channel(channel_idx, 10)
                    except asyncio.CancelledError:
                        pass
                    assert ping_and_warm.call_count == 2
                    assert old_channel != new_channel
                    called_with = [call[0][0] for call in ping_and_warm.call_args_list]
                    assert old_channel in called_with
                    assert new_channel in called_with
                # should ping and warm instantly new channel only if not sleeping
                with mock.patch.object(
                    type(self._make_one()), "_ping_and_warm_instances"
                ) as ping_and_warm:
                    try:
                        await client._manage_channel(0, 0, 0)
                    except asyncio.CancelledError:
                        pass
                    ping_and_warm.assert_called_once_with(new_channel)
        await client.close()

    @pytest.mark.asyncio
    @pytest.mark.parametrize(
        "refresh_interval, num_cycles, expected_sleep",
        [
            (None, 1, 60 * 35),
            (10, 10, 100),
            (10, 1, 10),
        ],
    )
    async def test__manage_channel_sleeps(
        self, refresh_interval, num_cycles, expected_sleep
    ):
        # make sure that sleeps work as expected
        import time
        import random

        channel_idx = 1
        with mock.patch.object(random, "uniform") as uniform:
            uniform.side_effect = lambda min_, max_: min_
            with mock.patch.object(time, "time") as time:
                time.return_value = 0
                with mock.patch.object(asyncio, "sleep") as sleep:
                    sleep.side_effect = [None for i in range(num_cycles - 1)] + [
                        asyncio.CancelledError
                    ]
                    try:
                        client = self._make_one(project="project-id")
                        if refresh_interval is not None:
                            await client._manage_channel(
                                channel_idx, refresh_interval, refresh_interval
                            )
                        else:
                            await client._manage_channel(channel_idx)
                    except asyncio.CancelledError:
                        pass
                    assert sleep.call_count == num_cycles
                    total_sleep = sum([call[0][0] for call in sleep.call_args_list])
                    assert (
                        abs(total_sleep - expected_sleep) < 0.1
                    ), f"refresh_interval={refresh_interval}, num_cycles={num_cycles}, expected_sleep={expected_sleep}"
        await client.close()

    @pytest.mark.asyncio
    async def test__manage_channel_random(self):
        import random

        with mock.patch.object(asyncio, "sleep") as sleep:
            with mock.patch.object(random, "uniform") as uniform:
                uniform.return_value = 0
                try:
                    uniform.side_effect = asyncio.CancelledError
                    client = self._make_one(project="project-id", pool_size=1)
                except asyncio.CancelledError:
                    uniform.side_effect = None
                    uniform.reset_mock()
                    sleep.reset_mock()
                min_val = 200
                max_val = 205
                uniform.side_effect = lambda min_, max_: min_
                sleep.side_effect = [None, None, asyncio.CancelledError]
                try:
                    await client._manage_channel(0, min_val, max_val)
                except asyncio.CancelledError:
                    pass
                assert uniform.call_count == 2
                uniform_args = [call[0] for call in uniform.call_args_list]
                for found_min, found_max in uniform_args:
                    assert found_min == min_val
                    assert found_max == max_val

    @pytest.mark.asyncio
    @pytest.mark.parametrize("num_cycles", [0, 1, 10, 100])
    async def test__manage_channel_refresh(self, num_cycles):
        # make sure that channels are properly refreshed
        from google.cloud.bigtable_v2.services.bigtable.transports.pooled_grpc_asyncio import (
            PooledBigtableGrpcAsyncIOTransport,
        )
        from google.api_core import grpc_helpers_async

        expected_grace = 9
        expected_refresh = 0.5
        channel_idx = 1
        new_channel = grpc.aio.insecure_channel("localhost:8080")

        with mock.patch.object(
            PooledBigtableGrpcAsyncIOTransport, "replace_channel"
        ) as replace_channel:
            with mock.patch.object(asyncio, "sleep") as sleep:
                sleep.side_effect = [None for i in range(num_cycles)] + [
                    asyncio.CancelledError
                ]
                with mock.patch.object(
                    grpc_helpers_async, "create_channel"
                ) as create_channel:
                    create_channel.return_value = new_channel
                    client = self._make_one(project="project-id")
                    create_channel.reset_mock()
                    try:
                        await client._manage_channel(
                            channel_idx,
                            refresh_interval_min=expected_refresh,
                            refresh_interval_max=expected_refresh,
                            grace_period=expected_grace,
                        )
                    except asyncio.CancelledError:
                        pass
                    assert sleep.call_count == num_cycles + 1
                    assert create_channel.call_count == num_cycles
                    assert replace_channel.call_count == num_cycles
                    for call in replace_channel.call_args_list:
                        args, kwargs = call
                        assert args[0] == channel_idx
                        assert kwargs["grace"] == expected_grace
                        assert kwargs["new_channel"] == new_channel
                await client.close()

    @pytest.mark.asyncio
    @pytest.mark.filterwarnings("ignore::RuntimeWarning")
    async def test__register_instance(self):
        # create the client without calling start_background_channel_refresh
        with mock.patch.object(asyncio, "get_running_loop") as get_event_loop:
            get_event_loop.side_effect = RuntimeError("no event loop")
            client = self._make_one(project="project-id")
        assert not client._channel_refresh_tasks
        # first call should start background refresh
        assert client._active_instances == set()
        await client._register_instance("instance-1", mock.Mock())
        assert len(client._active_instances) == 1
        assert client._active_instances == {"projects/project-id/instances/instance-1"}
        assert client._channel_refresh_tasks
        # next call should not
        with mock.patch.object(
            type(self._make_one()), "start_background_channel_refresh"
        ) as refresh_mock:
            await client._register_instance("instance-2", mock.Mock())
            assert len(client._active_instances) == 2
            assert client._active_instances == {
                "projects/project-id/instances/instance-1",
                "projects/project-id/instances/instance-2",
            }
            refresh_mock.assert_not_called()

    @pytest.mark.asyncio
    @pytest.mark.filterwarnings("ignore::RuntimeWarning")
    async def test__register_instance_ping_and_warm(self):
        # should ping and warm each new instance
        pool_size = 7
        with mock.patch.object(asyncio, "get_running_loop") as get_event_loop:
            get_event_loop.side_effect = RuntimeError("no event loop")
            client = self._make_one(project="project-id", pool_size=pool_size)
        # first call should start background refresh
        assert not client._channel_refresh_tasks
        await client._register_instance("instance-1", mock.Mock())
        client = self._make_one(project="project-id", pool_size=pool_size)
        assert len(client._channel_refresh_tasks) == pool_size
        assert not client._active_instances
        # next calls should trigger ping and warm
        with mock.patch.object(
            type(self._make_one()), "_ping_and_warm_instances"
        ) as ping_mock:
            # new instance should trigger ping and warm
            await client._register_instance("instance-2", mock.Mock())
            assert ping_mock.call_count == pool_size
            await client._register_instance("instance-3", mock.Mock())
            assert ping_mock.call_count == pool_size * 2
            # duplcate instances should not trigger ping and warm
            await client._register_instance("instance-3", mock.Mock())
            assert ping_mock.call_count == pool_size * 2
        await client.close()

    @pytest.mark.asyncio
    async def test__remove_instance_registration(self):
        client = self._make_one(project="project-id")
        table = mock.Mock()
        await client._register_instance("instance-1", table)
        await client._register_instance("instance-2", table)
        assert len(client._active_instances) == 2
        assert len(client._instance_owners.keys()) == 2
        instance_1_path = client._gapic_client.instance_path(
            client.project, "instance-1"
        )
        instance_2_path = client._gapic_client.instance_path(
            client.project, "instance-2"
        )
        assert len(client._instance_owners[instance_1_path]) == 1
        assert list(client._instance_owners[instance_1_path])[0] == id(table)
        assert len(client._instance_owners[instance_2_path]) == 1
        assert list(client._instance_owners[instance_2_path])[0] == id(table)
        success = await client._remove_instance_registration("instance-1", table)
        assert success
        assert len(client._active_instances) == 1
        assert len(client._instance_owners[instance_1_path]) == 0
        assert len(client._instance_owners[instance_2_path]) == 1
        assert client._active_instances == {"projects/project-id/instances/instance-2"}
        success = await client._remove_instance_registration("nonexistant", table)
        assert not success
        assert len(client._active_instances) == 1
        await client.close()

    @pytest.mark.asyncio
    async def test__multiple_table_registration(self):
        async with self._make_one(project="project-id") as client:
            async with client.get_table("instance_1", "table_1") as table_1:
                instance_1_path = client._gapic_client.instance_path(
                    client.project, "instance_1"
                )
                assert len(client._instance_owners[instance_1_path]) == 1
                assert len(client._active_instances) == 1
                assert id(table_1) in client._instance_owners[instance_1_path]
                async with client.get_table("instance_1", "table_2") as table_2:
                    assert len(client._instance_owners[instance_1_path]) == 2
                    assert len(client._active_instances) == 1
                    assert id(table_1) in client._instance_owners[instance_1_path]
                    assert id(table_2) in client._instance_owners[instance_1_path]
                # table_2 should be unregistered, but instance should still be active
                assert len(client._active_instances) == 1
                assert instance_1_path in client._active_instances
                assert id(table_2) not in client._instance_owners[instance_1_path]
            # both tables are gone. instance should be unregistered
            assert len(client._active_instances) == 0
            assert instance_1_path not in client._active_instances
            assert len(client._instance_owners[instance_1_path]) == 0

    @pytest.mark.asyncio
    async def test__multiple_instance_registration(self):
        async with self._make_one(project="project-id") as client:
            async with client.get_table("instance_1", "table_1") as table_1:
                async with client.get_table("instance_2", "table_2") as table_2:
                    instance_1_path = client._gapic_client.instance_path(
                        client.project, "instance_1"
                    )
                    instance_2_path = client._gapic_client.instance_path(
                        client.project, "instance_2"
                    )
                    assert len(client._instance_owners[instance_1_path]) == 1
                    assert len(client._instance_owners[instance_2_path]) == 1
                    assert len(client._active_instances) == 2
                    assert id(table_1) in client._instance_owners[instance_1_path]
                    assert id(table_2) in client._instance_owners[instance_2_path]
                # instance2 should be unregistered, but instance1 should still be active
                assert len(client._active_instances) == 1
                assert instance_1_path in client._active_instances
                assert len(client._instance_owners[instance_2_path]) == 0
                assert len(client._instance_owners[instance_1_path]) == 1
                assert id(table_1) in client._instance_owners[instance_1_path]
            # both tables are gone. instances should both be unregistered
            assert len(client._active_instances) == 0
            assert len(client._instance_owners[instance_1_path]) == 0
            assert len(client._instance_owners[instance_2_path]) == 0

    @pytest.mark.asyncio
    async def test_get_table(self):
        from google.cloud.bigtable.client import Table

        client = self._make_one(project="project-id")
        assert not client._active_instances
        expected_table_id = "table-id"
        expected_instance_id = "instance-id"
        expected_app_profile_id = "app-profile-id"
        table = client.get_table(
            expected_instance_id,
            expected_table_id,
            expected_app_profile_id,
        )
        await asyncio.sleep(0)
        assert isinstance(table, Table)
        assert table.table_id == expected_table_id
        assert (
            table.table_name
            == f"projects/{client.project}/instances/{expected_instance_id}/tables/{expected_table_id}"
        )
        assert table.instance_id == expected_instance_id
        assert (
            table.instance_name
            == f"projects/{client.project}/instances/{expected_instance_id}"
        )
        assert table.app_profile_id == expected_app_profile_id
        assert table.client is client
        assert table.instance_name in client._active_instances
        await client.close()

    @pytest.mark.asyncio
    async def test_get_table_context_manager(self):
        from google.cloud.bigtable.client import Table

        expected_table_id = "table-id"
        expected_instance_id = "instance-id"
        expected_app_profile_id = "app-profile-id"
        expected_project_id = "project-id"

        with mock.patch.object(Table, "close") as close_mock:
            async with self._make_one(project=expected_project_id) as client:
                async with client.get_table(
                    expected_instance_id,
                    expected_table_id,
                    expected_app_profile_id,
                ) as table:
                    await asyncio.sleep(0)
                    assert isinstance(table, Table)
                    assert table.table_id == expected_table_id
                    assert (
                        table.table_name
                        == f"projects/{expected_project_id}/instances/{expected_instance_id}/tables/{expected_table_id}"
                    )
                    assert table.instance_id == expected_instance_id
                    assert (
                        table.instance_name
                        == f"projects/{expected_project_id}/instances/{expected_instance_id}"
                    )
                    assert table.app_profile_id == expected_app_profile_id
                    assert table.client is client
                    assert table.instance_name in client._active_instances
            assert close_mock.call_count == 1

    @pytest.mark.asyncio
    async def test_multiple_pool_sizes(self):
        # should be able to create multiple clients with different pool sizes without issue
        pool_sizes = [1, 2, 4, 8, 16, 32, 64, 128, 256]
        for pool_size in pool_sizes:
            client = self._make_one(project="project-id", pool_size=pool_size)
            assert len(client._channel_refresh_tasks) == pool_size
            client_duplicate = self._make_one(project="project-id", pool_size=pool_size)
            assert len(client_duplicate._channel_refresh_tasks) == pool_size
            assert str(pool_size) in str(client.transport)
            await client.close()
            await client_duplicate.close()

    @pytest.mark.asyncio
    async def test_close(self):
        from google.cloud.bigtable_v2.services.bigtable.transports.pooled_grpc_asyncio import (
            PooledBigtableGrpcAsyncIOTransport,
        )

        pool_size = 7
        client = self._make_one(project="project-id", pool_size=pool_size)
        assert len(client._channel_refresh_tasks) == pool_size
        tasks_list = list(client._channel_refresh_tasks)
        for task in client._channel_refresh_tasks:
            assert not task.done()
        with mock.patch.object(
            PooledBigtableGrpcAsyncIOTransport, "close", AsyncMock()
        ) as close_mock:
            await client.close()
            close_mock.assert_called_once()
            close_mock.assert_awaited()
        for task in tasks_list:
            assert task.done()
            assert task.cancelled()
        assert client._channel_refresh_tasks == []

    @pytest.mark.asyncio
    async def test_close_with_timeout(self):
        pool_size = 7
        expected_timeout = 19
        client = self._make_one(project="project-id", pool_size=pool_size)
        tasks = list(client._channel_refresh_tasks)
        with mock.patch.object(asyncio, "wait_for", AsyncMock()) as wait_for_mock:
            await client.close(timeout=expected_timeout)
            wait_for_mock.assert_called_once()
            wait_for_mock.assert_awaited()
            assert wait_for_mock.call_args[1]["timeout"] == expected_timeout
        client._channel_refresh_tasks = tasks
        await client.close()

    @pytest.mark.asyncio
    async def test_context_manager(self):
        # context manager should close the client cleanly
        close_mock = AsyncMock()
        true_close = None
        async with self._make_one(project="project-id") as client:
            true_close = client.close()
            client.close = close_mock
            for task in client._channel_refresh_tasks:
                assert not task.done()
            assert client.project == "project-id"
            assert client._active_instances == set()
            close_mock.assert_not_called()
        close_mock.assert_called_once()
        close_mock.assert_awaited()
        # actually close the client
        await true_close

    def test_client_ctor_sync(self):
        # initializing client in a sync context should raise RuntimeError
        from google.cloud.bigtable.client import BigtableDataClient

        with pytest.warns(RuntimeWarning) as warnings:
            client = BigtableDataClient(project="project-id")
        expected_warning = [w for w in warnings if "client.py" in w.filename]
        assert len(expected_warning) == 1
        assert "BigtableDataClient should be started in an asyncio event loop." in str(
            expected_warning[0].message
        )
        assert client.project == "project-id"
        assert client._channel_refresh_tasks == []


class TestTable:
    @pytest.mark.asyncio
    async def test_table_ctor(self):
        from google.cloud.bigtable.client import BigtableDataClient
        from google.cloud.bigtable.client import Table

        expected_table_id = "table-id"
        expected_instance_id = "instance-id"
        expected_app_profile_id = "app-profile-id"
        expected_operation_timeout = 123
        expected_per_request_timeout = 12
        client = BigtableDataClient()
        assert not client._active_instances

        table = Table(
            client,
            expected_instance_id,
            expected_table_id,
            expected_app_profile_id,
            default_operation_timeout=expected_operation_timeout,
            default_per_request_timeout=expected_per_request_timeout,
        )
        await asyncio.sleep(0)
        assert table.table_id == expected_table_id
        assert table.instance_id == expected_instance_id
        assert table.app_profile_id == expected_app_profile_id
        assert table.client is client
        assert table.instance_name in client._active_instances
        assert table.default_operation_timeout == expected_operation_timeout
        assert table.default_per_request_timeout == expected_per_request_timeout
        # ensure task reaches completion
        await table._register_instance_task
        assert table._register_instance_task.done()
        assert not table._register_instance_task.cancelled()
        assert table._register_instance_task.exception() is None
        await client.close()

    @pytest.mark.asyncio
    async def test_table_ctor_bad_timeout_values(self):
        from google.cloud.bigtable.client import BigtableDataClient
        from google.cloud.bigtable.client import Table

        client = BigtableDataClient()

        with pytest.raises(ValueError) as e:
            Table(client, "", "", default_per_request_timeout=-1)
        assert "default_per_request_timeout must be greater than 0" in str(e.value)
        with pytest.raises(ValueError) as e:
            Table(client, "", "", default_operation_timeout=-1)
        assert "default_operation_timeout must be greater than 0" in str(e.value)
        with pytest.raises(ValueError) as e:
            Table(
                client,
                "",
                "",
                default_operation_timeout=1,
                default_per_request_timeout=2,
            )
        assert (
            "default_per_request_timeout must be less than default_operation_timeout"
            in str(e.value)
        )
        await client.close()

    def test_table_ctor_sync(self):
        # initializing client in a sync context should raise RuntimeError
        from google.cloud.bigtable.client import Table

        client = mock.Mock()
        with pytest.raises(RuntimeError) as e:
            Table(client, "instance-id", "table-id")
        assert e.match("Table must be created within an async event loop context.")


class TestReadRows:
    """
    Tests for table.read_rows and related methods.
    """

    def _make_client(self, *args, **kwargs):
        from google.cloud.bigtable.client import BigtableDataClient

        return BigtableDataClient(*args, **kwargs)

    def _make_stats(self):
        from google.cloud.bigtable_v2.types import RequestStats
        from google.cloud.bigtable_v2.types import FullReadStatsView
        from google.cloud.bigtable_v2.types import ReadIterationStats

        return RequestStats(
            full_read_stats_view=FullReadStatsView(
                read_iteration_stats=ReadIterationStats(
                    rows_seen_count=1,
                    rows_returned_count=2,
                    cells_seen_count=3,
                    cells_returned_count=4,
                )
            )
        )

    def _make_chunk(self, *args, **kwargs):
        from google.cloud.bigtable_v2 import ReadRowsResponse

        kwargs["row_key"] = kwargs.get("row_key", b"row_key")
        kwargs["family_name"] = kwargs.get("family_name", "family_name")
        kwargs["qualifier"] = kwargs.get("qualifier", b"qualifier")
        kwargs["value"] = kwargs.get("value", b"value")
        kwargs["commit_row"] = kwargs.get("commit_row", True)

        return ReadRowsResponse.CellChunk(*args, **kwargs)

    async def _make_gapic_stream(
        self,
        chunk_list: list[ReadRowsResponse.CellChunk | Exception],
        sleep_time=0,
    ):
        from google.cloud.bigtable_v2 import ReadRowsResponse

        class mock_stream:
            def __init__(self, chunk_list, sleep_time):
                self.chunk_list = chunk_list
                self.idx = -1
                self.sleep_time = sleep_time

            def __aiter__(self):
                return self

            async def __anext__(self):
                self.idx += 1
                if len(self.chunk_list) > self.idx:
                    if sleep_time:
                        await asyncio.sleep(self.sleep_time)
                    chunk = self.chunk_list[self.idx]
                    if isinstance(chunk, Exception):
                        raise chunk
                    else:
                        return ReadRowsResponse(chunks=[chunk])
                raise StopAsyncIteration

            def cancel(self):
                pass

        return mock_stream(chunk_list, sleep_time)

    @pytest.mark.asyncio
    async def test_read_rows(self):
        client = self._make_client()
        table = client.get_table("instance", "table")
        query = ReadRowsQuery()
        chunks = [
            self._make_chunk(row_key=b"test_1"),
            self._make_chunk(row_key=b"test_2"),
        ]
        with mock.patch.object(table.client._gapic_client, "read_rows") as read_rows:
            read_rows.side_effect = lambda *args, **kwargs: self._make_gapic_stream(
                chunks
            )
            results = await table.read_rows(query, operation_timeout=3)
            assert len(results) == 2
            assert results[0].row_key == b"test_1"
            assert results[1].row_key == b"test_2"
        await client.close()

    @pytest.mark.asyncio
    async def test_read_rows_stream(self):
        client = self._make_client()
        table = client.get_table("instance", "table")
        query = ReadRowsQuery()
        chunks = [
            self._make_chunk(row_key=b"test_1"),
            self._make_chunk(row_key=b"test_2"),
        ]
        with mock.patch.object(table.client._gapic_client, "read_rows") as read_rows:
            read_rows.side_effect = lambda *args, **kwargs: self._make_gapic_stream(
                chunks
            )
            gen = await table.read_rows_stream(query, operation_timeout=3)
            results = [row async for row in gen]
            assert len(results) == 2
            assert results[0].row_key == b"test_1"
            assert results[1].row_key == b"test_2"
        await client.close()

    @pytest.mark.parametrize("include_app_profile", [True, False])
    @pytest.mark.asyncio
    async def test_read_rows_query_matches_request(self, include_app_profile):
        from google.cloud.bigtable import RowRange

        async with self._make_client() as client:
            app_profile_id = "app_profile_id" if include_app_profile else None
            table = client.get_table("instance", "table", app_profile_id=app_profile_id)
            row_keys = [b"test_1", "test_2"]
            row_ranges = RowRange("start", "end")
            filter_ = {"test": "filter"}
            limit = 99
            query = ReadRowsQuery(
                row_keys=row_keys,
                row_ranges=row_ranges,
                row_filter=filter_,
                limit=limit,
            )
            with mock.patch.object(
                table.client._gapic_client, "read_rows"
            ) as read_rows:
                read_rows.side_effect = lambda *args, **kwargs: self._make_gapic_stream(
                    []
                )
                results = await table.read_rows(query, operation_timeout=3)
                assert len(results) == 0
                call_request = read_rows.call_args_list[0][0][0]
                query_dict = query._to_dict()
                if include_app_profile:
                    assert set(call_request.keys()) == set(query_dict.keys()) | {
                        "table_name",
                        "app_profile_id",
                    }
                else:
                    assert set(call_request.keys()) == set(query_dict.keys()) | {
                        "table_name"
                    }
                assert call_request["rows"] == query_dict["rows"]
                assert call_request["filter"] == filter_
                assert call_request["rows_limit"] == limit
                assert call_request["table_name"] == table.table_name
                if include_app_profile:
                    assert call_request["app_profile_id"] == app_profile_id

    @pytest.mark.parametrize("operation_timeout", [0.001, 0.023, 0.1])
    @pytest.mark.asyncio
    async def test_read_rows_timeout(self, operation_timeout):
        async with self._make_client() as client:
            table = client.get_table("instance", "table")
            query = ReadRowsQuery()
            chunks = [self._make_chunk(row_key=b"test_1")]
            with mock.patch.object(
                table.client._gapic_client, "read_rows"
            ) as read_rows:
                read_rows.side_effect = lambda *args, **kwargs: self._make_gapic_stream(
                    chunks, sleep_time=1
                )
                try:
                    await table.read_rows(query, operation_timeout=operation_timeout)
                except core_exceptions.DeadlineExceeded as e:
                    assert (
                        e.message
                        == f"operation_timeout of {operation_timeout:0.1f}s exceeded"
                    )

    @pytest.mark.parametrize(
        "per_request_t, operation_t, expected_num",
        [
            (0.05, 0.08, 2),
            (0.05, 0.54, 11),
            (0.05, 0.14, 3),
            (0.05, 0.24, 5),
        ],
    )
    @pytest.mark.asyncio
    async def test_read_rows_per_request_timeout(
        self, per_request_t, operation_t, expected_num
    ):
        """
        Ensures that the per_request_timeout is respected and that the number of
        requests is as expected.

        operation_timeout does not cancel the request, so we expect the number of
        requests to be the ceiling of operation_timeout / per_request_timeout.
        """
        from google.cloud.bigtable.exceptions import RetryExceptionGroup

        expected_last_timeout = operation_t - (expected_num - 1) * per_request_t

        # mocking uniform ensures there are no sleeps between retries
        with mock.patch("random.uniform", side_effect=lambda a, b: 0):
            async with self._make_client() as client:
                table = client.get_table("instance", "table")
                query = ReadRowsQuery()
                chunks = [core_exceptions.DeadlineExceeded("mock deadline")]
                with mock.patch.object(
                    table.client._gapic_client, "read_rows"
                ) as read_rows:
                    read_rows.side_effect = (
                        lambda *args, **kwargs: self._make_gapic_stream(
                            chunks, sleep_time=per_request_t
                        )
                    )
                    try:
                        await table.read_rows(
                            query,
                            operation_timeout=operation_t,
                            per_request_timeout=per_request_t,
                        )
                    except core_exceptions.DeadlineExceeded as e:
                        retry_exc = e.__cause__
                        if expected_num == 0:
                            assert retry_exc is None
                        else:
                            assert type(retry_exc) == RetryExceptionGroup
                            assert f"{expected_num} failed attempts" in str(retry_exc)
                            assert len(retry_exc.exceptions) == expected_num
                            for sub_exc in retry_exc.exceptions:
                                assert sub_exc.message == "mock deadline"
                    assert read_rows.call_count == expected_num
                    # check timeouts
                    for _, call_kwargs in read_rows.call_args_list[:-1]:
                        assert call_kwargs["timeout"] == per_request_t
                    # last timeout should be adjusted to account for the time spent
                    assert (
                        abs(
                            read_rows.call_args_list[-1][1]["timeout"]
                            - expected_last_timeout
                        )
                        < 0.05
                    )

    @pytest.mark.asyncio
    async def test_read_rows_idle_timeout(self):
        from google.cloud.bigtable.client import ReadRowsIterator
        from google.cloud.bigtable_v2.services.bigtable.async_client import (
            BigtableAsyncClient,
        )
        from google.cloud.bigtable.exceptions import IdleTimeout
        from google.cloud.bigtable._read_rows import _ReadRowsOperation

        chunks = [
            self._make_chunk(row_key=b"test_1"),
            self._make_chunk(row_key=b"test_2"),
        ]
        with mock.patch.object(BigtableAsyncClient, "read_rows") as read_rows:
            read_rows.side_effect = lambda *args, **kwargs: self._make_gapic_stream(
                chunks
            )
            with mock.patch.object(
                ReadRowsIterator, "_start_idle_timer"
            ) as start_idle_timer:
                client = self._make_client()
                table = client.get_table("instance", "table")
                query = ReadRowsQuery()
                gen = await table.read_rows_stream(query)
            # should start idle timer on creation
            start_idle_timer.assert_called_once()
        with mock.patch.object(_ReadRowsOperation, "aclose", AsyncMock()) as aclose:
            # start idle timer with our own value
            await gen._start_idle_timer(0.1)
            # should timeout after being abandoned
            await gen.__anext__()
            await asyncio.sleep(0.2)
            # generator should be expired
            assert not gen.active
            assert type(gen._error) == IdleTimeout
            assert gen._idle_timeout_task is None
            await client.close()
            with pytest.raises(IdleTimeout) as e:
                await gen.__anext__()

            expected_msg = (
                "Timed out waiting for next Row to be consumed. (idle_timeout=0.1s)"
            )
            assert e.value.message == expected_msg
            aclose.assert_called_once()
            aclose.assert_awaited()

    @pytest.mark.parametrize(
        "exc_type",
        [
            core_exceptions.Aborted,
            core_exceptions.DeadlineExceeded,
            core_exceptions.ServiceUnavailable,
        ],
    )
    @pytest.mark.asyncio
    async def test_read_rows_retryable_error(self, exc_type):
        async with self._make_client() as client:
            table = client.get_table("instance", "table")
            query = ReadRowsQuery()
            expected_error = exc_type("mock error")
            with mock.patch.object(
                table.client._gapic_client, "read_rows"
            ) as read_rows:
                read_rows.side_effect = lambda *args, **kwargs: self._make_gapic_stream(
                    [expected_error]
                )
                try:
                    await table.read_rows(query, operation_timeout=0.1)
                except core_exceptions.DeadlineExceeded as e:
                    retry_exc = e.__cause__
                    root_cause = retry_exc.exceptions[0]
                    assert type(root_cause) == exc_type
                    assert root_cause == expected_error

    @pytest.mark.parametrize(
        "exc_type",
        [
            core_exceptions.Cancelled,
            core_exceptions.PreconditionFailed,
            core_exceptions.NotFound,
            core_exceptions.PermissionDenied,
            core_exceptions.Conflict,
            core_exceptions.InternalServerError,
            core_exceptions.TooManyRequests,
            core_exceptions.ResourceExhausted,
            InvalidChunk,
        ],
    )
    @pytest.mark.asyncio
    async def test_read_rows_non_retryable_error(self, exc_type):
        async with self._make_client() as client:
            table = client.get_table("instance", "table")
            query = ReadRowsQuery()
            expected_error = exc_type("mock error")
            with mock.patch.object(
                table.client._gapic_client, "read_rows"
            ) as read_rows:
                read_rows.side_effect = lambda *args, **kwargs: self._make_gapic_stream(
                    [expected_error]
                )
                try:
                    await table.read_rows(query, operation_timeout=0.1)
                except exc_type as e:
                    assert e == expected_error

    @pytest.mark.asyncio
    async def test_read_rows_revise_request(self):
        """
        Ensure that _revise_request is called between retries
        """
        from google.cloud.bigtable._read_rows import _ReadRowsOperation
        from google.cloud.bigtable.exceptions import InvalidChunk

        with mock.patch.object(
            _ReadRowsOperation, "_revise_request_rowset"
        ) as revise_rowset:
            with mock.patch.object(_ReadRowsOperation, "aclose"):
                revise_rowset.return_value = "modified"
                async with self._make_client() as client:
                    table = client.get_table("instance", "table")
                    row_keys = [b"test_1", b"test_2", b"test_3"]
                    query = ReadRowsQuery(row_keys=row_keys)
                    chunks = [
                        self._make_chunk(row_key=b"test_1"),
                        core_exceptions.Aborted("mock retryable error"),
                    ]
                    with mock.patch.object(
                        table.client._gapic_client, "read_rows"
                    ) as read_rows:
                        read_rows.side_effect = (
                            lambda *args, **kwargs: self._make_gapic_stream(chunks)
                        )
                        try:
                            await table.read_rows(query)
                        except InvalidChunk:
                            revise_rowset.assert_called()
                            revise_call_kwargs = revise_rowset.call_args_list[0].kwargs
                            assert (
                                revise_call_kwargs["row_set"]
                                == query._to_dict()["rows"]
                            )
                            assert revise_call_kwargs["last_seen_row_key"] == b"test_1"
                            read_rows_request = read_rows.call_args_list[1].args[0]
                            assert read_rows_request["rows"] == "modified"

    @pytest.mark.asyncio
    async def test_read_rows_default_timeouts(self):
        """
        Ensure that the default timeouts are set on the read rows operation when not overridden
        """
        from google.cloud.bigtable._read_rows import _ReadRowsOperation

        operation_timeout = 8
        per_request_timeout = 4
        with mock.patch.object(_ReadRowsOperation, "__init__") as mock_op:
            mock_op.side_effect = RuntimeError("mock error")
            async with self._make_client() as client:
                async with client.get_table(
                    "instance",
                    "table",
                    default_operation_timeout=operation_timeout,
                    default_per_request_timeout=per_request_timeout,
                ) as table:
                    try:
                        await table.read_rows(ReadRowsQuery())
                    except RuntimeError:
                        pass
                    kwargs = mock_op.call_args_list[0].kwargs
                    assert kwargs["operation_timeout"] == operation_timeout
                    assert kwargs["per_request_timeout"] == per_request_timeout

    @pytest.mark.asyncio
    async def test_read_rows_default_timeout_override(self):
        """
        When timeouts are passed, they overwrite default values
        """
        from google.cloud.bigtable._read_rows import _ReadRowsOperation

        operation_timeout = 8
        per_request_timeout = 4
        with mock.patch.object(_ReadRowsOperation, "__init__") as mock_op:
            mock_op.side_effect = RuntimeError("mock error")
            async with self._make_client() as client:
                async with client.get_table(
                    "instance",
                    "table",
                    default_operation_timeout=99,
                    default_per_request_timeout=97,
                ) as table:
                    try:
                        await table.read_rows(
                            ReadRowsQuery(),
                            operation_timeout=operation_timeout,
                            per_request_timeout=per_request_timeout,
                        )
                    except RuntimeError:
                        pass
                    kwargs = mock_op.call_args_list[0].kwargs
                    assert kwargs["operation_timeout"] == operation_timeout
                    assert kwargs["per_request_timeout"] == per_request_timeout

<<<<<<< HEAD
=======
    @pytest.mark.asyncio
    async def test_read_row(self):
        """Test reading a single row"""
        async with self._make_client() as client:
            table = client.get_table("instance", "table")
            row_key = b"test_1"
            with mock.patch.object(table, "read_rows") as read_rows:
                expected_result = object()
                read_rows.side_effect = lambda *args, **kwargs: [expected_result]
                expected_op_timeout = 8
                expected_req_timeout = 4
                row = await table.read_row(
                    row_key,
                    operation_timeout=expected_op_timeout,
                    per_request_timeout=expected_req_timeout,
                )
                assert row == expected_result
                assert read_rows.call_count == 1
                args, kwargs = read_rows.call_args_list[0]
                assert kwargs["operation_timeout"] == expected_op_timeout
                assert kwargs["per_request_timeout"] == expected_req_timeout
                assert len(args) == 1
                assert isinstance(args[0], ReadRowsQuery)
                assert args[0]._to_dict() == {
                    "rows": {"row_keys": [row_key]},
                    "rows_limit": 1,
                }

    @pytest.mark.asyncio
    async def test_read_row_w_filter(self):
        """Test reading a single row with an added filter"""
        async with self._make_client() as client:
            table = client.get_table("instance", "table")
            row_key = b"test_1"
            with mock.patch.object(table, "read_rows") as read_rows:
                expected_result = object()
                read_rows.side_effect = lambda *args, **kwargs: [expected_result]
                expected_op_timeout = 8
                expected_req_timeout = 4
                mock_filter = mock.Mock()
                expected_filter = {"filter": "mock filter"}
                mock_filter._to_dict.return_value = expected_filter
                row = await table.read_row(
                    row_key,
                    operation_timeout=expected_op_timeout,
                    per_request_timeout=expected_req_timeout,
                    row_filter=expected_filter,
                )
                assert row == expected_result
                assert read_rows.call_count == 1
                args, kwargs = read_rows.call_args_list[0]
                assert kwargs["operation_timeout"] == expected_op_timeout
                assert kwargs["per_request_timeout"] == expected_req_timeout
                assert len(args) == 1
                assert isinstance(args[0], ReadRowsQuery)
                assert args[0]._to_dict() == {
                    "rows": {"row_keys": [row_key]},
                    "rows_limit": 1,
                    "filter": expected_filter,
                }

    @pytest.mark.asyncio
    async def test_read_row_no_response(self):
        """should return None if row does not exist"""
        async with self._make_client() as client:
            table = client.get_table("instance", "table")
            row_key = b"test_1"
            with mock.patch.object(table, "read_rows") as read_rows:
                # return no rows
                read_rows.side_effect = lambda *args, **kwargs: []
                expected_op_timeout = 8
                expected_req_timeout = 4
                result = await table.read_row(
                    row_key,
                    operation_timeout=expected_op_timeout,
                    per_request_timeout=expected_req_timeout,
                )
                assert result is None
                assert read_rows.call_count == 1
                args, kwargs = read_rows.call_args_list[0]
                assert kwargs["operation_timeout"] == expected_op_timeout
                assert kwargs["per_request_timeout"] == expected_req_timeout
                assert isinstance(args[0], ReadRowsQuery)
                assert args[0]._to_dict() == {
                    "rows": {"row_keys": [row_key]},
                    "rows_limit": 1,
                }

    @pytest.mark.parametrize("input_row", [None, 5, object()])
    @pytest.mark.asyncio
    async def test_read_row_w_invalid_input(self, input_row):
        """Should raise error when passed None"""
        async with self._make_client() as client:
            table = client.get_table("instance", "table")
            with pytest.raises(ValueError) as e:
                await table.read_row(input_row)
                assert "must be string or bytes" in e

    @pytest.mark.parametrize(
        "return_value,expected_result",
        [
            ([], False),
            ([object()], True),
            ([object(), object()], True),
        ],
    )
    @pytest.mark.asyncio
    async def test_row_exists(self, return_value, expected_result):
        """Test checking for row existence"""
        async with self._make_client() as client:
            table = client.get_table("instance", "table")
            row_key = b"test_1"
            with mock.patch.object(table, "read_rows") as read_rows:
                # return no rows
                read_rows.side_effect = lambda *args, **kwargs: return_value
                expected_op_timeout = 1
                expected_req_timeout = 2
                result = await table.row_exists(
                    row_key,
                    operation_timeout=expected_op_timeout,
                    per_request_timeout=expected_req_timeout,
                )
                assert expected_result == result
                assert read_rows.call_count == 1
                args, kwargs = read_rows.call_args_list[0]
                assert kwargs["operation_timeout"] == expected_op_timeout
                assert kwargs["per_request_timeout"] == expected_req_timeout
                assert isinstance(args[0], ReadRowsQuery)
                expected_filter = {
                    "chain": {
                        "filters": [
                            {"cells_per_row_limit_filter": 1},
                            {"strip_value_transformer": True},
                        ]
                    }
                }
                assert args[0]._to_dict() == {
                    "rows": {"row_keys": [row_key]},
                    "rows_limit": 1,
                    "filter": expected_filter,
                }

    @pytest.mark.parametrize("input_row", [None, 5, object()])
    @pytest.mark.asyncio
    async def test_row_exists_w_invalid_input(self, input_row):
        """Should raise error when passed None"""
        async with self._make_client() as client:
            table = client.get_table("instance", "table")
            with pytest.raises(ValueError) as e:
                await table.row_exists(input_row)
                assert "must be string or bytes" in e

    @pytest.mark.parametrize("include_app_profile", [True, False])
    @pytest.mark.asyncio
    async def test_read_rows_metadata(self, include_app_profile):
        """request should attach metadata headers"""
        profile = "profile" if include_app_profile else None
        async with self._make_client() as client:
            async with client.get_table("i", "t", app_profile_id=profile) as table:
                with mock.patch.object(
                    client._gapic_client, "read_rows", AsyncMock()
                ) as read_rows:
                    await table.read_rows(ReadRowsQuery())
                kwargs = read_rows.call_args_list[0].kwargs
                metadata = kwargs["metadata"]
                goog_metadata = None
                for key, value in metadata:
                    if key == "x-goog-request-params":
                        goog_metadata = value
                assert goog_metadata is not None, "x-goog-request-params not found"
                assert "table_name=" + table.table_name in goog_metadata
                if include_app_profile:
                    assert "app_profile_id=profile" in goog_metadata
                else:
                    assert "app_profile_id=" not in goog_metadata

>>>>>>> 432d1599

class TestMutateRow:
    def _make_client(self, *args, **kwargs):
        from google.cloud.bigtable.client import BigtableDataClient

        return BigtableDataClient(*args, **kwargs)

    @pytest.mark.asyncio
    @pytest.mark.parametrize(
        "mutation_arg",
        [
            mutations.SetCell("family", b"qualifier", b"value"),
            mutations.SetCell(
                "family", b"qualifier", b"value", timestamp_micros=1234567890
            ),
            mutations.DeleteRangeFromColumn("family", b"qualifier"),
            mutations.DeleteAllFromFamily("family"),
            mutations.DeleteAllFromRow(),
            [mutations.SetCell("family", b"qualifier", b"value")],
            [
                mutations.DeleteRangeFromColumn("family", b"qualifier"),
                mutations.DeleteAllFromRow(),
            ],
        ],
    )
    async def test_mutate_row(self, mutation_arg):
        """Test mutations with no errors"""
        expected_per_request_timeout = 19
        async with self._make_client(project="project") as client:
            async with client.get_table("instance", "table") as table:
                with mock.patch.object(
                    client._gapic_client, "mutate_row"
                ) as mock_gapic:
                    mock_gapic.return_value = None
                    await table.mutate_row(
                        "row_key",
                        mutation_arg,
                        per_request_timeout=expected_per_request_timeout,
                    )
                    assert mock_gapic.call_count == 1
                    request = mock_gapic.call_args[0][0]
                    assert (
                        request["table_name"]
                        == "projects/project/instances/instance/tables/table"
                    )
                    assert request["row_key"] == b"row_key"
                    formatted_mutations = (
                        [mutation._to_dict() for mutation in mutation_arg]
                        if isinstance(mutation_arg, list)
                        else [mutation_arg._to_dict()]
                    )
                    assert request["mutations"] == formatted_mutations
                    found_per_request_timeout = mock_gapic.call_args[1]["timeout"]
                    assert found_per_request_timeout == expected_per_request_timeout

    @pytest.mark.parametrize(
        "retryable_exception",
        [
            core_exceptions.DeadlineExceeded,
            core_exceptions.ServiceUnavailable,
        ],
    )
    @pytest.mark.asyncio
    async def test_mutate_row_retryable_errors(self, retryable_exception):
        from google.api_core.exceptions import DeadlineExceeded
        from google.cloud.bigtable.exceptions import RetryExceptionGroup

        async with self._make_client(project="project") as client:
            async with client.get_table("instance", "table") as table:
                with mock.patch.object(
                    client._gapic_client, "mutate_row"
                ) as mock_gapic:
                    mock_gapic.side_effect = retryable_exception("mock")
                    with pytest.raises(DeadlineExceeded) as e:
                        mutation = mutations.DeleteAllFromRow()
                        assert mutation.is_idempotent() is True
                        await table.mutate_row(
                            "row_key", mutation, operation_timeout=0.05
                        )
                    cause = e.value.__cause__
                    assert isinstance(cause, RetryExceptionGroup)
                    assert isinstance(cause.exceptions[0], retryable_exception)

    @pytest.mark.parametrize(
        "retryable_exception",
        [
            core_exceptions.DeadlineExceeded,
            core_exceptions.ServiceUnavailable,
        ],
    )
    @pytest.mark.asyncio
    async def test_mutate_row_non_idempotent_retryable_errors(
        self, retryable_exception
    ):
        """
        Non-idempotent mutations should not be retried
        """
        async with self._make_client(project="project") as client:
            async with client.get_table("instance", "table") as table:
                with mock.patch.object(
                    client._gapic_client, "mutate_row"
                ) as mock_gapic:
                    mock_gapic.side_effect = retryable_exception("mock")
                    with pytest.raises(retryable_exception):
                        mutation = mutations.SetCell(
                            "family", b"qualifier", b"value", -1
                        )
                        assert mutation.is_idempotent() is False
                        await table.mutate_row(
                            "row_key", mutation, operation_timeout=0.2
                        )

    @pytest.mark.parametrize(
        "non_retryable_exception",
        [
            core_exceptions.OutOfRange,
            core_exceptions.NotFound,
            core_exceptions.FailedPrecondition,
            RuntimeError,
            ValueError,
            core_exceptions.Aborted,
        ],
    )
    @pytest.mark.asyncio
    async def test_mutate_row_non_retryable_errors(self, non_retryable_exception):
        async with self._make_client(project="project") as client:
            async with client.get_table("instance", "table") as table:
                with mock.patch.object(
                    client._gapic_client, "mutate_row"
                ) as mock_gapic:
                    mock_gapic.side_effect = non_retryable_exception("mock")
                    with pytest.raises(non_retryable_exception):
                        mutation = mutations.SetCell(
                            "family",
                            b"qualifier",
                            b"value",
                            timestamp_micros=1234567890,
                        )
                        assert mutation.is_idempotent() is True
                        await table.mutate_row(
                            "row_key", mutation, operation_timeout=0.2
                        )

<<<<<<< HEAD
=======
    @pytest.mark.parametrize("include_app_profile", [True, False])
    @pytest.mark.asyncio
    async def test_mutate_row_metadata(self, include_app_profile):
        """request should attach metadata headers"""
        profile = "profile" if include_app_profile else None
        async with self._make_client() as client:
            async with client.get_table("i", "t", app_profile_id=profile) as table:
                with mock.patch.object(
                    client._gapic_client, "mutate_row", AsyncMock()
                ) as read_rows:
                    await table.mutate_row("rk", {})
                kwargs = read_rows.call_args_list[0].kwargs
                metadata = kwargs["metadata"]
                goog_metadata = None
                for key, value in metadata:
                    if key == "x-goog-request-params":
                        goog_metadata = value
                assert goog_metadata is not None, "x-goog-request-params not found"
                assert "table_name=" + table.table_name in goog_metadata
                if include_app_profile:
                    assert "app_profile_id=profile" in goog_metadata
                else:
                    assert "app_profile_id=" not in goog_metadata

>>>>>>> 432d1599

class TestBulkMutateRows:
    def _make_client(self, *args, **kwargs):
        from google.cloud.bigtable.client import BigtableDataClient

        return BigtableDataClient(*args, **kwargs)

    async def _mock_response(self, response_list):
        from google.cloud.bigtable_v2.types import MutateRowsResponse
        from google.rpc import status_pb2

        statuses = []
        for response in response_list:
            if isinstance(response, core_exceptions.GoogleAPICallError):
                statuses.append(
                    status_pb2.Status(
                        message=str(response), code=response.grpc_status_code.value[0]
                    )
                )
            else:
                statuses.append(status_pb2.Status(code=0))
        entries = [
            MutateRowsResponse.Entry(index=i, status=statuses[i])
            for i in range(len(response_list))
        ]

        async def generator():
            yield MutateRowsResponse(entries=entries)

        return generator()

    @pytest.mark.asyncio
    @pytest.mark.asyncio
    @pytest.mark.parametrize(
        "mutation_arg",
        [
            [mutations.SetCell("family", b"qualifier", b"value")],
            [
                mutations.SetCell(
                    "family", b"qualifier", b"value", timestamp_micros=1234567890
                )
            ],
            [mutations.DeleteRangeFromColumn("family", b"qualifier")],
            [mutations.DeleteAllFromFamily("family")],
            [mutations.DeleteAllFromRow()],
            [mutations.SetCell("family", b"qualifier", b"value")],
            [
                mutations.DeleteRangeFromColumn("family", b"qualifier"),
                mutations.DeleteAllFromRow(),
            ],
        ],
    )
    async def test_bulk_mutate_rows(self, mutation_arg):
        """Test mutations with no errors"""
        expected_per_request_timeout = 19
        async with self._make_client(project="project") as client:
            async with client.get_table("instance", "table") as table:
                with mock.patch.object(
                    client._gapic_client, "mutate_rows"
                ) as mock_gapic:
                    mock_gapic.return_value = self._mock_response([None])
                    bulk_mutation = mutations.RowMutationEntry(b"row_key", mutation_arg)
                    await table.bulk_mutate_rows(
                        [bulk_mutation],
                        per_request_timeout=expected_per_request_timeout,
                    )
                    assert mock_gapic.call_count == 1
<<<<<<< HEAD
                    request = mock_gapic.call_args[0][0]
                    assert (
                        request["table_name"]
                        == "projects/project/instances/instance/tables/table"
                    )
                    assert request["entries"] == [bulk_mutation._to_dict()]
                    found_per_request_timeout = mock_gapic.call_args[1]["timeout"]
                    assert found_per_request_timeout == expected_per_request_timeout
=======
                    kwargs = mock_gapic.call_args[1]
                    assert (
                        kwargs["table_name"]
                        == "projects/project/instances/instance/tables/table"
                    )
                    assert kwargs["entries"] == [bulk_mutation._to_dict()]
                    assert kwargs["timeout"] == expected_per_request_timeout
>>>>>>> 432d1599

    @pytest.mark.asyncio
    async def test_bulk_mutate_rows_multiple_entries(self):
        """Test mutations with no errors"""
        async with self._make_client(project="project") as client:
            async with client.get_table("instance", "table") as table:
                with mock.patch.object(
                    client._gapic_client, "mutate_rows"
                ) as mock_gapic:
                    mock_gapic.return_value = self._mock_response([None, None])
                    mutation_list = [mutations.DeleteAllFromRow()]
                    entry_1 = mutations.RowMutationEntry(b"row_key_1", mutation_list)
                    entry_2 = mutations.RowMutationEntry(b"row_key_2", mutation_list)
                    await table.bulk_mutate_rows(
                        [entry_1, entry_2],
                    )
                    assert mock_gapic.call_count == 1
<<<<<<< HEAD
                    request = mock_gapic.call_args[0][0]
                    assert (
                        request["table_name"]
                        == "projects/project/instances/instance/tables/table"
                    )
                    assert request["entries"][0] == entry_1._to_dict()
                    assert request["entries"][1] == entry_2._to_dict()
=======
                    kwargs = mock_gapic.call_args[1]
                    assert (
                        kwargs["table_name"]
                        == "projects/project/instances/instance/tables/table"
                    )
                    assert kwargs["entries"][0] == entry_1._to_dict()
                    assert kwargs["entries"][1] == entry_2._to_dict()
>>>>>>> 432d1599

    @pytest.mark.asyncio
    @pytest.mark.parametrize(
        "exception",
        [
            core_exceptions.DeadlineExceeded,
            core_exceptions.ServiceUnavailable,
        ],
    )
    async def test_bulk_mutate_rows_idempotent_mutation_error_retryable(
        self, exception
    ):
        """
        Individual idempotent mutations should be retried if they fail with a retryable error
        """
        from google.cloud.bigtable.exceptions import (
            RetryExceptionGroup,
            FailedMutationEntryError,
            MutationsExceptionGroup,
        )

        async with self._make_client(project="project") as client:
            async with client.get_table("instance", "table") as table:
                with mock.patch.object(
                    client._gapic_client, "mutate_rows"
                ) as mock_gapic:
                    mock_gapic.side_effect = lambda *a, **k: self._mock_response(
                        [exception("mock")]
                    )
                    with pytest.raises(MutationsExceptionGroup) as e:
                        mutation = mutations.DeleteAllFromRow()
                        entry = mutations.RowMutationEntry(b"row_key", [mutation])
                        assert mutation.is_idempotent() is True
                        await table.bulk_mutate_rows([entry], operation_timeout=0.05)
                    assert len(e.value.exceptions) == 1
                    failed_exception = e.value.exceptions[0]
                    assert "non-idempotent" not in str(failed_exception)
                    assert isinstance(failed_exception, FailedMutationEntryError)
                    cause = failed_exception.__cause__
                    assert isinstance(cause, RetryExceptionGroup)
                    assert isinstance(cause.exceptions[0], exception)
                    # last exception should be due to retry timeout
                    assert isinstance(
                        cause.exceptions[-1], core_exceptions.DeadlineExceeded
                    )

    @pytest.mark.asyncio
    @pytest.mark.parametrize(
        "exception",
        [
            core_exceptions.OutOfRange,
            core_exceptions.NotFound,
            core_exceptions.FailedPrecondition,
            core_exceptions.Aborted,
        ],
    )
    async def test_bulk_mutate_rows_idempotent_mutation_error_non_retryable(
        self, exception
    ):
        """
        Individual idempotent mutations should not be retried if they fail with a non-retryable error
        """
        from google.cloud.bigtable.exceptions import (
            FailedMutationEntryError,
            MutationsExceptionGroup,
        )

        async with self._make_client(project="project") as client:
            async with client.get_table("instance", "table") as table:
                with mock.patch.object(
                    client._gapic_client, "mutate_rows"
                ) as mock_gapic:
                    mock_gapic.side_effect = lambda *a, **k: self._mock_response(
                        [exception("mock")]
                    )
                    with pytest.raises(MutationsExceptionGroup) as e:
                        mutation = mutations.DeleteAllFromRow()
                        entry = mutations.RowMutationEntry(b"row_key", [mutation])
                        assert mutation.is_idempotent() is True
                        await table.bulk_mutate_rows([entry], operation_timeout=0.05)
                    assert len(e.value.exceptions) == 1
                    failed_exception = e.value.exceptions[0]
                    assert "non-idempotent" not in str(failed_exception)
                    assert isinstance(failed_exception, FailedMutationEntryError)
                    cause = failed_exception.__cause__
                    assert isinstance(cause, exception)

    @pytest.mark.parametrize(
        "retryable_exception",
        [
            core_exceptions.DeadlineExceeded,
            core_exceptions.ServiceUnavailable,
        ],
    )
    @pytest.mark.asyncio
    async def test_bulk_mutate_idempotent_retryable_request_errors(
        self, retryable_exception
    ):
        """
        Individual idempotent mutations should be retried if the request fails with a retryable error
        """
        from google.cloud.bigtable.exceptions import (
            RetryExceptionGroup,
            FailedMutationEntryError,
            MutationsExceptionGroup,
        )

        async with self._make_client(project="project") as client:
            async with client.get_table("instance", "table") as table:
                with mock.patch.object(
                    client._gapic_client, "mutate_rows"
                ) as mock_gapic:
                    mock_gapic.side_effect = retryable_exception("mock")
                    with pytest.raises(MutationsExceptionGroup) as e:
                        mutation = mutations.SetCell(
                            "family", b"qualifier", b"value", timestamp_micros=123
                        )
                        entry = mutations.RowMutationEntry(b"row_key", [mutation])
                        assert mutation.is_idempotent() is True
                        await table.bulk_mutate_rows([entry], operation_timeout=0.05)
                    assert len(e.value.exceptions) == 1
                    failed_exception = e.value.exceptions[0]
                    assert isinstance(failed_exception, FailedMutationEntryError)
                    assert "non-idempotent" not in str(failed_exception)
                    cause = failed_exception.__cause__
                    assert isinstance(cause, RetryExceptionGroup)
                    assert isinstance(cause.exceptions[0], retryable_exception)

    @pytest.mark.asyncio
    @pytest.mark.parametrize(
        "retryable_exception",
        [
            core_exceptions.DeadlineExceeded,
            core_exceptions.ServiceUnavailable,
        ],
    )
    async def test_bulk_mutate_rows_non_idempotent_retryable_errors(
        self, retryable_exception
    ):
        """Non-Idempotent mutations should never be retried"""
        from google.cloud.bigtable.exceptions import (
            FailedMutationEntryError,
            MutationsExceptionGroup,
        )

        async with self._make_client(project="project") as client:
            async with client.get_table("instance", "table") as table:
                with mock.patch.object(
                    client._gapic_client, "mutate_rows"
                ) as mock_gapic:
                    mock_gapic.side_effect = lambda *a, **k: self._mock_response(
                        [retryable_exception("mock")]
                    )
                    with pytest.raises(MutationsExceptionGroup) as e:
                        mutation = mutations.SetCell(
                            "family", b"qualifier", b"value", -1
                        )
                        entry = mutations.RowMutationEntry(b"row_key", [mutation])
                        assert mutation.is_idempotent() is False
                        await table.bulk_mutate_rows([entry], operation_timeout=0.2)
                    assert len(e.value.exceptions) == 1
                    failed_exception = e.value.exceptions[0]
                    assert isinstance(failed_exception, FailedMutationEntryError)
                    assert "non-idempotent" in str(failed_exception)
                    cause = failed_exception.__cause__
                    assert isinstance(cause, retryable_exception)

    @pytest.mark.parametrize(
        "non_retryable_exception",
        [
            core_exceptions.OutOfRange,
            core_exceptions.NotFound,
            core_exceptions.FailedPrecondition,
            RuntimeError,
            ValueError,
        ],
    )
    @pytest.mark.asyncio
    async def test_bulk_mutate_rows_non_retryable_errors(self, non_retryable_exception):
        """
        If the request fails with a non-retryable error, mutations should not be retried
        """
        from google.cloud.bigtable.exceptions import (
            FailedMutationEntryError,
            MutationsExceptionGroup,
        )

        async with self._make_client(project="project") as client:
            async with client.get_table("instance", "table") as table:
                with mock.patch.object(
                    client._gapic_client, "mutate_rows"
                ) as mock_gapic:
                    mock_gapic.side_effect = non_retryable_exception("mock")
                    with pytest.raises(MutationsExceptionGroup) as e:
                        mutation = mutations.SetCell(
                            "family", b"qualifier", b"value", timestamp_micros=123
                        )
                        entry = mutations.RowMutationEntry(b"row_key", [mutation])
                        assert mutation.is_idempotent() is True
                        await table.bulk_mutate_rows([entry], operation_timeout=0.2)
                    assert len(e.value.exceptions) == 1
                    failed_exception = e.value.exceptions[0]
                    assert isinstance(failed_exception, FailedMutationEntryError)
                    assert "non-idempotent" not in str(failed_exception)
                    cause = failed_exception.__cause__
                    assert isinstance(cause, non_retryable_exception)

    @pytest.mark.asyncio
    async def test_bulk_mutate_error_index(self):
        """
        Test partial failure, partial success. Errors should be associated with the correct index
        """
        from google.api_core.exceptions import (
            DeadlineExceeded,
            ServiceUnavailable,
            FailedPrecondition,
        )
        from google.cloud.bigtable.exceptions import (
            RetryExceptionGroup,
            FailedMutationEntryError,
            MutationsExceptionGroup,
        )

        async with self._make_client(project="project") as client:
            async with client.get_table("instance", "table") as table:
                with mock.patch.object(
                    client._gapic_client, "mutate_rows"
                ) as mock_gapic:
                    # fail with retryable errors, then a non-retryable one
                    mock_gapic.side_effect = [
                        self._mock_response([None, ServiceUnavailable("mock"), None]),
                        self._mock_response([DeadlineExceeded("mock")]),
                        self._mock_response([FailedPrecondition("final")]),
                    ]
                    with pytest.raises(MutationsExceptionGroup) as e:
                        mutation = mutations.SetCell(
                            "family", b"qualifier", b"value", timestamp_micros=123
                        )
                        entries = [
                            mutations.RowMutationEntry(
                                (f"row_key_{i}").encode(), [mutation]
                            )
                            for i in range(3)
                        ]
                        assert mutation.is_idempotent() is True
                        await table.bulk_mutate_rows(entries, operation_timeout=1000)
                    assert len(e.value.exceptions) == 1
                    failed = e.value.exceptions[0]
                    assert isinstance(failed, FailedMutationEntryError)
                    assert failed.index == 1
                    assert failed.entry == entries[1]
                    cause = failed.__cause__
                    assert isinstance(cause, RetryExceptionGroup)
                    assert len(cause.exceptions) == 3
                    assert isinstance(cause.exceptions[0], ServiceUnavailable)
                    assert isinstance(cause.exceptions[1], DeadlineExceeded)
                    assert isinstance(cause.exceptions[2], FailedPrecondition)

<<<<<<< HEAD
    @pytest.mark.asyncio
    async def test_bulk_mutate_rows_on_success(self):
        """
        on_success should be called for each successful mutation
        """
        from google.api_core.exceptions import (
            Aborted,
            FailedPrecondition,
        )
        from google.cloud.bigtable.exceptions import (
            MutationsExceptionGroup,
        )

        callback = mock.Mock()
        async with self._make_client(project="project") as client:
            async with client.get_table("instance", "table") as table:
                with mock.patch.object(
                    client._gapic_client, "mutate_rows"
                ) as mock_gapic:
                    # fail with retryable errors, then a non-retryable one
                    mock_gapic.side_effect = [
                        self._mock_response([None, Aborted("mock"), None]),
                        self._mock_response([FailedPrecondition("final")]),
                    ]
                    with pytest.raises(MutationsExceptionGroup):
                        mutation = mutations.SetCell(
                            "family", b"qualifier", b"value", timestamp_micros=123
                        )
                        entries = [
                            mutations.RowMutationEntry(
                                (f"row_key_{i}").encode(), [mutation]
                            )
                            for i in range(3)
                        ]
                        assert mutation.is_idempotent() is True
                        await table.bulk_mutate_rows(
                            entries, operation_timeout=1000, on_success=callback
                        )
                    assert callback.call_count == 2
                    assert callback.call_args_list[0][0][0] == entries[0]
                    assert callback.call_args_list[1][0][0] == entries[2]
=======
    @pytest.mark.parametrize("include_app_profile", [True, False])
    @pytest.mark.asyncio
    async def test_bulk_mutate_row_metadata(self, include_app_profile):
        """request should attach metadata headers"""
        profile = "profile" if include_app_profile else None
        async with self._make_client() as client:
            async with client.get_table("i", "t", app_profile_id=profile) as table:
                with mock.patch.object(
                    client._gapic_client, "mutate_rows", AsyncMock()
                ) as read_rows:
                    read_rows.side_effect = core_exceptions.Aborted("mock")
                    try:
                        await table.bulk_mutate_rows([mock.Mock()])
                    except Exception:
                        # exception used to end early
                        pass
                kwargs = read_rows.call_args_list[0].kwargs
                metadata = kwargs["metadata"]
                goog_metadata = None
                for key, value in metadata:
                    if key == "x-goog-request-params":
                        goog_metadata = value
                assert goog_metadata is not None, "x-goog-request-params not found"
                assert "table_name=" + table.table_name in goog_metadata
                if include_app_profile:
                    assert "app_profile_id=profile" in goog_metadata
                else:
                    assert "app_profile_id=" not in goog_metadata


class TestCheckAndMutateRow:
    def _make_client(self, *args, **kwargs):
        from google.cloud.bigtable.client import BigtableDataClient

        return BigtableDataClient(*args, **kwargs)

    @pytest.mark.parametrize("gapic_result", [True, False])
    @pytest.mark.asyncio
    async def test_check_and_mutate(self, gapic_result):
        from google.cloud.bigtable_v2.types import CheckAndMutateRowResponse

        app_profile = "app_profile_id"
        async with self._make_client() as client:
            async with client.get_table(
                "instance", "table", app_profile_id=app_profile
            ) as table:
                with mock.patch.object(
                    client._gapic_client, "check_and_mutate_row"
                ) as mock_gapic:
                    mock_gapic.return_value = CheckAndMutateRowResponse(
                        predicate_matched=gapic_result
                    )
                    row_key = b"row_key"
                    predicate = None
                    true_mutations = [mock.Mock()]
                    false_mutations = [mock.Mock(), mock.Mock()]
                    operation_timeout = 0.2
                    found = await table.check_and_mutate_row(
                        row_key,
                        predicate,
                        true_case_mutations=true_mutations,
                        false_case_mutations=false_mutations,
                        operation_timeout=operation_timeout,
                    )
                    assert found == gapic_result
                    kwargs = mock_gapic.call_args[1]
                    request = kwargs["request"]
                    assert request["table_name"] == table.table_name
                    assert request["row_key"] == row_key
                    assert request["predicate_filter"] == predicate
                    assert request["true_mutations"] == [
                        m._to_dict() for m in true_mutations
                    ]
                    assert request["false_mutations"] == [
                        m._to_dict() for m in false_mutations
                    ]
                    assert request["app_profile_id"] == app_profile
                    assert kwargs["timeout"] == operation_timeout

    @pytest.mark.asyncio
    async def test_check_and_mutate_bad_timeout(self):
        """Should raise error if operation_timeout < 0"""
        async with self._make_client() as client:
            async with client.get_table("instance", "table") as table:
                with pytest.raises(ValueError) as e:
                    await table.check_and_mutate_row(
                        b"row_key",
                        None,
                        true_case_mutations=[mock.Mock()],
                        false_case_mutations=[],
                        operation_timeout=-1,
                    )
                assert str(e.value) == "operation_timeout must be greater than 0"

    @pytest.mark.asyncio
    async def test_check_and_mutate_no_mutations(self):
        """Requests require either true_case_mutations or false_case_mutations"""
        from google.api_core.exceptions import InvalidArgument

        async with self._make_client() as client:
            async with client.get_table("instance", "table") as table:
                with pytest.raises(InvalidArgument) as e:
                    await table.check_and_mutate_row(
                        b"row_key",
                        None,
                        true_case_mutations=None,
                        false_case_mutations=None,
                    )
                assert "No mutations provided" in str(e.value)

    @pytest.mark.asyncio
    async def test_check_and_mutate_single_mutations(self):
        """if single mutations are passed, they should be internally wrapped in a list"""
        from google.cloud.bigtable.mutations import SetCell
        from google.cloud.bigtable_v2.types import CheckAndMutateRowResponse

        async with self._make_client() as client:
            async with client.get_table("instance", "table") as table:
                with mock.patch.object(
                    client._gapic_client, "check_and_mutate_row"
                ) as mock_gapic:
                    mock_gapic.return_value = CheckAndMutateRowResponse(
                        predicate_matched=True
                    )
                    true_mutation = SetCell("family", b"qualifier", b"value")
                    false_mutation = SetCell("family", b"qualifier", b"value")
                    await table.check_and_mutate_row(
                        b"row_key",
                        None,
                        true_case_mutations=true_mutation,
                        false_case_mutations=false_mutation,
                    )
                    kwargs = mock_gapic.call_args[1]
                    request = kwargs["request"]
                    assert request["true_mutations"] == [true_mutation._to_dict()]
                    assert request["false_mutations"] == [false_mutation._to_dict()]

    @pytest.mark.asyncio
    async def test_check_and_mutate_predicate_object(self):
        """predicate object should be converted to dict"""
        from google.cloud.bigtable_v2.types import CheckAndMutateRowResponse

        mock_predicate = mock.Mock()
        fake_dict = {"fake": "dict"}
        mock_predicate.to_dict.return_value = fake_dict
        async with self._make_client() as client:
            async with client.get_table("instance", "table") as table:
                with mock.patch.object(
                    client._gapic_client, "check_and_mutate_row"
                ) as mock_gapic:
                    mock_gapic.return_value = CheckAndMutateRowResponse(
                        predicate_matched=True
                    )
                    await table.check_and_mutate_row(
                        b"row_key",
                        mock_predicate,
                        false_case_mutations=[mock.Mock()],
                    )
                    kwargs = mock_gapic.call_args[1]
                    assert kwargs["request"]["predicate_filter"] == fake_dict
                    assert mock_predicate.to_dict.call_count == 1

    @pytest.mark.asyncio
    async def test_check_and_mutate_mutations_parsing(self):
        """mutations objects should be converted to dicts"""
        from google.cloud.bigtable_v2.types import CheckAndMutateRowResponse
        from google.cloud.bigtable.mutations import DeleteAllFromRow

        mutations = [mock.Mock() for _ in range(5)]
        for idx, mutation in enumerate(mutations):
            mutation._to_dict.return_value = {"fake": idx}
        mutations.append(DeleteAllFromRow())
        async with self._make_client() as client:
            async with client.get_table("instance", "table") as table:
                with mock.patch.object(
                    client._gapic_client, "check_and_mutate_row"
                ) as mock_gapic:
                    mock_gapic.return_value = CheckAndMutateRowResponse(
                        predicate_matched=True
                    )
                    await table.check_and_mutate_row(
                        b"row_key",
                        None,
                        true_case_mutations=mutations[0:2],
                        false_case_mutations=mutations[2:],
                    )
                    kwargs = mock_gapic.call_args[1]["request"]
                    assert kwargs["true_mutations"] == [{"fake": 0}, {"fake": 1}]
                    assert kwargs["false_mutations"] == [
                        {"fake": 2},
                        {"fake": 3},
                        {"fake": 4},
                        {"delete_from_row": {}},
                    ]
                    assert all(
                        mutation._to_dict.call_count == 1 for mutation in mutations[:5]
                    )

    @pytest.mark.parametrize("include_app_profile", [True, False])
    @pytest.mark.asyncio
    async def test_check_and_mutate_metadata(self, include_app_profile):
        """request should attach metadata headers"""
        profile = "profile" if include_app_profile else None
        async with self._make_client() as client:
            async with client.get_table("i", "t", app_profile_id=profile) as table:
                with mock.patch.object(
                    client._gapic_client, "check_and_mutate_row", AsyncMock()
                ) as mock_gapic:
                    await table.check_and_mutate_row(b"key", mock.Mock())
                kwargs = mock_gapic.call_args_list[0].kwargs
                metadata = kwargs["metadata"]
                goog_metadata = None
                for key, value in metadata:
                    if key == "x-goog-request-params":
                        goog_metadata = value
                assert goog_metadata is not None, "x-goog-request-params not found"
                assert "table_name=" + table.table_name in goog_metadata
                if include_app_profile:
                    assert "app_profile_id=profile" in goog_metadata
                else:
                    assert "app_profile_id=" not in goog_metadata


class TestReadModifyWriteRow:
    def _make_client(self, *args, **kwargs):
        from google.cloud.bigtable.client import BigtableDataClient

        return BigtableDataClient(*args, **kwargs)

    @pytest.mark.parametrize(
        "call_rules,expected_rules",
        [
            (
                AppendValueRule("f", "c", b"1"),
                [AppendValueRule("f", "c", b"1")._to_dict()],
            ),
            (
                [AppendValueRule("f", "c", b"1")],
                [AppendValueRule("f", "c", b"1")._to_dict()],
            ),
            (IncrementRule("f", "c", 1), [IncrementRule("f", "c", 1)._to_dict()]),
            (
                [AppendValueRule("f", "c", b"1"), IncrementRule("f", "c", 1)],
                [
                    AppendValueRule("f", "c", b"1")._to_dict(),
                    IncrementRule("f", "c", 1)._to_dict(),
                ],
            ),
        ],
    )
    @pytest.mark.asyncio
    async def test_read_modify_write_call_rule_args(self, call_rules, expected_rules):
        """
        Test that the gapic call is called with given rules
        """
        async with self._make_client() as client:
            async with client.get_table("instance", "table") as table:
                with mock.patch.object(
                    client._gapic_client, "read_modify_write_row"
                ) as mock_gapic:
                    await table.read_modify_write_row("key", call_rules)
                assert mock_gapic.call_count == 1
                found_kwargs = mock_gapic.call_args_list[0][1]
                assert found_kwargs["request"]["rules"] == expected_rules

    @pytest.mark.parametrize("rules", [[], None])
    @pytest.mark.asyncio
    async def test_read_modify_write_no_rules(self, rules):
        async with self._make_client() as client:
            async with client.get_table("instance", "table") as table:
                with pytest.raises(ValueError) as e:
                    await table.read_modify_write_row("key", rules=rules)
                    assert e.value.args[0] == "rules must contain at least one item"

    @pytest.mark.asyncio
    async def test_read_modify_write_call_defaults(self):
        instance = "instance1"
        table_id = "table1"
        project = "project1"
        row_key = "row_key1"
        async with self._make_client(project=project) as client:
            async with client.get_table(instance, table_id) as table:
                with mock.patch.object(
                    client._gapic_client, "read_modify_write_row"
                ) as mock_gapic:
                    await table.read_modify_write_row(row_key, mock.Mock())
                    assert mock_gapic.call_count == 1
                    found_kwargs = mock_gapic.call_args_list[0][1]
                    request = found_kwargs["request"]
                    assert (
                        request["table_name"]
                        == f"projects/{project}/instances/{instance}/tables/{table_id}"
                    )
                    assert request["app_profile_id"] is None
                    assert request["row_key"] == row_key.encode()
                    assert found_kwargs["timeout"] > 1

    @pytest.mark.asyncio
    async def test_read_modify_write_call_overrides(self):
        row_key = b"row_key1"
        expected_timeout = 12345
        profile_id = "profile1"
        async with self._make_client() as client:
            async with client.get_table(
                "instance", "table_id", app_profile_id=profile_id
            ) as table:
                with mock.patch.object(
                    client._gapic_client, "read_modify_write_row"
                ) as mock_gapic:
                    await table.read_modify_write_row(
                        row_key,
                        mock.Mock(),
                        operation_timeout=expected_timeout,
                    )
                    assert mock_gapic.call_count == 1
                    found_kwargs = mock_gapic.call_args_list[0][1]
                    request = found_kwargs["request"]
                    assert request["app_profile_id"] is profile_id
                    assert request["row_key"] == row_key
                    assert found_kwargs["timeout"] == expected_timeout

    @pytest.mark.asyncio
    async def test_read_modify_write_string_key(self):
        row_key = "string_row_key1"
        async with self._make_client() as client:
            async with client.get_table("instance", "table_id") as table:
                with mock.patch.object(
                    client._gapic_client, "read_modify_write_row"
                ) as mock_gapic:
                    await table.read_modify_write_row(row_key, mock.Mock())
                    assert mock_gapic.call_count == 1
                    found_kwargs = mock_gapic.call_args_list[0][1]
                    assert found_kwargs["request"]["row_key"] == row_key.encode()

    @pytest.mark.asyncio
    async def test_read_modify_write_row_building(self):
        """
        results from gapic call should be used to construct row
        """
        from google.cloud.bigtable.row import Row
        from google.cloud.bigtable_v2.types import ReadModifyWriteRowResponse
        from google.cloud.bigtable_v2.types import Row as RowPB

        mock_response = ReadModifyWriteRowResponse(row=RowPB())
        async with self._make_client() as client:
            async with client.get_table("instance", "table_id") as table:
                with mock.patch.object(
                    client._gapic_client, "read_modify_write_row"
                ) as mock_gapic:
                    with mock.patch.object(Row, "_from_pb") as constructor_mock:
                        mock_gapic.return_value = mock_response
                        await table.read_modify_write_row("key", mock.Mock())
                        assert constructor_mock.call_count == 1
                        constructor_mock.assert_called_once_with(mock_response.row)

    @pytest.mark.parametrize("include_app_profile", [True, False])
    @pytest.mark.asyncio
    async def test_read_modify_write_metadata(self, include_app_profile):
        """request should attach metadata headers"""
        profile = "profile" if include_app_profile else None
        async with self._make_client() as client:
            async with client.get_table("i", "t", app_profile_id=profile) as table:
                with mock.patch.object(
                    client._gapic_client, "read_modify_write_row", AsyncMock()
                ) as mock_gapic:
                    await table.read_modify_write_row("key", mock.Mock())
                kwargs = mock_gapic.call_args_list[0].kwargs
                metadata = kwargs["metadata"]
                goog_metadata = None
                for key, value in metadata:
                    if key == "x-goog-request-params":
                        goog_metadata = value
                assert goog_metadata is not None, "x-goog-request-params not found"
                assert "table_name=" + table.table_name in goog_metadata
                if include_app_profile:
                    assert "app_profile_id=profile" in goog_metadata
                else:
                    assert "app_profile_id=" not in goog_metadata
>>>>>>> 432d1599
<|MERGE_RESOLUTION|>--- conflicted
+++ resolved
@@ -1299,8 +1299,6 @@
                     assert kwargs["operation_timeout"] == operation_timeout
                     assert kwargs["per_request_timeout"] == per_request_timeout
 
-<<<<<<< HEAD
-=======
     @pytest.mark.asyncio
     async def test_read_row(self):
         """Test reading a single row"""
@@ -1477,7 +1475,6 @@
                 else:
                     assert "app_profile_id=" not in goog_metadata
 
->>>>>>> 432d1599
 
 class TestMutateRow:
     def _make_client(self, *args, **kwargs):
@@ -1621,8 +1618,6 @@
                             "row_key", mutation, operation_timeout=0.2
                         )
 
-<<<<<<< HEAD
-=======
     @pytest.mark.parametrize("include_app_profile", [True, False])
     @pytest.mark.asyncio
     async def test_mutate_row_metadata(self, include_app_profile):
@@ -1647,7 +1642,6 @@
                 else:
                     assert "app_profile_id=" not in goog_metadata
 
->>>>>>> 432d1599
 
 class TestBulkMutateRows:
     def _make_client(self, *args, **kwargs):
@@ -1715,16 +1709,6 @@
                         per_request_timeout=expected_per_request_timeout,
                     )
                     assert mock_gapic.call_count == 1
-<<<<<<< HEAD
-                    request = mock_gapic.call_args[0][0]
-                    assert (
-                        request["table_name"]
-                        == "projects/project/instances/instance/tables/table"
-                    )
-                    assert request["entries"] == [bulk_mutation._to_dict()]
-                    found_per_request_timeout = mock_gapic.call_args[1]["timeout"]
-                    assert found_per_request_timeout == expected_per_request_timeout
-=======
                     kwargs = mock_gapic.call_args[1]
                     assert (
                         kwargs["table_name"]
@@ -1732,7 +1716,6 @@
                     )
                     assert kwargs["entries"] == [bulk_mutation._to_dict()]
                     assert kwargs["timeout"] == expected_per_request_timeout
->>>>>>> 432d1599
 
     @pytest.mark.asyncio
     async def test_bulk_mutate_rows_multiple_entries(self):
@@ -1750,15 +1733,6 @@
                         [entry_1, entry_2],
                     )
                     assert mock_gapic.call_count == 1
-<<<<<<< HEAD
-                    request = mock_gapic.call_args[0][0]
-                    assert (
-                        request["table_name"]
-                        == "projects/project/instances/instance/tables/table"
-                    )
-                    assert request["entries"][0] == entry_1._to_dict()
-                    assert request["entries"][1] == entry_2._to_dict()
-=======
                     kwargs = mock_gapic.call_args[1]
                     assert (
                         kwargs["table_name"]
@@ -1766,7 +1740,6 @@
                     )
                     assert kwargs["entries"][0] == entry_1._to_dict()
                     assert kwargs["entries"][1] == entry_2._to_dict()
->>>>>>> 432d1599
 
     @pytest.mark.asyncio
     @pytest.mark.parametrize(
@@ -2025,49 +1998,6 @@
                     assert isinstance(cause.exceptions[1], DeadlineExceeded)
                     assert isinstance(cause.exceptions[2], FailedPrecondition)
 
-<<<<<<< HEAD
-    @pytest.mark.asyncio
-    async def test_bulk_mutate_rows_on_success(self):
-        """
-        on_success should be called for each successful mutation
-        """
-        from google.api_core.exceptions import (
-            Aborted,
-            FailedPrecondition,
-        )
-        from google.cloud.bigtable.exceptions import (
-            MutationsExceptionGroup,
-        )
-
-        callback = mock.Mock()
-        async with self._make_client(project="project") as client:
-            async with client.get_table("instance", "table") as table:
-                with mock.patch.object(
-                    client._gapic_client, "mutate_rows"
-                ) as mock_gapic:
-                    # fail with retryable errors, then a non-retryable one
-                    mock_gapic.side_effect = [
-                        self._mock_response([None, Aborted("mock"), None]),
-                        self._mock_response([FailedPrecondition("final")]),
-                    ]
-                    with pytest.raises(MutationsExceptionGroup):
-                        mutation = mutations.SetCell(
-                            "family", b"qualifier", b"value", timestamp_micros=123
-                        )
-                        entries = [
-                            mutations.RowMutationEntry(
-                                (f"row_key_{i}").encode(), [mutation]
-                            )
-                            for i in range(3)
-                        ]
-                        assert mutation.is_idempotent() is True
-                        await table.bulk_mutate_rows(
-                            entries, operation_timeout=1000, on_success=callback
-                        )
-                    assert callback.call_count == 2
-                    assert callback.call_args_list[0][0][0] == entries[0]
-                    assert callback.call_args_list[1][0][0] == entries[2]
-=======
     @pytest.mark.parametrize("include_app_profile", [True, False])
     @pytest.mark.asyncio
     async def test_bulk_mutate_row_metadata(self, include_app_profile):
@@ -2445,5 +2375,4 @@
                 if include_app_profile:
                     assert "app_profile_id=profile" in goog_metadata
                 else:
-                    assert "app_profile_id=" not in goog_metadata
->>>>>>> 432d1599
+                    assert "app_profile_id=" not in goog_metadata