# Copyright 2023 Google LLC
#
# Licensed under the Apache License, Version 2.0 (the "License");
# you may not use this file except in compliance with the License.
# You may obtain a copy of the License at
#
#     http://www.apache.org/licenses/LICENSE-2.0
#
# Unless required by applicable law or agreed to in writing, software
# distributed under the License is distributed on an "AS IS" BASIS,
# WITHOUT WARRANTIES OR CONDITIONS OF ANY KIND, either express or implied.
# See the License for the specific language governing permissions and
# limitations under the License.
from __future__ import annotations

import grpc
import asyncio
import re
import sys

import pytest

from google.cloud.bigtable import mutations
from google.auth.credentials import AnonymousCredentials
from google.cloud.bigtable_v2.types import ReadRowsResponse
from google.cloud.bigtable.read_rows_query import ReadRowsQuery
from google.api_core import exceptions as core_exceptions
from google.cloud.bigtable.exceptions import InvalidChunk

# try/except added for compatibility with python < 3.8
try:
    from unittest import mock
    from unittest.mock import AsyncMock  # type: ignore
except ImportError:  # pragma: NO COVER
    import mock  # type: ignore
    from mock import AsyncMock  # type: ignore

VENEER_HEADER_REGEX = re.compile(
    r"gapic\/[0-9]+\.[\w.-]+ gax\/[0-9]+\.[\w.-]+ gccl\/[0-9]+\.[\w.-]+ gl-python\/[0-9]+\.[\w.-]+ grpc\/[0-9]+\.[\w.-]+"
)


class TestBigtableDataClient:
    def _get_target_class(self):
        from google.cloud.bigtable.client import BigtableDataClient

        return BigtableDataClient

    def _make_one(self, *args, **kwargs):
        return self._get_target_class()(*args, **kwargs)

    @pytest.mark.asyncio
    async def test_ctor(self):
        expected_project = "project-id"
        expected_pool_size = 11
        expected_credentials = AnonymousCredentials()
        client = self._make_one(
            project="project-id",
            pool_size=expected_pool_size,
            credentials=expected_credentials,
        )
        await asyncio.sleep(0.1)
        assert client.project == expected_project
        assert len(client.transport._grpc_channel._pool) == expected_pool_size
        assert not client._active_instances
        assert len(client._channel_refresh_tasks) == expected_pool_size
        assert client.transport._credentials == expected_credentials
        await client.close()

    @pytest.mark.asyncio
    async def test_ctor_super_inits(self):
        from google.cloud.bigtable_v2.services.bigtable.async_client import (
            BigtableAsyncClient,
        )
        from google.cloud.client import ClientWithProject
        from google.api_core import client_options as client_options_lib

        project = "project-id"
        pool_size = 11
        credentials = AnonymousCredentials()
        client_options = {"api_endpoint": "foo.bar:1234"}
        options_parsed = client_options_lib.from_dict(client_options)
        transport_str = f"pooled_grpc_asyncio_{pool_size}"
        with mock.patch.object(BigtableAsyncClient, "__init__") as bigtable_client_init:
            bigtable_client_init.return_value = None
            with mock.patch.object(
                ClientWithProject, "__init__"
            ) as client_project_init:
                client_project_init.return_value = None
                try:
                    self._make_one(
                        project=project,
                        pool_size=pool_size,
                        credentials=credentials,
                        client_options=options_parsed,
                    )
                except AttributeError:
                    pass
                # test gapic superclass init was called
                assert bigtable_client_init.call_count == 1
                kwargs = bigtable_client_init.call_args[1]
                assert kwargs["transport"] == transport_str
                assert kwargs["credentials"] == credentials
                assert kwargs["client_options"] == options_parsed
                # test mixin superclass init was called
                assert client_project_init.call_count == 1
                kwargs = client_project_init.call_args[1]
                assert kwargs["project"] == project
                assert kwargs["credentials"] == credentials
                assert kwargs["client_options"] == options_parsed

    @pytest.mark.asyncio
    async def test_ctor_dict_options(self):
        from google.cloud.bigtable_v2.services.bigtable.async_client import (
            BigtableAsyncClient,
        )
        from google.api_core.client_options import ClientOptions
        from google.cloud.bigtable.client import BigtableDataClient

        client_options = {"api_endpoint": "foo.bar:1234"}
        with mock.patch.object(BigtableAsyncClient, "__init__") as bigtable_client_init:
            try:
                self._make_one(client_options=client_options)
            except TypeError:
                pass
            bigtable_client_init.assert_called_once()
            kwargs = bigtable_client_init.call_args[1]
            called_options = kwargs["client_options"]
            assert called_options.api_endpoint == "foo.bar:1234"
            assert isinstance(called_options, ClientOptions)
        with mock.patch.object(
            BigtableDataClient, "start_background_channel_refresh"
        ) as start_background_refresh:
            client = self._make_one(client_options=client_options)
            start_background_refresh.assert_called_once()
            await client.close()

    @pytest.mark.asyncio
    async def test_veneer_grpc_headers(self):
        # client_info should be populated with headers to
        # detect as a veneer client
        patch = mock.patch("google.api_core.gapic_v1.method.wrap_method")
        with patch as gapic_mock:
            client = self._make_one(project="project-id")
            wrapped_call_list = gapic_mock.call_args_list
            assert len(wrapped_call_list) > 0
            # each wrapped call should have veneer headers
            for call in wrapped_call_list:
                client_info = call.kwargs["client_info"]
                assert client_info is not None, f"{call} has no client_info"
                wrapped_user_agent_sorted = " ".join(
                    sorted(client_info.to_user_agent().split(" "))
                )
                assert VENEER_HEADER_REGEX.match(
                    wrapped_user_agent_sorted
                ), f"'{wrapped_user_agent_sorted}' does not match {VENEER_HEADER_REGEX}"
            await client.close()

    @pytest.mark.asyncio
    async def test_channel_pool_creation(self):
        pool_size = 14
        with mock.patch(
            "google.api_core.grpc_helpers_async.create_channel"
        ) as create_channel:
            create_channel.return_value = AsyncMock()
            client = self._make_one(project="project-id", pool_size=pool_size)
            assert create_channel.call_count == pool_size
            await client.close()
        # channels should be unique
        client = self._make_one(project="project-id", pool_size=pool_size)
        pool_list = list(client.transport._grpc_channel._pool)
        pool_set = set(client.transport._grpc_channel._pool)
        assert len(pool_list) == len(pool_set)
        await client.close()

    @pytest.mark.asyncio
    async def test_channel_pool_rotation(self):
        from google.cloud.bigtable_v2.services.bigtable.transports.pooled_grpc_asyncio import (
            PooledChannel,
        )

        pool_size = 7

        with mock.patch.object(PooledChannel, "next_channel") as next_channel:
            client = self._make_one(project="project-id", pool_size=pool_size)
            assert len(client.transport._grpc_channel._pool) == pool_size
            next_channel.reset_mock()
            with mock.patch.object(
                type(client.transport._grpc_channel._pool[0]), "unary_unary"
            ) as unary_unary:
                # calling an rpc `pool_size` times should use a different channel each time
                channel_next = None
                for i in range(pool_size):
                    channel_last = channel_next
                    channel_next = client.transport.grpc_channel._pool[i]
                    assert channel_last != channel_next
                    next_channel.return_value = channel_next
                    client.transport.ping_and_warm()
                    assert next_channel.call_count == i + 1
                    unary_unary.assert_called_once()
                    unary_unary.reset_mock()
        await client.close()

    @pytest.mark.asyncio
    async def test_channel_pool_replace(self):
        with mock.patch.object(asyncio, "sleep"):
            pool_size = 7
            client = self._make_one(project="project-id", pool_size=pool_size)
            for replace_idx in range(pool_size):
                start_pool = [
                    channel for channel in client.transport._grpc_channel._pool
                ]
                grace_period = 9
                with mock.patch.object(
                    type(client.transport._grpc_channel._pool[0]), "close"
                ) as close:
                    new_channel = grpc.aio.insecure_channel("localhost:8080")
                    await client.transport.replace_channel(
                        replace_idx, grace=grace_period, new_channel=new_channel
                    )
                    close.assert_called_once_with(grace=grace_period)
                    close.assert_awaited_once()
                assert client.transport._grpc_channel._pool[replace_idx] == new_channel
                for i in range(pool_size):
                    if i != replace_idx:
                        assert client.transport._grpc_channel._pool[i] == start_pool[i]
                    else:
                        assert client.transport._grpc_channel._pool[i] != start_pool[i]
            await client.close()

    @pytest.mark.filterwarnings("ignore::RuntimeWarning")
    def test_start_background_channel_refresh_sync(self):
        # should raise RuntimeError if called in a sync context
        client = self._make_one(project="project-id")
        with pytest.raises(RuntimeError):
            client.start_background_channel_refresh()

    @pytest.mark.asyncio
    async def test_start_background_channel_refresh_tasks_exist(self):
        # if tasks exist, should do nothing
        client = self._make_one(project="project-id")
        with mock.patch.object(asyncio, "create_task") as create_task:
            client.start_background_channel_refresh()
            create_task.assert_not_called()
        await client.close()

    @pytest.mark.asyncio
    @pytest.mark.parametrize("pool_size", [1, 3, 7])
    async def test_start_background_channel_refresh(self, pool_size):
        # should create background tasks for each channel
        client = self._make_one(project="project-id", pool_size=pool_size)
        ping_and_warm = AsyncMock()
        client._ping_and_warm_instances = ping_and_warm
        client.start_background_channel_refresh()
        assert len(client._channel_refresh_tasks) == pool_size
        for task in client._channel_refresh_tasks:
            assert isinstance(task, asyncio.Task)
        await asyncio.sleep(0.1)
        assert ping_and_warm.call_count == pool_size
        for channel in client.transport._grpc_channel._pool:
            ping_and_warm.assert_any_call(channel)
        await client.close()

    @pytest.mark.asyncio
    @pytest.mark.skipif(
        sys.version_info < (3, 8), reason="Task.name requires python3.8 or higher"
    )
    async def test_start_background_channel_refresh_tasks_names(self):
        # if tasks exist, should do nothing
        pool_size = 3
        client = self._make_one(project="project-id", pool_size=pool_size)
        for i in range(pool_size):
            name = client._channel_refresh_tasks[i].get_name()
            assert str(i) in name
            assert "BigtableDataClient channel refresh " in name
        await client.close()

    @pytest.mark.asyncio
    async def test__ping_and_warm_instances(self):
        # test with no instances
        with mock.patch.object(asyncio, "gather", AsyncMock()) as gather:
            client = self._make_one(project="project-id", pool_size=1)
            channel = client.transport._grpc_channel._pool[0]
            await client._ping_and_warm_instances(channel)
            gather.assert_called_once()
            gather.assert_awaited_once()
            assert not gather.call_args.args
            assert gather.call_args.kwargs == {"return_exceptions": True}
            # test with instances
            client._active_instances = [
                "instance-1",
                "instance-2",
                "instance-3",
                "instance-4",
            ]
        with mock.patch.object(asyncio, "gather", AsyncMock()) as gather:
            await client._ping_and_warm_instances(channel)
            gather.assert_called_once()
            gather.assert_awaited_once()
            assert len(gather.call_args.args) == 4
            assert gather.call_args.kwargs == {"return_exceptions": True}
            for idx, call in enumerate(gather.call_args.args):
                assert isinstance(call, grpc.aio.UnaryUnaryCall)
                call._request["name"] = client._active_instances[idx]
        await client.close()

    @pytest.mark.asyncio
    @pytest.mark.parametrize(
        "refresh_interval, wait_time, expected_sleep",
        [
            (0, 0, 0),
            (0, 1, 0),
            (10, 0, 10),
            (10, 5, 5),
            (10, 10, 0),
            (10, 15, 0),
        ],
    )
    async def test__manage_channel_first_sleep(
        self, refresh_interval, wait_time, expected_sleep
    ):
        # first sleep time should be `refresh_interval` seconds after client init
        import time

        with mock.patch.object(time, "time") as time:
            time.return_value = 0
            with mock.patch.object(asyncio, "sleep") as sleep:
                sleep.side_effect = asyncio.CancelledError
                try:
                    client = self._make_one(project="project-id")
                    client._channel_init_time = -wait_time
                    await client._manage_channel(0, refresh_interval, refresh_interval)
                except asyncio.CancelledError:
                    pass
                sleep.assert_called_once()
                call_time = sleep.call_args[0][0]
                assert (
                    abs(call_time - expected_sleep) < 0.1
                ), f"refresh_interval: {refresh_interval}, wait_time: {wait_time}, expected_sleep: {expected_sleep}"
                await client.close()

    @pytest.mark.asyncio
    async def test__manage_channel_ping_and_warm(self):
        from google.cloud.bigtable_v2.services.bigtable.transports.pooled_grpc_asyncio import (
            PooledBigtableGrpcAsyncIOTransport,
        )

        # should ping an warm all new channels, and old channels if sleeping
        client = self._make_one(project="project-id")
        new_channel = grpc.aio.insecure_channel("localhost:8080")
        with mock.patch.object(asyncio, "sleep"):
            create_channel = mock.Mock()
            create_channel.return_value = new_channel
            client.transport.grpc_channel._create_channel = create_channel
            with mock.patch.object(
                PooledBigtableGrpcAsyncIOTransport, "replace_channel"
            ) as replace_channel:
                replace_channel.side_effect = asyncio.CancelledError
                # should ping and warm old channel then new if sleep > 0
                with mock.patch.object(
                    type(self._make_one()), "_ping_and_warm_instances"
                ) as ping_and_warm:
                    try:
                        channel_idx = 2
                        old_channel = client.transport._grpc_channel._pool[channel_idx]
                        await client._manage_channel(channel_idx, 10)
                    except asyncio.CancelledError:
                        pass
                    assert ping_and_warm.call_count == 2
                    assert old_channel != new_channel
                    called_with = [call[0][0] for call in ping_and_warm.call_args_list]
                    assert old_channel in called_with
                    assert new_channel in called_with
                # should ping and warm instantly new channel only if not sleeping
                with mock.patch.object(
                    type(self._make_one()), "_ping_and_warm_instances"
                ) as ping_and_warm:
                    try:
                        await client._manage_channel(0, 0, 0)
                    except asyncio.CancelledError:
                        pass
                    ping_and_warm.assert_called_once_with(new_channel)
        await client.close()

    @pytest.mark.asyncio
    @pytest.mark.parametrize(
        "refresh_interval, num_cycles, expected_sleep",
        [
            (None, 1, 60 * 35),
            (10, 10, 100),
            (10, 1, 10),
        ],
    )
    async def test__manage_channel_sleeps(
        self, refresh_interval, num_cycles, expected_sleep
    ):
        # make sure that sleeps work as expected
        import time
        import random

        channel_idx = 1
        with mock.patch.object(random, "uniform") as uniform:
            uniform.side_effect = lambda min_, max_: min_
            with mock.patch.object(time, "time") as time:
                time.return_value = 0
                with mock.patch.object(asyncio, "sleep") as sleep:
                    sleep.side_effect = [None for i in range(num_cycles - 1)] + [
                        asyncio.CancelledError
                    ]
                    try:
                        client = self._make_one(project="project-id")
                        if refresh_interval is not None:
                            await client._manage_channel(
                                channel_idx, refresh_interval, refresh_interval
                            )
                        else:
                            await client._manage_channel(channel_idx)
                    except asyncio.CancelledError:
                        pass
                    assert sleep.call_count == num_cycles
                    total_sleep = sum([call[0][0] for call in sleep.call_args_list])
                    assert (
                        abs(total_sleep - expected_sleep) < 0.1
                    ), f"refresh_interval={refresh_interval}, num_cycles={num_cycles}, expected_sleep={expected_sleep}"
        await client.close()

    @pytest.mark.asyncio
    async def test__manage_channel_random(self):
        import random

        with mock.patch.object(asyncio, "sleep") as sleep:
            with mock.patch.object(random, "uniform") as uniform:
                uniform.return_value = 0
                try:
                    uniform.side_effect = asyncio.CancelledError
                    client = self._make_one(project="project-id", pool_size=1)
                except asyncio.CancelledError:
                    uniform.side_effect = None
                    uniform.reset_mock()
                    sleep.reset_mock()
                min_val = 200
                max_val = 205
                uniform.side_effect = lambda min_, max_: min_
                sleep.side_effect = [None, None, asyncio.CancelledError]
                try:
                    await client._manage_channel(0, min_val, max_val)
                except asyncio.CancelledError:
                    pass
                assert uniform.call_count == 2
                uniform_args = [call[0] for call in uniform.call_args_list]
                for found_min, found_max in uniform_args:
                    assert found_min == min_val
                    assert found_max == max_val

    @pytest.mark.asyncio
    @pytest.mark.parametrize("num_cycles", [0, 1, 10, 100])
    async def test__manage_channel_refresh(self, num_cycles):
        # make sure that channels are properly refreshed
        from google.cloud.bigtable_v2.services.bigtable.transports.pooled_grpc_asyncio import (
            PooledBigtableGrpcAsyncIOTransport,
        )
        from google.api_core import grpc_helpers_async

        expected_grace = 9
        expected_refresh = 0.5
        channel_idx = 1
        new_channel = grpc.aio.insecure_channel("localhost:8080")

        with mock.patch.object(
            PooledBigtableGrpcAsyncIOTransport, "replace_channel"
        ) as replace_channel:
            with mock.patch.object(asyncio, "sleep") as sleep:
                sleep.side_effect = [None for i in range(num_cycles)] + [
                    asyncio.CancelledError
                ]
                with mock.patch.object(
                    grpc_helpers_async, "create_channel"
                ) as create_channel:
                    create_channel.return_value = new_channel
                    client = self._make_one(project="project-id")
                    create_channel.reset_mock()
                    try:
                        await client._manage_channel(
                            channel_idx,
                            refresh_interval_min=expected_refresh,
                            refresh_interval_max=expected_refresh,
                            grace_period=expected_grace,
                        )
                    except asyncio.CancelledError:
                        pass
                    assert sleep.call_count == num_cycles + 1
                    assert create_channel.call_count == num_cycles
                    assert replace_channel.call_count == num_cycles
                    for call in replace_channel.call_args_list:
                        args, kwargs = call
                        assert args[0] == channel_idx
                        assert kwargs["grace"] == expected_grace
                        assert kwargs["new_channel"] == new_channel
                await client.close()

    @pytest.mark.asyncio
    @pytest.mark.filterwarnings("ignore::RuntimeWarning")
    async def test__register_instance(self):
        # create the client without calling start_background_channel_refresh
        with mock.patch.object(asyncio, "get_running_loop") as get_event_loop:
            get_event_loop.side_effect = RuntimeError("no event loop")
            client = self._make_one(project="project-id")
        assert not client._channel_refresh_tasks
        # first call should start background refresh
        assert client._active_instances == set()
        await client._register_instance("instance-1", mock.Mock())
        assert len(client._active_instances) == 1
        assert client._active_instances == {"projects/project-id/instances/instance-1"}
        assert client._channel_refresh_tasks
        # next call should not
        with mock.patch.object(
            type(self._make_one()), "start_background_channel_refresh"
        ) as refresh_mock:
            await client._register_instance("instance-2", mock.Mock())
            assert len(client._active_instances) == 2
            assert client._active_instances == {
                "projects/project-id/instances/instance-1",
                "projects/project-id/instances/instance-2",
            }
            refresh_mock.assert_not_called()

    @pytest.mark.asyncio
    @pytest.mark.filterwarnings("ignore::RuntimeWarning")
    async def test__register_instance_ping_and_warm(self):
        # should ping and warm each new instance
        pool_size = 7
        with mock.patch.object(asyncio, "get_running_loop") as get_event_loop:
            get_event_loop.side_effect = RuntimeError("no event loop")
            client = self._make_one(project="project-id", pool_size=pool_size)
        # first call should start background refresh
        assert not client._channel_refresh_tasks
        await client._register_instance("instance-1", mock.Mock())
        client = self._make_one(project="project-id", pool_size=pool_size)
        assert len(client._channel_refresh_tasks) == pool_size
        assert not client._active_instances
        # next calls should trigger ping and warm
        with mock.patch.object(
            type(self._make_one()), "_ping_and_warm_instances"
        ) as ping_mock:
            # new instance should trigger ping and warm
            await client._register_instance("instance-2", mock.Mock())
            assert ping_mock.call_count == pool_size
            await client._register_instance("instance-3", mock.Mock())
            assert ping_mock.call_count == pool_size * 2
            # duplcate instances should not trigger ping and warm
            await client._register_instance("instance-3", mock.Mock())
            assert ping_mock.call_count == pool_size * 2
        await client.close()

    @pytest.mark.asyncio
    async def test__remove_instance_registration(self):
        client = self._make_one(project="project-id")
        table = mock.Mock()
        await client._register_instance("instance-1", table)
        await client._register_instance("instance-2", table)
        assert len(client._active_instances) == 2
        assert len(client._instance_owners.keys()) == 2
        instance_1_path = client._gapic_client.instance_path(
            client.project, "instance-1"
        )
        instance_2_path = client._gapic_client.instance_path(
            client.project, "instance-2"
        )
        assert len(client._instance_owners[instance_1_path]) == 1
        assert list(client._instance_owners[instance_1_path])[0] == id(table)
        assert len(client._instance_owners[instance_2_path]) == 1
        assert list(client._instance_owners[instance_2_path])[0] == id(table)
        success = await client._remove_instance_registration("instance-1", table)
        assert success
        assert len(client._active_instances) == 1
        assert len(client._instance_owners[instance_1_path]) == 0
        assert len(client._instance_owners[instance_2_path]) == 1
        assert client._active_instances == {"projects/project-id/instances/instance-2"}
        success = await client._remove_instance_registration("nonexistant", table)
        assert not success
        assert len(client._active_instances) == 1
        await client.close()

    @pytest.mark.asyncio
    async def test__multiple_table_registration(self):
        async with self._make_one(project="project-id") as client:
            async with client.get_table("instance_1", "table_1") as table_1:
                instance_1_path = client._gapic_client.instance_path(
                    client.project, "instance_1"
                )
                assert len(client._instance_owners[instance_1_path]) == 1
                assert len(client._active_instances) == 1
                assert id(table_1) in client._instance_owners[instance_1_path]
                async with client.get_table("instance_1", "table_2") as table_2:
                    assert len(client._instance_owners[instance_1_path]) == 2
                    assert len(client._active_instances) == 1
                    assert id(table_1) in client._instance_owners[instance_1_path]
                    assert id(table_2) in client._instance_owners[instance_1_path]
                # table_2 should be unregistered, but instance should still be active
                assert len(client._active_instances) == 1
                assert instance_1_path in client._active_instances
                assert id(table_2) not in client._instance_owners[instance_1_path]
            # both tables are gone. instance should be unregistered
            assert len(client._active_instances) == 0
            assert instance_1_path not in client._active_instances
            assert len(client._instance_owners[instance_1_path]) == 0

    @pytest.mark.asyncio
    async def test__multiple_instance_registration(self):
        async with self._make_one(project="project-id") as client:
            async with client.get_table("instance_1", "table_1") as table_1:
                async with client.get_table("instance_2", "table_2") as table_2:
                    instance_1_path = client._gapic_client.instance_path(
                        client.project, "instance_1"
                    )
                    instance_2_path = client._gapic_client.instance_path(
                        client.project, "instance_2"
                    )
                    assert len(client._instance_owners[instance_1_path]) == 1
                    assert len(client._instance_owners[instance_2_path]) == 1
                    assert len(client._active_instances) == 2
                    assert id(table_1) in client._instance_owners[instance_1_path]
                    assert id(table_2) in client._instance_owners[instance_2_path]
                # instance2 should be unregistered, but instance1 should still be active
                assert len(client._active_instances) == 1
                assert instance_1_path in client._active_instances
                assert len(client._instance_owners[instance_2_path]) == 0
                assert len(client._instance_owners[instance_1_path]) == 1
                assert id(table_1) in client._instance_owners[instance_1_path]
            # both tables are gone. instances should both be unregistered
            assert len(client._active_instances) == 0
            assert len(client._instance_owners[instance_1_path]) == 0
            assert len(client._instance_owners[instance_2_path]) == 0

    @pytest.mark.asyncio
    async def test_get_table(self):
        from google.cloud.bigtable.client import Table

        client = self._make_one(project="project-id")
        assert not client._active_instances
        expected_table_id = "table-id"
        expected_instance_id = "instance-id"
        expected_app_profile_id = "app-profile-id"
        table = client.get_table(
            expected_instance_id,
            expected_table_id,
            expected_app_profile_id,
        )
        await asyncio.sleep(0)
        assert isinstance(table, Table)
        assert table.table_id == expected_table_id
        assert (
            table.table_name
            == f"projects/{client.project}/instances/{expected_instance_id}/tables/{expected_table_id}"
        )
        assert table.instance_id == expected_instance_id
        assert (
            table.instance_name
            == f"projects/{client.project}/instances/{expected_instance_id}"
        )
        assert table.app_profile_id == expected_app_profile_id
        assert table.client is client
        assert table.instance_name in client._active_instances
        await client.close()

    @pytest.mark.asyncio
    async def test_get_table_context_manager(self):
        from google.cloud.bigtable.client import Table

        expected_table_id = "table-id"
        expected_instance_id = "instance-id"
        expected_app_profile_id = "app-profile-id"
        expected_project_id = "project-id"

        with mock.patch.object(Table, "close") as close_mock:
            async with self._make_one(project=expected_project_id) as client:
                async with client.get_table(
                    expected_instance_id,
                    expected_table_id,
                    expected_app_profile_id,
                ) as table:
                    await asyncio.sleep(0)
                    assert isinstance(table, Table)
                    assert table.table_id == expected_table_id
                    assert (
                        table.table_name
                        == f"projects/{expected_project_id}/instances/{expected_instance_id}/tables/{expected_table_id}"
                    )
                    assert table.instance_id == expected_instance_id
                    assert (
                        table.instance_name
                        == f"projects/{expected_project_id}/instances/{expected_instance_id}"
                    )
                    assert table.app_profile_id == expected_app_profile_id
                    assert table.client is client
                    assert table.instance_name in client._active_instances
            assert close_mock.call_count == 1

    @pytest.mark.asyncio
    async def test_multiple_pool_sizes(self):
        # should be able to create multiple clients with different pool sizes without issue
        pool_sizes = [1, 2, 4, 8, 16, 32, 64, 128, 256]
        for pool_size in pool_sizes:
            client = self._make_one(project="project-id", pool_size=pool_size)
            assert len(client._channel_refresh_tasks) == pool_size
            client_duplicate = self._make_one(project="project-id", pool_size=pool_size)
            assert len(client_duplicate._channel_refresh_tasks) == pool_size
            assert str(pool_size) in str(client.transport)
            await client.close()
            await client_duplicate.close()

    @pytest.mark.asyncio
    async def test_close(self):
        from google.cloud.bigtable_v2.services.bigtable.transports.pooled_grpc_asyncio import (
            PooledBigtableGrpcAsyncIOTransport,
        )

        pool_size = 7
        client = self._make_one(project="project-id", pool_size=pool_size)
        assert len(client._channel_refresh_tasks) == pool_size
        tasks_list = list(client._channel_refresh_tasks)
        for task in client._channel_refresh_tasks:
            assert not task.done()
        with mock.patch.object(
            PooledBigtableGrpcAsyncIOTransport, "close", AsyncMock()
        ) as close_mock:
            await client.close()
            close_mock.assert_called_once()
            close_mock.assert_awaited()
        for task in tasks_list:
            assert task.done()
            assert task.cancelled()
        assert client._channel_refresh_tasks == []

    @pytest.mark.asyncio
    async def test_close_with_timeout(self):
        pool_size = 7
        expected_timeout = 19
        client = self._make_one(project="project-id", pool_size=pool_size)
        tasks = list(client._channel_refresh_tasks)
        with mock.patch.object(asyncio, "wait_for", AsyncMock()) as wait_for_mock:
            await client.close(timeout=expected_timeout)
            wait_for_mock.assert_called_once()
            wait_for_mock.assert_awaited()
            assert wait_for_mock.call_args[1]["timeout"] == expected_timeout
        client._channel_refresh_tasks = tasks
        await client.close()

    @pytest.mark.asyncio
    async def test_context_manager(self):
        # context manager should close the client cleanly
        close_mock = AsyncMock()
        true_close = None
        async with self._make_one(project="project-id") as client:
            true_close = client.close()
            client.close = close_mock
            for task in client._channel_refresh_tasks:
                assert not task.done()
            assert client.project == "project-id"
            assert client._active_instances == set()
            close_mock.assert_not_called()
        close_mock.assert_called_once()
        close_mock.assert_awaited()
        # actually close the client
        await true_close

    def test_client_ctor_sync(self):
        # initializing client in a sync context should raise RuntimeError
        from google.cloud.bigtable.client import BigtableDataClient

        with pytest.warns(RuntimeWarning) as warnings:
            client = BigtableDataClient(project="project-id")
        expected_warning = [w for w in warnings if "client.py" in w.filename]
        assert len(expected_warning) == 1
        assert "BigtableDataClient should be started in an asyncio event loop." in str(
            expected_warning[0].message
        )
        assert client.project == "project-id"
        assert client._channel_refresh_tasks == []


class TestTable:
    @pytest.mark.asyncio
    async def test_table_ctor(self):
        from google.cloud.bigtable.client import BigtableDataClient
        from google.cloud.bigtable.client import Table

        expected_table_id = "table-id"
        expected_instance_id = "instance-id"
        expected_app_profile_id = "app-profile-id"
        expected_operation_timeout = 123
        expected_per_request_timeout = 12
        client = BigtableDataClient()
        assert not client._active_instances

        table = Table(
            client,
            expected_instance_id,
            expected_table_id,
            expected_app_profile_id,
            default_operation_timeout=expected_operation_timeout,
            default_per_request_timeout=expected_per_request_timeout,
        )
        await asyncio.sleep(0)
        assert table.table_id == expected_table_id
        assert table.instance_id == expected_instance_id
        assert table.app_profile_id == expected_app_profile_id
        assert table.client is client
        assert table.instance_name in client._active_instances
        assert table.default_operation_timeout == expected_operation_timeout
        assert table.default_per_request_timeout == expected_per_request_timeout
        # ensure task reaches completion
        await table._register_instance_task
        assert table._register_instance_task.done()
        assert not table._register_instance_task.cancelled()
        assert table._register_instance_task.exception() is None
        await client.close()

    @pytest.mark.asyncio
    async def test_table_ctor_bad_timeout_values(self):
        from google.cloud.bigtable.client import BigtableDataClient
        from google.cloud.bigtable.client import Table

        client = BigtableDataClient()

        with pytest.raises(ValueError) as e:
            Table(client, "", "", default_per_request_timeout=-1)
        assert "default_per_request_timeout must be greater than 0" in str(e.value)
        with pytest.raises(ValueError) as e:
            Table(client, "", "", default_operation_timeout=-1)
        assert "default_operation_timeout must be greater than 0" in str(e.value)
        with pytest.raises(ValueError) as e:
            Table(
                client,
                "",
                "",
                default_operation_timeout=1,
                default_per_request_timeout=2,
            )
        assert (
            "default_per_request_timeout must be less than default_operation_timeout"
            in str(e.value)
        )
        await client.close()

    def test_table_ctor_sync(self):
        # initializing client in a sync context should raise RuntimeError
        from google.cloud.bigtable.client import Table

        client = mock.Mock()
        with pytest.raises(RuntimeError) as e:
            Table(client, "instance-id", "table-id")
        assert e.match("Table must be created within an async event loop context.")


class TestReadRows:
    """
    Tests for table.read_rows and related methods.
    """

    def _make_client(self, *args, **kwargs):
        from google.cloud.bigtable.client import BigtableDataClient

        return BigtableDataClient(*args, **kwargs)

    def _make_stats(self):
        from google.cloud.bigtable_v2.types import RequestStats
        from google.cloud.bigtable_v2.types import FullReadStatsView
        from google.cloud.bigtable_v2.types import ReadIterationStats

        return RequestStats(
            full_read_stats_view=FullReadStatsView(
                read_iteration_stats=ReadIterationStats(
                    rows_seen_count=1,
                    rows_returned_count=2,
                    cells_seen_count=3,
                    cells_returned_count=4,
                )
            )
        )

    def _make_chunk(self, *args, **kwargs):
        from google.cloud.bigtable_v2 import ReadRowsResponse

        kwargs["row_key"] = kwargs.get("row_key", b"row_key")
        kwargs["family_name"] = kwargs.get("family_name", "family_name")
        kwargs["qualifier"] = kwargs.get("qualifier", b"qualifier")
        kwargs["value"] = kwargs.get("value", b"value")
        kwargs["commit_row"] = kwargs.get("commit_row", True)

        return ReadRowsResponse.CellChunk(*args, **kwargs)

    async def _make_gapic_stream(
        self,
        chunk_list: list[ReadRowsResponse.CellChunk | Exception],
        sleep_time=0,
    ):
        from google.cloud.bigtable_v2 import ReadRowsResponse

        class mock_stream:
            def __init__(self, chunk_list, sleep_time):
                self.chunk_list = chunk_list
                self.idx = -1
                self.sleep_time = sleep_time

            def __aiter__(self):
                return self

            async def __anext__(self):
                self.idx += 1
                if len(self.chunk_list) > self.idx:
                    if sleep_time:
                        await asyncio.sleep(self.sleep_time)
                    chunk = self.chunk_list[self.idx]
                    if isinstance(chunk, Exception):
                        raise chunk
                    else:
                        return ReadRowsResponse(chunks=[chunk])
                raise StopAsyncIteration

            def cancel(self):
                pass

        return mock_stream(chunk_list, sleep_time)

    @pytest.mark.asyncio
    async def test_read_rows(self):
        client = self._make_client()
        table = client.get_table("instance", "table")
        query = ReadRowsQuery()
        chunks = [
            self._make_chunk(row_key=b"test_1"),
            self._make_chunk(row_key=b"test_2"),
        ]
        with mock.patch.object(table.client._gapic_client, "read_rows") as read_rows:
            read_rows.side_effect = lambda *args, **kwargs: self._make_gapic_stream(
                chunks
            )
            results = await table.read_rows(query, operation_timeout=3)
            assert len(results) == 2
            assert results[0].row_key == b"test_1"
            assert results[1].row_key == b"test_2"
        await client.close()

    @pytest.mark.asyncio
    async def test_read_rows_stream(self):
        client = self._make_client()
        table = client.get_table("instance", "table")
        query = ReadRowsQuery()
        chunks = [
            self._make_chunk(row_key=b"test_1"),
            self._make_chunk(row_key=b"test_2"),
        ]
        with mock.patch.object(table.client._gapic_client, "read_rows") as read_rows:
            read_rows.side_effect = lambda *args, **kwargs: self._make_gapic_stream(
                chunks
            )
            gen = await table.read_rows_stream(query, operation_timeout=3)
            results = [row async for row in gen]
            assert len(results) == 2
            assert results[0].row_key == b"test_1"
            assert results[1].row_key == b"test_2"
        await client.close()

    @pytest.mark.parametrize("include_app_profile", [True, False])
    @pytest.mark.asyncio
    async def test_read_rows_query_matches_request(self, include_app_profile):
        from google.cloud.bigtable import RowRange

        async with self._make_client() as client:
            app_profile_id = "app_profile_id" if include_app_profile else None
            table = client.get_table("instance", "table", app_profile_id=app_profile_id)
            row_keys = [b"test_1", "test_2"]
            row_ranges = RowRange("start", "end")
            filter_ = {"test": "filter"}
            limit = 99
            query = ReadRowsQuery(
                row_keys=row_keys,
                row_ranges=row_ranges,
                row_filter=filter_,
                limit=limit,
            )
            with mock.patch.object(
                table.client._gapic_client, "read_rows"
            ) as read_rows:
                read_rows.side_effect = lambda *args, **kwargs: self._make_gapic_stream(
                    []
                )
                results = await table.read_rows(query, operation_timeout=3)
                assert len(results) == 0
                call_request = read_rows.call_args_list[0][0][0]
                query_dict = query._to_dict()
                if include_app_profile:
                    assert set(call_request.keys()) == set(query_dict.keys()) | {
                        "table_name",
                        "app_profile_id",
                    }
                else:
                    assert set(call_request.keys()) == set(query_dict.keys()) | {
                        "table_name"
                    }
                assert call_request["rows"] == query_dict["rows"]
                assert call_request["filter"] == filter_
                assert call_request["rows_limit"] == limit
                assert call_request["table_name"] == table.table_name
                if include_app_profile:
                    assert call_request["app_profile_id"] == app_profile_id

    @pytest.mark.parametrize("operation_timeout", [0.001, 0.023, 0.1])
    @pytest.mark.asyncio
    async def test_read_rows_timeout(self, operation_timeout):
        async with self._make_client() as client:
            table = client.get_table("instance", "table")
            query = ReadRowsQuery()
            chunks = [self._make_chunk(row_key=b"test_1")]
            with mock.patch.object(
                table.client._gapic_client, "read_rows"
            ) as read_rows:
                read_rows.side_effect = lambda *args, **kwargs: self._make_gapic_stream(
                    chunks, sleep_time=1
                )
                try:
                    await table.read_rows(query, operation_timeout=operation_timeout)
                except core_exceptions.DeadlineExceeded as e:
                    assert (
                        e.message
                        == f"operation_timeout of {operation_timeout:0.1f}s exceeded"
                    )

    @pytest.mark.parametrize(
        "per_request_t, operation_t, expected_num",
        [
            (0.05, 0.08, 2),
            (0.05, 0.54, 11),
            (0.05, 0.14, 3),
            (0.05, 0.24, 5),
        ],
    )
    @pytest.mark.asyncio
    async def test_read_rows_per_request_timeout(
        self, per_request_t, operation_t, expected_num
    ):
        """
        Ensures that the per_request_timeout is respected and that the number of
        requests is as expected.

        operation_timeout does not cancel the request, so we expect the number of
        requests to be the ceiling of operation_timeout / per_request_timeout.
        """
        from google.cloud.bigtable.exceptions import RetryExceptionGroup

        expected_last_timeout = operation_t - (expected_num - 1) * per_request_t

        # mocking uniform ensures there are no sleeps between retries
        with mock.patch("random.uniform", side_effect=lambda a, b: 0):
            async with self._make_client() as client:
                table = client.get_table("instance", "table")
                query = ReadRowsQuery()
                chunks = [core_exceptions.DeadlineExceeded("mock deadline")]
                with mock.patch.object(
                    table.client._gapic_client, "read_rows"
                ) as read_rows:
                    read_rows.side_effect = (
                        lambda *args, **kwargs: self._make_gapic_stream(
                            chunks, sleep_time=per_request_t
                        )
                    )
                    try:
                        await table.read_rows(
                            query,
                            operation_timeout=operation_t,
                            per_request_timeout=per_request_t,
                        )
                    except core_exceptions.DeadlineExceeded as e:
                        retry_exc = e.__cause__
                        if expected_num == 0:
                            assert retry_exc is None
                        else:
                            assert type(retry_exc) == RetryExceptionGroup
                            assert f"{expected_num} failed attempts" in str(retry_exc)
                            assert len(retry_exc.exceptions) == expected_num
                            for sub_exc in retry_exc.exceptions:
                                assert sub_exc.message == "mock deadline"
                    assert read_rows.call_count == expected_num
                    # check timeouts
                    for _, call_kwargs in read_rows.call_args_list[:-1]:
                        assert call_kwargs["timeout"] == per_request_t
                    # last timeout should be adjusted to account for the time spent
                    assert (
                        abs(
                            read_rows.call_args_list[-1][1]["timeout"]
                            - expected_last_timeout
                        )
                        < 0.05
                    )

    @pytest.mark.asyncio
    async def test_read_rows_idle_timeout(self):
        from google.cloud.bigtable.client import ReadRowsIterator
        from google.cloud.bigtable_v2.services.bigtable.async_client import (
            BigtableAsyncClient,
        )
        from google.cloud.bigtable.exceptions import IdleTimeout
        from google.cloud.bigtable._read_rows import _ReadRowsOperation

        chunks = [
            self._make_chunk(row_key=b"test_1"),
            self._make_chunk(row_key=b"test_2"),
        ]
        with mock.patch.object(BigtableAsyncClient, "read_rows") as read_rows:
            read_rows.side_effect = lambda *args, **kwargs: self._make_gapic_stream(
                chunks
            )
            with mock.patch.object(
                ReadRowsIterator, "_start_idle_timer"
            ) as start_idle_timer:
                client = self._make_client()
                table = client.get_table("instance", "table")
                query = ReadRowsQuery()
                gen = await table.read_rows_stream(query)
            # should start idle timer on creation
            start_idle_timer.assert_called_once()
        with mock.patch.object(_ReadRowsOperation, "aclose", AsyncMock()) as aclose:
            # start idle timer with our own value
            await gen._start_idle_timer(0.1)
            # should timeout after being abandoned
            await gen.__anext__()
            await asyncio.sleep(0.2)
            # generator should be expired
            assert not gen.active
            assert type(gen._error) == IdleTimeout
            assert gen._idle_timeout_task is None
            await client.close()
            with pytest.raises(IdleTimeout) as e:
                await gen.__anext__()

            expected_msg = (
                "Timed out waiting for next Row to be consumed. (idle_timeout=0.1s)"
            )
            assert e.value.message == expected_msg
            aclose.assert_called_once()
            aclose.assert_awaited()

    @pytest.mark.parametrize(
        "exc_type",
        [
            core_exceptions.Aborted,
            core_exceptions.DeadlineExceeded,
            core_exceptions.ServiceUnavailable,
        ],
    )
    @pytest.mark.asyncio
    async def test_read_rows_retryable_error(self, exc_type):
        async with self._make_client() as client:
            table = client.get_table("instance", "table")
            query = ReadRowsQuery()
            expected_error = exc_type("mock error")
            with mock.patch.object(
                table.client._gapic_client, "read_rows"
            ) as read_rows:
                read_rows.side_effect = lambda *args, **kwargs: self._make_gapic_stream(
                    [expected_error]
                )
                try:
                    await table.read_rows(query, operation_timeout=0.1)
                except core_exceptions.DeadlineExceeded as e:
                    retry_exc = e.__cause__
                    root_cause = retry_exc.exceptions[0]
                    assert type(root_cause) == exc_type
                    assert root_cause == expected_error

    @pytest.mark.parametrize(
        "exc_type",
        [
            core_exceptions.Cancelled,
            core_exceptions.PreconditionFailed,
            core_exceptions.NotFound,
            core_exceptions.PermissionDenied,
            core_exceptions.Conflict,
            core_exceptions.InternalServerError,
            core_exceptions.TooManyRequests,
            core_exceptions.ResourceExhausted,
            InvalidChunk,
        ],
    )
    @pytest.mark.asyncio
    async def test_read_rows_non_retryable_error(self, exc_type):
        async with self._make_client() as client:
            table = client.get_table("instance", "table")
            query = ReadRowsQuery()
            expected_error = exc_type("mock error")
            with mock.patch.object(
                table.client._gapic_client, "read_rows"
            ) as read_rows:
                read_rows.side_effect = lambda *args, **kwargs: self._make_gapic_stream(
                    [expected_error]
                )
                try:
                    await table.read_rows(query, operation_timeout=0.1)
                except exc_type as e:
                    assert e == expected_error

    @pytest.mark.asyncio
    async def test_read_rows_revise_request(self):
        """
        Ensure that _revise_request is called between retries
        """
        from google.cloud.bigtable._read_rows import _ReadRowsOperation
        from google.cloud.bigtable.exceptions import InvalidChunk

        with mock.patch.object(
            _ReadRowsOperation, "_revise_request_rowset"
        ) as revise_rowset:
            with mock.patch.object(_ReadRowsOperation, "aclose"):
                revise_rowset.return_value = "modified"
                async with self._make_client() as client:
                    table = client.get_table("instance", "table")
                    row_keys = [b"test_1", b"test_2", b"test_3"]
                    query = ReadRowsQuery(row_keys=row_keys)
                    chunks = [
                        self._make_chunk(row_key=b"test_1"),
                        core_exceptions.Aborted("mock retryable error"),
                    ]
                    with mock.patch.object(
                        table.client._gapic_client, "read_rows"
                    ) as read_rows:
                        read_rows.side_effect = (
                            lambda *args, **kwargs: self._make_gapic_stream(chunks)
                        )
                        try:
                            await table.read_rows(query)
                        except InvalidChunk:
                            revise_rowset.assert_called()
                            revise_call_kwargs = revise_rowset.call_args_list[0].kwargs
                            assert (
                                revise_call_kwargs["row_set"]
                                == query._to_dict()["rows"]
                            )
                            assert revise_call_kwargs["last_seen_row_key"] == b"test_1"
                            read_rows_request = read_rows.call_args_list[1].args[0]
                            assert read_rows_request["rows"] == "modified"

    @pytest.mark.asyncio
    async def test_read_rows_default_timeouts(self):
        """
        Ensure that the default timeouts are set on the read rows operation when not overridden
        """
        from google.cloud.bigtable._read_rows import _ReadRowsOperation

        operation_timeout = 8
        per_request_timeout = 4
        with mock.patch.object(_ReadRowsOperation, "__init__") as mock_op:
            mock_op.side_effect = RuntimeError("mock error")
            async with self._make_client() as client:
                async with client.get_table(
                    "instance",
                    "table",
                    default_operation_timeout=operation_timeout,
                    default_per_request_timeout=per_request_timeout,
                ) as table:
                    try:
                        await table.read_rows(ReadRowsQuery())
                    except RuntimeError:
                        pass
                    kwargs = mock_op.call_args_list[0].kwargs
                    assert kwargs["operation_timeout"] == operation_timeout
                    assert kwargs["per_request_timeout"] == per_request_timeout

    @pytest.mark.asyncio
    async def test_read_rows_default_timeout_override(self):
        """
        When timeouts are passed, they overwrite default values
        """
        from google.cloud.bigtable._read_rows import _ReadRowsOperation

        operation_timeout = 8
        per_request_timeout = 4
        with mock.patch.object(_ReadRowsOperation, "__init__") as mock_op:
            mock_op.side_effect = RuntimeError("mock error")
            async with self._make_client() as client:
                async with client.get_table(
                    "instance",
                    "table",
                    default_operation_timeout=99,
                    default_per_request_timeout=97,
                ) as table:
                    try:
                        await table.read_rows(
                            ReadRowsQuery(),
                            operation_timeout=operation_timeout,
                            per_request_timeout=per_request_timeout,
                        )
                    except RuntimeError:
                        pass
                    kwargs = mock_op.call_args_list[0].kwargs
                    assert kwargs["operation_timeout"] == operation_timeout
                    assert kwargs["per_request_timeout"] == per_request_timeout

<<<<<<< HEAD
    @pytest.mark.asyncio
    async def test_read_row(self):
        """Test reading a single row"""
        async with self._make_client() as client:
            table = client.get_table("instance", "table")
            row_key = b"test_1"
            with mock.patch.object(table, "read_rows") as read_rows:
                expected_result = object()
                read_rows.side_effect = lambda *args, **kwargs: [expected_result]
                expected_op_timeout = 8
                expected_req_timeout = 4
                row = await table.read_row(
                    row_key,
                    operation_timeout=expected_op_timeout,
                    per_request_timeout=expected_req_timeout,
                )
                assert row == expected_result
                assert read_rows.call_count == 1
                args, kwargs = read_rows.call_args_list[0]
                assert kwargs["operation_timeout"] == expected_op_timeout
                assert kwargs["per_request_timeout"] == expected_req_timeout
                assert len(args) == 1
                assert isinstance(args[0], ReadRowsQuery)
                assert args[0]._to_dict() == {
                    "rows": {"row_keys": [row_key]},
                    "rows_limit": 1,
                }

    @pytest.mark.asyncio
    async def test_read_row_no_response(self):
        """should raise RowNotFound if row does not exist"""
        from google.cloud.bigtable.exceptions import RowNotFound

        async with self._make_client() as client:
            table = client.get_table("instance", "table")
            row_key = b"test_1"
            with mock.patch.object(table, "read_rows") as read_rows:
                # return no rows
                read_rows.side_effect = lambda *args, **kwargs: []
                expected_op_timeout = 8
                expected_req_timeout = 4
                with pytest.raises(RowNotFound):
                    await table.read_row(
                        row_key,
                        operation_timeout=expected_op_timeout,
                        per_request_timeout=expected_req_timeout,
                    )
                assert read_rows.call_count == 1
                args, kwargs = read_rows.call_args_list[0]
                assert kwargs["operation_timeout"] == expected_op_timeout
                assert kwargs["per_request_timeout"] == expected_req_timeout
                assert isinstance(args[0], ReadRowsQuery)
                assert args[0]._to_dict() == {
                    "rows": {"row_keys": [row_key]},
                    "rows_limit": 1,
                }

    @pytest.mark.parametrize("input_row", [None, 5, object()])
    @pytest.mark.asyncio
    async def test_read_row_w_invalid_input(self, input_row):
        """Should raise error when passed None"""
        async with self._make_client() as client:
            table = client.get_table("instance", "table")
            with pytest.raises(ValueError) as e:
                await table.read_row(input_row)
                assert "must be string or bytes" in e

    @pytest.mark.parametrize(
        "return_value,expected_result",
        [
            ([], False),
            ([object()], True),
            ([object(), object()], True),
        ],
    )
    @pytest.mark.asyncio
    async def test_row_exists(self, return_value, expected_result):
        """Test checking for row existence"""
        async with self._make_client() as client:
            table = client.get_table("instance", "table")
            row_key = b"test_1"
            with mock.patch.object(table, "read_rows") as read_rows:
                # return no rows
                read_rows.side_effect = lambda *args, **kwargs: return_value
                expected_op_timeout = 1
                expected_req_timeout = 2
                result = await table.row_exists(
                    row_key,
                    operation_timeout=expected_op_timeout,
                    per_request_timeout=expected_req_timeout,
                )
                assert expected_result == result
                assert read_rows.call_count == 1
                args, kwargs = read_rows.call_args_list[0]
                assert kwargs["operation_timeout"] == expected_op_timeout
                assert kwargs["per_request_timeout"] == expected_req_timeout
                assert isinstance(args[0], ReadRowsQuery)
                expected_filter = {
                    "chain": {
                        "filters": [
                            {"cells_per_row_limit_filter": 1},
                            {"strip_value_transformer": True},
                        ]
                    }
                }
                assert args[0]._to_dict() == {
                    "rows": {"row_keys": [row_key]},
                    "rows_limit": 1,
                    "filter": expected_filter,
                }

    @pytest.mark.parametrize("input_row", [None, 5, object()])
    @pytest.mark.asyncio
    async def test_row_exists_w_invalid_input(self, input_row):
        """Should raise error when passed None"""
        async with self._make_client() as client:
            table = client.get_table("instance", "table")
            with pytest.raises(ValueError) as e:
                await table.row_exists(input_row)
                assert "must be string or butes" in e
=======
    @pytest.mark.parametrize("include_app_profile", [True, False])
    @pytest.mark.asyncio
    async def test_read_rows_metadata(self, include_app_profile):
        """request should attach metadata headers"""
        profile = "profile" if include_app_profile else None
        async with self._make_client() as client:
            async with client.get_table("i", "t", app_profile_id=profile) as table:
                with mock.patch.object(
                    client._gapic_client, "read_rows", AsyncMock()
                ) as read_rows:
                    await table.read_rows(ReadRowsQuery())
                kwargs = read_rows.call_args_list[0].kwargs
                metadata = kwargs["metadata"]
                goog_metadata = None
                for key, value in metadata:
                    if key == "x-goog-request-params":
                        goog_metadata = value
                assert goog_metadata is not None, "x-goog-request-params not found"
                assert "table_name=" + table.table_name in goog_metadata
                if include_app_profile:
                    assert "app_profile_id=profile" in goog_metadata
                else:
                    assert "app_profile_id=" not in goog_metadata


class TestMutateRow:
    def _make_client(self, *args, **kwargs):
        from google.cloud.bigtable.client import BigtableDataClient

        return BigtableDataClient(*args, **kwargs)

    @pytest.mark.asyncio
    @pytest.mark.parametrize(
        "mutation_arg",
        [
            mutations.SetCell("family", b"qualifier", b"value"),
            mutations.SetCell(
                "family", b"qualifier", b"value", timestamp_micros=1234567890
            ),
            mutations.DeleteRangeFromColumn("family", b"qualifier"),
            mutations.DeleteAllFromFamily("family"),
            mutations.DeleteAllFromRow(),
            [mutations.SetCell("family", b"qualifier", b"value")],
            [
                mutations.DeleteRangeFromColumn("family", b"qualifier"),
                mutations.DeleteAllFromRow(),
            ],
        ],
    )
    async def test_mutate_row(self, mutation_arg):
        """Test mutations with no errors"""
        expected_per_request_timeout = 19
        async with self._make_client(project="project") as client:
            async with client.get_table("instance", "table") as table:
                with mock.patch.object(
                    client._gapic_client, "mutate_row"
                ) as mock_gapic:
                    mock_gapic.return_value = None
                    await table.mutate_row(
                        "row_key",
                        mutation_arg,
                        per_request_timeout=expected_per_request_timeout,
                    )
                    assert mock_gapic.call_count == 1
                    request = mock_gapic.call_args[0][0]
                    assert (
                        request["table_name"]
                        == "projects/project/instances/instance/tables/table"
                    )
                    assert request["row_key"] == b"row_key"
                    formatted_mutations = (
                        [mutation._to_dict() for mutation in mutation_arg]
                        if isinstance(mutation_arg, list)
                        else [mutation_arg._to_dict()]
                    )
                    assert request["mutations"] == formatted_mutations
                    found_per_request_timeout = mock_gapic.call_args[1]["timeout"]
                    assert found_per_request_timeout == expected_per_request_timeout

    @pytest.mark.parametrize(
        "retryable_exception",
        [
            core_exceptions.DeadlineExceeded,
            core_exceptions.ServiceUnavailable,
        ],
    )
    @pytest.mark.asyncio
    async def test_mutate_row_retryable_errors(self, retryable_exception):
        from google.api_core.exceptions import DeadlineExceeded
        from google.cloud.bigtable.exceptions import RetryExceptionGroup

        async with self._make_client(project="project") as client:
            async with client.get_table("instance", "table") as table:
                with mock.patch.object(
                    client._gapic_client, "mutate_row"
                ) as mock_gapic:
                    mock_gapic.side_effect = retryable_exception("mock")
                    with pytest.raises(DeadlineExceeded) as e:
                        mutation = mutations.DeleteAllFromRow()
                        assert mutation.is_idempotent() is True
                        await table.mutate_row(
                            "row_key", mutation, operation_timeout=0.05
                        )
                    cause = e.value.__cause__
                    assert isinstance(cause, RetryExceptionGroup)
                    assert isinstance(cause.exceptions[0], retryable_exception)

    @pytest.mark.parametrize(
        "retryable_exception",
        [
            core_exceptions.DeadlineExceeded,
            core_exceptions.ServiceUnavailable,
        ],
    )
    @pytest.mark.asyncio
    async def test_mutate_row_non_idempotent_retryable_errors(
        self, retryable_exception
    ):
        """
        Non-idempotent mutations should not be retried
        """
        async with self._make_client(project="project") as client:
            async with client.get_table("instance", "table") as table:
                with mock.patch.object(
                    client._gapic_client, "mutate_row"
                ) as mock_gapic:
                    mock_gapic.side_effect = retryable_exception("mock")
                    with pytest.raises(retryable_exception):
                        mutation = mutations.SetCell(
                            "family", b"qualifier", b"value", -1
                        )
                        assert mutation.is_idempotent() is False
                        await table.mutate_row(
                            "row_key", mutation, operation_timeout=0.2
                        )

    @pytest.mark.parametrize(
        "non_retryable_exception",
        [
            core_exceptions.OutOfRange,
            core_exceptions.NotFound,
            core_exceptions.FailedPrecondition,
            RuntimeError,
            ValueError,
            core_exceptions.Aborted,
        ],
    )
    @pytest.mark.asyncio
    async def test_mutate_row_non_retryable_errors(self, non_retryable_exception):
        async with self._make_client(project="project") as client:
            async with client.get_table("instance", "table") as table:
                with mock.patch.object(
                    client._gapic_client, "mutate_row"
                ) as mock_gapic:
                    mock_gapic.side_effect = non_retryable_exception("mock")
                    with pytest.raises(non_retryable_exception):
                        mutation = mutations.SetCell(
                            "family",
                            b"qualifier",
                            b"value",
                            timestamp_micros=1234567890,
                        )
                        assert mutation.is_idempotent() is True
                        await table.mutate_row(
                            "row_key", mutation, operation_timeout=0.2
                        )

    @pytest.mark.parametrize("include_app_profile", [True, False])
    @pytest.mark.asyncio
    async def test_mutate_row_metadata(self, include_app_profile):
        """request should attach metadata headers"""
        profile = "profile" if include_app_profile else None
        async with self._make_client() as client:
            async with client.get_table("i", "t", app_profile_id=profile) as table:
                with mock.patch.object(
                    client._gapic_client, "mutate_row", AsyncMock()
                ) as read_rows:
                    await table.mutate_row("rk", {})
                kwargs = read_rows.call_args_list[0].kwargs
                metadata = kwargs["metadata"]
                goog_metadata = None
                for key, value in metadata:
                    if key == "x-goog-request-params":
                        goog_metadata = value
                assert goog_metadata is not None, "x-goog-request-params not found"
                assert "table_name=" + table.table_name in goog_metadata
                if include_app_profile:
                    assert "app_profile_id=profile" in goog_metadata
                else:
                    assert "app_profile_id=" not in goog_metadata


class TestBulkMutateRows:
    def _make_client(self, *args, **kwargs):
        from google.cloud.bigtable.client import BigtableDataClient

        return BigtableDataClient(*args, **kwargs)

    async def _mock_response(self, response_list):
        from google.cloud.bigtable_v2.types import MutateRowsResponse
        from google.rpc import status_pb2

        statuses = []
        for response in response_list:
            if isinstance(response, core_exceptions.GoogleAPICallError):
                statuses.append(
                    status_pb2.Status(
                        message=str(response), code=response.grpc_status_code.value[0]
                    )
                )
            else:
                statuses.append(status_pb2.Status(code=0))
        entries = [
            MutateRowsResponse.Entry(index=i, status=statuses[i])
            for i in range(len(response_list))
        ]

        async def generator():
            yield MutateRowsResponse(entries=entries)

        return generator()

    @pytest.mark.asyncio
    @pytest.mark.asyncio
    @pytest.mark.parametrize(
        "mutation_arg",
        [
            [mutations.SetCell("family", b"qualifier", b"value")],
            [
                mutations.SetCell(
                    "family", b"qualifier", b"value", timestamp_micros=1234567890
                )
            ],
            [mutations.DeleteRangeFromColumn("family", b"qualifier")],
            [mutations.DeleteAllFromFamily("family")],
            [mutations.DeleteAllFromRow()],
            [mutations.SetCell("family", b"qualifier", b"value")],
            [
                mutations.DeleteRangeFromColumn("family", b"qualifier"),
                mutations.DeleteAllFromRow(),
            ],
        ],
    )
    async def test_bulk_mutate_rows(self, mutation_arg):
        """Test mutations with no errors"""
        expected_per_request_timeout = 19
        async with self._make_client(project="project") as client:
            async with client.get_table("instance", "table") as table:
                with mock.patch.object(
                    client._gapic_client, "mutate_rows"
                ) as mock_gapic:
                    mock_gapic.return_value = self._mock_response([None])
                    bulk_mutation = mutations.RowMutationEntry(b"row_key", mutation_arg)
                    await table.bulk_mutate_rows(
                        [bulk_mutation],
                        per_request_timeout=expected_per_request_timeout,
                    )
                    assert mock_gapic.call_count == 1
                    kwargs = mock_gapic.call_args[1]
                    assert (
                        kwargs["table_name"]
                        == "projects/project/instances/instance/tables/table"
                    )
                    assert kwargs["entries"] == [bulk_mutation._to_dict()]
                    assert kwargs["timeout"] == expected_per_request_timeout

    @pytest.mark.asyncio
    async def test_bulk_mutate_rows_multiple_entries(self):
        """Test mutations with no errors"""
        async with self._make_client(project="project") as client:
            async with client.get_table("instance", "table") as table:
                with mock.patch.object(
                    client._gapic_client, "mutate_rows"
                ) as mock_gapic:
                    mock_gapic.return_value = self._mock_response([None, None])
                    mutation_list = [mutations.DeleteAllFromRow()]
                    entry_1 = mutations.RowMutationEntry(b"row_key_1", mutation_list)
                    entry_2 = mutations.RowMutationEntry(b"row_key_2", mutation_list)
                    await table.bulk_mutate_rows(
                        [entry_1, entry_2],
                    )
                    assert mock_gapic.call_count == 1
                    kwargs = mock_gapic.call_args[1]
                    assert (
                        kwargs["table_name"]
                        == "projects/project/instances/instance/tables/table"
                    )
                    assert kwargs["entries"][0] == entry_1._to_dict()
                    assert kwargs["entries"][1] == entry_2._to_dict()

    @pytest.mark.asyncio
    @pytest.mark.parametrize(
        "exception",
        [
            core_exceptions.DeadlineExceeded,
            core_exceptions.ServiceUnavailable,
        ],
    )
    async def test_bulk_mutate_rows_idempotent_mutation_error_retryable(
        self, exception
    ):
        """
        Individual idempotent mutations should be retried if they fail with a retryable error
        """
        from google.cloud.bigtable.exceptions import (
            RetryExceptionGroup,
            FailedMutationEntryError,
            MutationsExceptionGroup,
        )

        async with self._make_client(project="project") as client:
            async with client.get_table("instance", "table") as table:
                with mock.patch.object(
                    client._gapic_client, "mutate_rows"
                ) as mock_gapic:
                    mock_gapic.side_effect = lambda *a, **k: self._mock_response(
                        [exception("mock")]
                    )
                    with pytest.raises(MutationsExceptionGroup) as e:
                        mutation = mutations.DeleteAllFromRow()
                        entry = mutations.RowMutationEntry(b"row_key", [mutation])
                        assert mutation.is_idempotent() is True
                        await table.bulk_mutate_rows([entry], operation_timeout=0.05)
                    assert len(e.value.exceptions) == 1
                    failed_exception = e.value.exceptions[0]
                    assert "non-idempotent" not in str(failed_exception)
                    assert isinstance(failed_exception, FailedMutationEntryError)
                    cause = failed_exception.__cause__
                    assert isinstance(cause, RetryExceptionGroup)
                    assert isinstance(cause.exceptions[0], exception)
                    # last exception should be due to retry timeout
                    assert isinstance(
                        cause.exceptions[-1], core_exceptions.DeadlineExceeded
                    )

    @pytest.mark.asyncio
    @pytest.mark.parametrize(
        "exception",
        [
            core_exceptions.OutOfRange,
            core_exceptions.NotFound,
            core_exceptions.FailedPrecondition,
            core_exceptions.Aborted,
        ],
    )
    async def test_bulk_mutate_rows_idempotent_mutation_error_non_retryable(
        self, exception
    ):
        """
        Individual idempotent mutations should not be retried if they fail with a non-retryable error
        """
        from google.cloud.bigtable.exceptions import (
            FailedMutationEntryError,
            MutationsExceptionGroup,
        )

        async with self._make_client(project="project") as client:
            async with client.get_table("instance", "table") as table:
                with mock.patch.object(
                    client._gapic_client, "mutate_rows"
                ) as mock_gapic:
                    mock_gapic.side_effect = lambda *a, **k: self._mock_response(
                        [exception("mock")]
                    )
                    with pytest.raises(MutationsExceptionGroup) as e:
                        mutation = mutations.DeleteAllFromRow()
                        entry = mutations.RowMutationEntry(b"row_key", [mutation])
                        assert mutation.is_idempotent() is True
                        await table.bulk_mutate_rows([entry], operation_timeout=0.05)
                    assert len(e.value.exceptions) == 1
                    failed_exception = e.value.exceptions[0]
                    assert "non-idempotent" not in str(failed_exception)
                    assert isinstance(failed_exception, FailedMutationEntryError)
                    cause = failed_exception.__cause__
                    assert isinstance(cause, exception)

    @pytest.mark.parametrize(
        "retryable_exception",
        [
            core_exceptions.DeadlineExceeded,
            core_exceptions.ServiceUnavailable,
        ],
    )
    @pytest.mark.asyncio
    async def test_bulk_mutate_idempotent_retryable_request_errors(
        self, retryable_exception
    ):
        """
        Individual idempotent mutations should be retried if the request fails with a retryable error
        """
        from google.cloud.bigtable.exceptions import (
            RetryExceptionGroup,
            FailedMutationEntryError,
            MutationsExceptionGroup,
        )

        async with self._make_client(project="project") as client:
            async with client.get_table("instance", "table") as table:
                with mock.patch.object(
                    client._gapic_client, "mutate_rows"
                ) as mock_gapic:
                    mock_gapic.side_effect = retryable_exception("mock")
                    with pytest.raises(MutationsExceptionGroup) as e:
                        mutation = mutations.SetCell(
                            "family", b"qualifier", b"value", timestamp_micros=123
                        )
                        entry = mutations.RowMutationEntry(b"row_key", [mutation])
                        assert mutation.is_idempotent() is True
                        await table.bulk_mutate_rows([entry], operation_timeout=0.05)
                    assert len(e.value.exceptions) == 1
                    failed_exception = e.value.exceptions[0]
                    assert isinstance(failed_exception, FailedMutationEntryError)
                    assert "non-idempotent" not in str(failed_exception)
                    cause = failed_exception.__cause__
                    assert isinstance(cause, RetryExceptionGroup)
                    assert isinstance(cause.exceptions[0], retryable_exception)

    @pytest.mark.asyncio
    @pytest.mark.parametrize(
        "retryable_exception",
        [
            core_exceptions.DeadlineExceeded,
            core_exceptions.ServiceUnavailable,
        ],
    )
    async def test_bulk_mutate_rows_non_idempotent_retryable_errors(
        self, retryable_exception
    ):
        """Non-Idempotent mutations should never be retried"""
        from google.cloud.bigtable.exceptions import (
            FailedMutationEntryError,
            MutationsExceptionGroup,
        )

        async with self._make_client(project="project") as client:
            async with client.get_table("instance", "table") as table:
                with mock.patch.object(
                    client._gapic_client, "mutate_rows"
                ) as mock_gapic:
                    mock_gapic.side_effect = lambda *a, **k: self._mock_response(
                        [retryable_exception("mock")]
                    )
                    with pytest.raises(MutationsExceptionGroup) as e:
                        mutation = mutations.SetCell(
                            "family", b"qualifier", b"value", -1
                        )
                        entry = mutations.RowMutationEntry(b"row_key", [mutation])
                        assert mutation.is_idempotent() is False
                        await table.bulk_mutate_rows([entry], operation_timeout=0.2)
                    assert len(e.value.exceptions) == 1
                    failed_exception = e.value.exceptions[0]
                    assert isinstance(failed_exception, FailedMutationEntryError)
                    assert "non-idempotent" in str(failed_exception)
                    cause = failed_exception.__cause__
                    assert isinstance(cause, retryable_exception)

    @pytest.mark.parametrize(
        "non_retryable_exception",
        [
            core_exceptions.OutOfRange,
            core_exceptions.NotFound,
            core_exceptions.FailedPrecondition,
            RuntimeError,
            ValueError,
        ],
    )
    @pytest.mark.asyncio
    async def test_bulk_mutate_rows_non_retryable_errors(self, non_retryable_exception):
        """
        If the request fails with a non-retryable error, mutations should not be retried
        """
        from google.cloud.bigtable.exceptions import (
            FailedMutationEntryError,
            MutationsExceptionGroup,
        )

        async with self._make_client(project="project") as client:
            async with client.get_table("instance", "table") as table:
                with mock.patch.object(
                    client._gapic_client, "mutate_rows"
                ) as mock_gapic:
                    mock_gapic.side_effect = non_retryable_exception("mock")
                    with pytest.raises(MutationsExceptionGroup) as e:
                        mutation = mutations.SetCell(
                            "family", b"qualifier", b"value", timestamp_micros=123
                        )
                        entry = mutations.RowMutationEntry(b"row_key", [mutation])
                        assert mutation.is_idempotent() is True
                        await table.bulk_mutate_rows([entry], operation_timeout=0.2)
                    assert len(e.value.exceptions) == 1
                    failed_exception = e.value.exceptions[0]
                    assert isinstance(failed_exception, FailedMutationEntryError)
                    assert "non-idempotent" not in str(failed_exception)
                    cause = failed_exception.__cause__
                    assert isinstance(cause, non_retryable_exception)

    @pytest.mark.asyncio
    async def test_bulk_mutate_error_index(self):
        """
        Test partial failure, partial success. Errors should be associated with the correct index
        """
        from google.api_core.exceptions import (
            DeadlineExceeded,
            ServiceUnavailable,
            FailedPrecondition,
        )
        from google.cloud.bigtable.exceptions import (
            RetryExceptionGroup,
            FailedMutationEntryError,
            MutationsExceptionGroup,
        )

        async with self._make_client(project="project") as client:
            async with client.get_table("instance", "table") as table:
                with mock.patch.object(
                    client._gapic_client, "mutate_rows"
                ) as mock_gapic:
                    # fail with retryable errors, then a non-retryable one
                    mock_gapic.side_effect = [
                        self._mock_response([None, ServiceUnavailable("mock"), None]),
                        self._mock_response([DeadlineExceeded("mock")]),
                        self._mock_response([FailedPrecondition("final")]),
                    ]
                    with pytest.raises(MutationsExceptionGroup) as e:
                        mutation = mutations.SetCell(
                            "family", b"qualifier", b"value", timestamp_micros=123
                        )
                        entries = [
                            mutations.RowMutationEntry(
                                (f"row_key_{i}").encode(), [mutation]
                            )
                            for i in range(3)
                        ]
                        assert mutation.is_idempotent() is True
                        await table.bulk_mutate_rows(entries, operation_timeout=1000)
                    assert len(e.value.exceptions) == 1
                    failed = e.value.exceptions[0]
                    assert isinstance(failed, FailedMutationEntryError)
                    assert failed.index == 1
                    assert failed.entry == entries[1]
                    cause = failed.__cause__
                    assert isinstance(cause, RetryExceptionGroup)
                    assert len(cause.exceptions) == 3
                    assert isinstance(cause.exceptions[0], ServiceUnavailable)
                    assert isinstance(cause.exceptions[1], DeadlineExceeded)
                    assert isinstance(cause.exceptions[2], FailedPrecondition)

    @pytest.mark.parametrize("include_app_profile", [True, False])
    @pytest.mark.asyncio
    async def test_bulk_mutate_row_metadata(self, include_app_profile):
        """request should attach metadata headers"""
        profile = "profile" if include_app_profile else None
        async with self._make_client() as client:
            async with client.get_table("i", "t", app_profile_id=profile) as table:
                with mock.patch.object(
                    client._gapic_client, "mutate_rows", AsyncMock()
                ) as read_rows:
                    read_rows.side_effect = core_exceptions.Aborted("mock")
                    try:
                        await table.bulk_mutate_rows([mock.Mock()])
                    except Exception:
                        # exception used to end early
                        pass
                kwargs = read_rows.call_args_list[0].kwargs
                metadata = kwargs["metadata"]
                goog_metadata = None
                for key, value in metadata:
                    if key == "x-goog-request-params":
                        goog_metadata = value
                assert goog_metadata is not None, "x-goog-request-params not found"
                assert "table_name=" + table.table_name in goog_metadata
                if include_app_profile:
                    assert "app_profile_id=profile" in goog_metadata
                else:
                    assert "app_profile_id=" not in goog_metadata
>>>>>>> ec3fd017
<|MERGE_RESOLUTION|>--- conflicted
+++ resolved
@@ -1296,7 +1296,6 @@
                     assert kwargs["operation_timeout"] == operation_timeout
                     assert kwargs["per_request_timeout"] == per_request_timeout
 
-<<<<<<< HEAD
     @pytest.mark.asyncio
     async def test_read_row(self):
         """Test reading a single row"""
@@ -1416,8 +1415,8 @@
             table = client.get_table("instance", "table")
             with pytest.raises(ValueError) as e:
                 await table.row_exists(input_row)
-                assert "must be string or butes" in e
-=======
+                assert "must be string or bytes" in e
+
     @pytest.mark.parametrize("include_app_profile", [True, False])
     @pytest.mark.asyncio
     async def test_read_rows_metadata(self, include_app_profile):
@@ -1992,5 +1991,4 @@
                 if include_app_profile:
                     assert "app_profile_id=profile" in goog_metadata
                 else:
-                    assert "app_profile_id=" not in goog_metadata
->>>>>>> ec3fd017
+                    assert "app_profile_id=" not in goog_metadata