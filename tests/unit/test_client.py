--- conflicted
+++ resolved
@@ -23,10 +23,6 @@
 from google.auth.credentials import AnonymousCredentials
 from google.cloud.bigtable_v2.types import ReadRowsResponse
 from google.cloud.bigtable.read_rows_query import ReadRowsQuery
-<<<<<<< HEAD
-from google.cloud.bigtable_v2.types import RequestStats
-=======
->>>>>>> 3de7a68f
 from google.api_core import exceptions as core_exceptions
 from google.cloud.bigtable.exceptions import InvalidChunk
 
@@ -896,28 +892,10 @@
     async def _make_gapic_stream(
         self,
         chunk_list: list[ReadRowsResponse.CellChunk | Exception],
-<<<<<<< HEAD
-        request_stats: RequestStats | None = None,
-=======
->>>>>>> 3de7a68f
         sleep_time=0,
     ):
         from google.cloud.bigtable_v2 import ReadRowsResponse
 
-<<<<<<< HEAD
-        async def inner():
-            for chunk in chunk_list:
-                if sleep_time:
-                    await asyncio.sleep(sleep_time)
-                if isinstance(chunk, Exception):
-                    raise chunk
-                else:
-                    yield ReadRowsResponse(chunks=[chunk])
-            if request_stats:
-                yield ReadRowsResponse(request_stats=request_stats)
-
-        return inner()
-=======
         class mock_stream:
             def __init__(self, chunk_list, sleep_time):
                 self.chunk_list = chunk_list
@@ -943,7 +921,6 @@
                 pass
 
         return mock_stream(chunk_list, sleep_time)
->>>>>>> 3de7a68f
 
     @pytest.mark.asyncio
     async def test_read_rows(self):
@@ -1247,13 +1224,7 @@
                         table.client._gapic_client, "read_rows"
                     ) as read_rows:
                         read_rows.side_effect = (
-<<<<<<< HEAD
-                            lambda *args, **kwargs: self._make_gapic_stream(
-                                chunks, request_stats=None
-                            )
-=======
                             lambda *args, **kwargs: self._make_gapic_stream(chunks)
->>>>>>> 3de7a68f
                         )
                         try:
                             await table.read_rows(query)
