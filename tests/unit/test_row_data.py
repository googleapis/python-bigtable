--- conflicted
+++ resolved
@@ -62,13 +62,6 @@
 def test_cell_from_pb():
     _cell_from_pb_test_helper()
 
-<<<<<<< HEAD
-=======
-            def trailing_metadata(self):
-                return None
-
-        return TestingException(exception)
->>>>>>> a535f99e
 
 def test_cell_from_pb_with_labels():
     labels = [u"label1", u"label2"]
@@ -289,6 +282,9 @@
 
         def details(self):
             return "Testing"
+
+        def trailing_metadata(self):
+            return None
 
     return TestingException(exception)
 
