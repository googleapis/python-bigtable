--- conflicted
+++ resolved
@@ -738,18 +738,17 @@
         self.assertEqual(backup._cluster, self.CLUSTER_ID)
         self.assertIs(future, op_future)
 
+        # api.restore_table.assert_called_once_with(
+        #     request={
+        #         "parent": self.INSTANCE_NAME,
+        #         "table_id": self.TABLE_ID,
+        #         "backup": self.BACKUP_NAME,
+        #     }
+        # )
         api.restore_table.assert_called_once_with(
-<<<<<<< HEAD
             parent=instance_name or self.INSTANCE_NAME,
             table_id=self.TABLE_ID,
             backup=self.BACKUP_NAME,
-=======
-            request={
-                "parent": self.INSTANCE_NAME,
-                "table_id": self.TABLE_ID,
-                "backup": self.BACKUP_NAME,
-            }
->>>>>>> 79f1734c
         )
         api.restore_table.reset_mock()
 
