--- conflicted
+++ resolved
@@ -880,15 +880,9 @@
 
         # Testing `Backup.update_expire_time()` method
         expire += 3600  # A one-hour change in the `expire_time` parameter
-<<<<<<< HEAD
-        temp_backup.update_expire_time(
-            datetime.datetime.utcfromtimestamp(expire),
-        )
-=======
         updated_time = datetime.datetime.utcfromtimestamp(expire)
         temp_backup.update_expire_time(updated_time)
         test = _datetime_to_pb_timestamp(updated_time)
->>>>>>> 79f1734c
 
         # Testing `Backup.get()` method
         temp_table_backup = temp_backup.get()
