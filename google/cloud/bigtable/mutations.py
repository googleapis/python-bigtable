# Copyright 2023 Google LLC
#
# Licensed under the Apache License, Version 2.0 (the "License");
# you may not use this file except in compliance with the License.
# You may obtain a copy of the License at
#
#     http://www.apache.org/licenses/LICENSE-2.0
#
# Unless required by applicable law or agreed to in writing, software
# distributed under the License is distributed on an "AS IS" BASIS,
# WITHOUT WARRANTIES OR CONDITIONS OF ANY KIND, either express or implied.
# See the License for the specific language governing permissions and
# limitations under the License.
#
from __future__ import annotations
from typing import Any
import time
from dataclasses import dataclass
from abc import ABC, abstractmethod
from sys import getsizeof

# special value for SetCell mutation timestamps. If set, server will assign a timestamp
SERVER_SIDE_TIMESTAMP = -1


class Mutation(ABC):
    """Model class for mutations"""

    @abstractmethod
    def _to_dict(self) -> dict[str, Any]:
        raise NotImplementedError

    def is_idempotent(self) -> bool:
        """
        Check if the mutation is idempotent
        If false, the mutation will not be retried
        """
        return True

    def __str__(self) -> str:
        return str(self._to_dict())

<<<<<<< HEAD
    def size(self) -> int:
        """
        Get the size of the mutation in bytes
        """
        return getsizeof(self._to_dict())
=======
    @classmethod
    def _from_dict(cls, input_dict: dict[str, Any]) -> Mutation:
        instance: Mutation | None = None
        try:
            if "set_cell" in input_dict:
                details = input_dict["set_cell"]
                instance = SetCell(
                    details["family_name"],
                    details["column_qualifier"],
                    details["value"],
                    details["timestamp_micros"],
                )
            elif "delete_from_column" in input_dict:
                details = input_dict["delete_from_column"]
                time_range = details.get("time_range", {})
                start = time_range.get("start_timestamp_micros", None)
                end = time_range.get("end_timestamp_micros", None)
                instance = DeleteRangeFromColumn(
                    details["family_name"], details["column_qualifier"], start, end
                )
            elif "delete_from_family" in input_dict:
                details = input_dict["delete_from_family"]
                instance = DeleteAllFromFamily(details["family_name"])
            elif "delete_from_row" in input_dict:
                instance = DeleteAllFromRow()
        except KeyError as e:
            raise ValueError("Invalid mutation dictionary") from e
        if instance is None:
            raise ValueError("No valid mutation found")
        if not issubclass(instance.__class__, cls):
            raise ValueError("Mutation type mismatch")
        return instance
>>>>>>> f39a891b


class SetCell(Mutation):
    def __init__(
        self,
        family: str,
        qualifier: bytes | str,
        new_value: bytes | str | int,
        timestamp_micros: int | None = None,
    ):
        """
        Mutation to set the value of a cell

        Args:
          - family: The name of the column family to which the new cell belongs.
          - qualifier: The column qualifier of the new cell.
          - new_value: The value of the new cell. str or int input will be converted to bytes
          - timestamp_micros: The timestamp of the new cell. If None, the current timestamp will be used.
              Timestamps will be sent with milisecond-percision. Extra precision will be truncated.
              If -1, the server will assign a timestamp. Note that SetCell mutations with server-side
              timestamps are non-idempotent operations and will not be retried.
        """
        qualifier = qualifier.encode() if isinstance(qualifier, str) else qualifier
        if not isinstance(qualifier, bytes):
            raise TypeError("qualifier must be bytes or str")
        if isinstance(new_value, str):
            new_value = new_value.encode()
        elif isinstance(new_value, int):
            new_value = new_value.to_bytes(8, "big", signed=True)
        if not isinstance(new_value, bytes):
            raise TypeError("new_value must be bytes, str, or int")
        if timestamp_micros is None:
            # use current timestamp, with milisecond precision
            timestamp_micros = time.time_ns() // 1000
            timestamp_micros = timestamp_micros - (timestamp_micros % 1000)
        if timestamp_micros < SERVER_SIDE_TIMESTAMP:
            raise ValueError(
                "timestamp_micros must be positive (or -1 for server-side timestamp)"
            )
        self.family = family
        self.qualifier = qualifier
        self.new_value = new_value
        self.timestamp_micros = timestamp_micros

    def _to_dict(self) -> dict[str, Any]:
        """Convert the mutation to a dictionary representation"""
        return {
            "set_cell": {
                "family_name": self.family,
                "column_qualifier": self.qualifier,
                "timestamp_micros": self.timestamp_micros,
                "value": self.new_value,
            }
        }

    def is_idempotent(self) -> bool:
        """Check if the mutation is idempotent"""
        return self.timestamp_micros != SERVER_SIDE_TIMESTAMP


@dataclass
class DeleteRangeFromColumn(Mutation):
    family: str
    qualifier: bytes
    # None represents 0
    start_timestamp_micros: int | None = None
    # None represents infinity
    end_timestamp_micros: int | None = None

    def __post_init__(self):
        if (
            self.start_timestamp_micros is not None
            and self.end_timestamp_micros is not None
            and self.start_timestamp_micros > self.end_timestamp_micros
        ):
            raise ValueError("start_timestamp_micros must be <= end_timestamp_micros")

    def _to_dict(self) -> dict[str, Any]:
        timestamp_range = {}
        if self.start_timestamp_micros is not None:
            timestamp_range["start_timestamp_micros"] = self.start_timestamp_micros
        if self.end_timestamp_micros is not None:
            timestamp_range["end_timestamp_micros"] = self.end_timestamp_micros
        return {
            "delete_from_column": {
                "family_name": self.family,
                "column_qualifier": self.qualifier,
                "time_range": timestamp_range,
            }
        }


@dataclass
class DeleteAllFromFamily(Mutation):
    family_to_delete: str

    def _to_dict(self) -> dict[str, Any]:
        return {
            "delete_from_family": {
                "family_name": self.family_to_delete,
            }
        }


@dataclass
class DeleteAllFromRow(Mutation):
    def _to_dict(self) -> dict[str, Any]:
        return {
            "delete_from_row": {},
        }


class RowMutationEntry:
    def __init__(self, row_key: bytes | str, mutations: Mutation | list[Mutation]):
        if isinstance(row_key, str):
            row_key = row_key.encode("utf-8")
        if isinstance(mutations, Mutation):
            mutations = [mutations]
        if len(mutations) == 0:
            raise ValueError("mutations must not be empty")
        self.row_key = row_key
        self.mutations = tuple(mutations)

    def _to_dict(self) -> dict[str, Any]:
        return {
            "row_key": self.row_key,
            "mutations": [mutation._to_dict() for mutation in self.mutations],
        }

    def is_idempotent(self) -> bool:
        """Check if the mutation is idempotent"""
        return all(mutation.is_idempotent() for mutation in self.mutations)

<<<<<<< HEAD
    def size(self) -> int:
        """
        Get the size of the mutation in bytes
        """
        return getsizeof(self._to_dict())
=======
    @classmethod
    def _from_dict(cls, input_dict: dict[str, Any]) -> RowMutationEntry:
        return RowMutationEntry(
            row_key=input_dict["row_key"],
            mutations=[
                Mutation._from_dict(mutation) for mutation in input_dict["mutations"]
            ],
        )
>>>>>>> f39a891b
<|MERGE_RESOLUTION|>--- conflicted
+++ resolved
@@ -40,13 +40,12 @@
     def __str__(self) -> str:
         return str(self._to_dict())
 
-<<<<<<< HEAD
     def size(self) -> int:
         """
         Get the size of the mutation in bytes
         """
         return getsizeof(self._to_dict())
-=======
+
     @classmethod
     def _from_dict(cls, input_dict: dict[str, Any]) -> Mutation:
         instance: Mutation | None = None
@@ -79,7 +78,6 @@
         if not issubclass(instance.__class__, cls):
             raise ValueError("Mutation type mismatch")
         return instance
->>>>>>> f39a891b
 
 
 class SetCell(Mutation):
@@ -213,13 +211,12 @@
         """Check if the mutation is idempotent"""
         return all(mutation.is_idempotent() for mutation in self.mutations)
 
-<<<<<<< HEAD
     def size(self) -> int:
         """
         Get the size of the mutation in bytes
         """
         return getsizeof(self._to_dict())
-=======
+
     @classmethod
     def _from_dict(cls, input_dict: dict[str, Any]) -> RowMutationEntry:
         return RowMutationEntry(
@@ -227,5 +224,4 @@
             mutations=[
                 Mutation._from_dict(mutation) for mutation in input_dict["mutations"]
             ],
-        )
->>>>>>> f39a891b
+        )