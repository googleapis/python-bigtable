# Copyright 2023 Google LLC
#
# Licensed under the Apache License, Version 2.0 (the "License");
# you may not use this file except in compliance with the License.
# You may obtain a copy of the License at
#
#     http://www.apache.org/licenses/LICENSE-2.0
#
# Unless required by applicable law or agreed to in writing, software
# distributed under the License is distributed on an "AS IS" BASIS,
# WITHOUT WARRANTIES OR CONDITIONS OF ANY KIND, either express or implied.
# See the License for the specific language governing permissions and
# limitations under the License.
#
from __future__ import annotations
from typing import Any
import time
from dataclasses import dataclass
from abc import ABC, abstractmethod

<<<<<<< HEAD
from google.cloud.bigtable.read_modify_write_rules import MAX_INCREMENT_VALUE
=======
# special value for SetCell mutation timestamps. If set, server will assign a timestamp
SERVER_SIDE_TIMESTAMP = -1
>>>>>>> 63ac35cf


class Mutation(ABC):
    """Model class for mutations"""

    @abstractmethod
    def _to_dict(self) -> dict[str, Any]:
        raise NotImplementedError

    def is_idempotent(self) -> bool:
        """
        Check if the mutation is idempotent
        If false, the mutation will not be retried
        """
        return True

    def __str__(self) -> str:
        return str(self._to_dict())


class SetCell(Mutation):
    def __init__(
        self,
        family: str,
<<<<<<< HEAD
        qualifier: bytes,
        new_value: bytes | str | int,
        timestamp_micros: int | None = None,
    ):
        if isinstance(new_value, str):
            new_value = new_value.encode()
        elif isinstance(new_value, int):
            if abs(new_value) > MAX_INCREMENT_VALUE:
                raise ValueError(
                    "int values must be between -2**63 and 2**63 (64-bit signed int)"
                )
            new_value = new_value.to_bytes(8, "big", signed=True)
        self.family = family
        self.qualifier = qualifier
        self.new_value: bytes = new_value
        self.timestamp_micros = timestamp_micros
=======
        qualifier: bytes | str,
        new_value: bytes | str | int,
        timestamp_micros: int | None = None,
    ):
        """
        Mutation to set the value of a cell

        Args:
          - family: The name of the column family to which the new cell belongs.
          - qualifier: The column qualifier of the new cell.
          - new_value: The value of the new cell. str or int input will be converted to bytes
          - timestamp_micros: The timestamp of the new cell. If None, the current timestamp will be used.
              Timestamps will be sent with milisecond-percision. Extra precision will be truncated.
              If -1, the server will assign a timestamp. Note that SetCell mutations with server-side
              timestamps are non-idempotent operations and will not be retried.
        """
        qualifier = qualifier.encode() if isinstance(qualifier, str) else qualifier
        if not isinstance(qualifier, bytes):
            raise TypeError("qualifier must be bytes or str")
        if isinstance(new_value, str):
            new_value = new_value.encode()
        elif isinstance(new_value, int):
            new_value = new_value.to_bytes(8, "big", signed=True)
        if not isinstance(new_value, bytes):
            raise TypeError("new_value must be bytes, str, or int")
        if timestamp_micros is None:
            # use current timestamp
            timestamp_micros = time.time_ns() // 1000
        if timestamp_micros < SERVER_SIDE_TIMESTAMP:
            raise ValueError(
                "timestamp_micros must be positive (or -1 for server-side timestamp)"
            )
        self.family = family
        self.qualifier = qualifier
        self.new_value = new_value
        self._timestamp_micros = timestamp_micros

    @property
    def timestamp_micros(self):
        if self._timestamp_micros > 0:
            # round to use milisecond precision
            return (self._timestamp_micros // 1000) * 1000
        return self._timestamp_micros
>>>>>>> 63ac35cf

    def _to_dict(self) -> dict[str, Any]:
        """Convert the mutation to a dictionary representation"""
        return {
            "set_cell": {
                "family_name": self.family,
                "column_qualifier": self.qualifier,
                "timestamp_micros": self.timestamp_micros,
                "value": self.new_value,
            }
        }

    def is_idempotent(self) -> bool:
        """Check if the mutation is idempotent"""
        return self.timestamp_micros != SERVER_SIDE_TIMESTAMP


@dataclass
class DeleteRangeFromColumn(Mutation):
    family: str
    qualifier: bytes
    # None represents 0
    start_timestamp_micros: int | None = None
    # None represents infinity
    end_timestamp_micros: int | None = None

    def __post_init__(self):
        if (
            self.start_timestamp_micros is not None
            and self.end_timestamp_micros is not None
            and self.start_timestamp_micros > self.end_timestamp_micros
        ):
            raise ValueError("start_timestamp_micros must be <= end_timestamp_micros")

    def _to_dict(self) -> dict[str, Any]:
        timestamp_range = {}
        if self.start_timestamp_micros is not None:
            timestamp_range["start_timestamp_micros"] = self.start_timestamp_micros
        if self.end_timestamp_micros is not None:
            timestamp_range["end_timestamp_micros"] = self.end_timestamp_micros
        return {
            "delete_from_column": {
                "family_name": self.family,
                "column_qualifier": self.qualifier,
                "time_range": timestamp_range,
            }
        }


@dataclass
class DeleteAllFromFamily(Mutation):
    family_to_delete: str

    def _to_dict(self) -> dict[str, Any]:
        return {
            "delete_from_family": {
                "family_name": self.family_to_delete,
            }
        }


@dataclass
class DeleteAllFromRow(Mutation):
    def _to_dict(self) -> dict[str, Any]:
        return {
            "delete_from_row": {},
        }


class RowMutationEntry:
    def __init__(self, row_key: bytes | str, mutations: Mutation | list[Mutation]):
        if isinstance(row_key, str):
            row_key = row_key.encode("utf-8")
        if isinstance(mutations, Mutation):
            mutations = [mutations]
        self.row_key = row_key
        self.mutations = tuple(mutations)

    def _to_dict(self) -> dict[str, Any]:
        return {
            "row_key": self.row_key,
            "mutations": [mutation._to_dict() for mutation in self.mutations],
        }

    def is_idempotent(self) -> bool:
        """Check if the mutation is idempotent"""
        return all(mutation.is_idempotent() for mutation in self.mutations)<|MERGE_RESOLUTION|>--- conflicted
+++ resolved
@@ -18,12 +18,10 @@
 from dataclasses import dataclass
 from abc import ABC, abstractmethod
 
-<<<<<<< HEAD
 from google.cloud.bigtable.read_modify_write_rules import MAX_INCREMENT_VALUE
-=======
+
 # special value for SetCell mutation timestamps. If set, server will assign a timestamp
 SERVER_SIDE_TIMESTAMP = -1
->>>>>>> 63ac35cf
 
 
 class Mutation(ABC):
@@ -48,24 +46,6 @@
     def __init__(
         self,
         family: str,
-<<<<<<< HEAD
-        qualifier: bytes,
-        new_value: bytes | str | int,
-        timestamp_micros: int | None = None,
-    ):
-        if isinstance(new_value, str):
-            new_value = new_value.encode()
-        elif isinstance(new_value, int):
-            if abs(new_value) > MAX_INCREMENT_VALUE:
-                raise ValueError(
-                    "int values must be between -2**63 and 2**63 (64-bit signed int)"
-                )
-            new_value = new_value.to_bytes(8, "big", signed=True)
-        self.family = family
-        self.qualifier = qualifier
-        self.new_value: bytes = new_value
-        self.timestamp_micros = timestamp_micros
-=======
         qualifier: bytes | str,
         new_value: bytes | str | int,
         timestamp_micros: int | None = None,
@@ -88,6 +68,10 @@
         if isinstance(new_value, str):
             new_value = new_value.encode()
         elif isinstance(new_value, int):
+            if abs(new_value) > MAX_INCREMENT_VALUE:
+                raise ValueError(
+                    "int values must be between -2**63 and 2**63 (64-bit signed int)"
+                )
             new_value = new_value.to_bytes(8, "big", signed=True)
         if not isinstance(new_value, bytes):
             raise TypeError("new_value must be bytes, str, or int")
@@ -109,7 +93,6 @@
             # round to use milisecond precision
             return (self._timestamp_micros // 1000) * 1000
         return self._timestamp_micros
->>>>>>> 63ac35cf
 
     def _to_dict(self) -> dict[str, Any]:
         """Convert the mutation to a dictionary representation"""
