--- conflicted
+++ resolved
@@ -46,11 +46,8 @@
 if TYPE_CHECKING:
     if CrossSync.is_async:
         from google.cloud.bigtable.data import BigtableDataClientAsync as DataClientType
-<<<<<<< HEAD
     else:
         from google.cloud.bigtable.data import BigtableDataClient as DataClientType
-=======
->>>>>>> 7ea3c23d
 
 __CROSS_SYNC_OUTPUT__ = (
     "google.cloud.bigtable.data.execute_query._sync_autogen.execute_query_iterator"
@@ -88,21 +85,11 @@
             client: bigtable client
             instance_id: id of the instance on which the query is executed
             request_body: dict representing the body of the ExecuteQueryRequest
-<<<<<<< HEAD
-            attempt_timeout: the time budget for the entire operation, in seconds.
-                Failed requests will be retried within the budget.
-                Defaults to 600 seconds.
-            operation_timeout: the time budget for an individual network request, in seconds.
-                If it takes longer than this time to complete, the request will be cancelled with
-                a DeadlineExceeded exception, and a retry will be attempted.
-                Defaults to the 20 seconds. If None, defaults to operation_timeout.
-=======
             attempt_timeout: the time budget for an individual network request, in seconds.
                 If it takes longer than this time to complete, the request will be cancelled with
                 a DeadlineExceeded exception, and a retry will be attempted.
             operation_timeout: the time budget for the entire operation, in seconds.
                 Failed requests will be retried within the budget
->>>>>>> 7ea3c23d
             req_metadata: metadata used while sending the gRPC request
             retryable_excs: a list of errors that will be retried if encountered.
         Raises:
