--- conflicted
+++ resolved
@@ -23,11 +23,8 @@
 from google.cloud.bigtable.data.read_rows_query import ReadRowsQuery
 
 from google.api_core import exceptions as core_exceptions
-<<<<<<< HEAD
 from google.api_core.retry import exponential_sleep_generator
-=======
 from google.api_core.retry import RetryFailureReason
->>>>>>> c329474b
 from google.cloud.bigtable.data.exceptions import RetryExceptionGroup
 
 if TYPE_CHECKING:
@@ -101,7 +98,6 @@
         yield max(0, min(per_request_timeout, deadline - time.monotonic()))
 
 
-<<<<<<< HEAD
 def backoff_generator(initial=0.01, multiplier=2, maximum=60):
     """
     Build a generator for exponential backoff sleep times.
@@ -120,20 +116,10 @@
             # requesting from history
             sent_idx = yield history[sent_idx]
 
-# TODO:replace this function with an exception_factory passed into the retry when
-# feature is merged:
-# https://github.com/googleapis/python-bigtable/blob/ea5b4f923e42516729c57113ddbe28096841b952/google/cloud/bigtable/data/_async/_read_rows.py#L130
-def _convert_retry_deadline(
-    func: Callable[..., Any],
-    timeout_value: float | None = None,
-    retry_errors: list[Exception] | None = None,
-    is_async: bool = False,
-):
-=======
+
 def _retry_exception_factory(
     exc_list: list[Exception], reason: RetryFailureReason, timeout_val: float, **kwargs
 ) -> tuple[Exception, Exception | None]:
->>>>>>> c329474b
     """
     Build retry error based on exceptions encountered during operation
 
