# Copyright 2024 Google LLC
#
# Licensed under the Apache License, Version 2.0 (the "License");
# you may not use this file except in compliance with the License.
# You may obtain a copy of the License at
#
#     http://www.apache.org/licenses/LICENSE-2.0
#
# Unless required by applicable law or agreed to in writing, software
# distributed under the License is distributed on an "AS IS" BASIS,
# WITHOUT WARRANTIES OR CONDITIONS OF ANY KIND, either express or implied.
# See the License for the specific language governing permissions and
# limitations under the License.
#

from __future__ import annotations

from typing import (
    cast,
    Any,
    AsyncIterable,
    Optional,
    Set,
    Sequence,
    TYPE_CHECKING,
)

import abc
import time
import warnings
import random
import os
import concurrent.futures

from functools import partial
from grpc import Channel

from google.cloud.bigtable.data.execute_query.values import ExecuteQueryValueType
from google.cloud.bigtable.data.execute_query.metadata import (
    SqlType,
    _pb_metadata_to_metadata_types,
)
from google.cloud.bigtable.data.execute_query._parameters_formatting import (
    _format_execute_query_params,
    _to_param_types,
)
from google.cloud.bigtable_v2.services.bigtable.transports.base import (
    DEFAULT_CLIENT_INFO,
)
from google.cloud.bigtable_v2.types.bigtable import PingAndWarmRequest
from google.cloud.bigtable_v2.types.bigtable import SampleRowKeysRequest
from google.cloud.bigtable_v2.types.bigtable import MutateRowRequest
from google.cloud.bigtable_v2.types.bigtable import CheckAndMutateRowRequest
from google.cloud.bigtable_v2.types.bigtable import ReadModifyWriteRowRequest
from google.cloud.client import ClientWithProject
from google.cloud.environment_vars import BIGTABLE_EMULATOR  # type: ignore
from google.api_core import retry as retries
from google.api_core.exceptions import DeadlineExceeded
from google.api_core.exceptions import ServiceUnavailable
from google.api_core.exceptions import Aborted

import google.auth.credentials
import google.auth._default
from google.api_core import client_options as client_options_lib
from google.cloud.bigtable.client import _DEFAULT_BIGTABLE_EMULATOR_CLIENT
from google.cloud.bigtable.data.row import Row
from google.cloud.bigtable.data.read_rows_query import ReadRowsQuery
from google.cloud.bigtable.data.exceptions import FailedQueryShardError
from google.cloud.bigtable.data.exceptions import ShardedReadRowsExceptionGroup

from google.cloud.bigtable.data._helpers import TABLE_DEFAULT, _align_timeouts
from google.cloud.bigtable.data._helpers import _WarmedInstanceKey
from google.cloud.bigtable.data._helpers import _CONCURRENCY_LIMIT
from google.cloud.bigtable.data._helpers import _retry_exception_factory
from google.cloud.bigtable.data._helpers import _validate_timeouts
from google.cloud.bigtable.data._helpers import _get_error_type
from google.cloud.bigtable.data._helpers import _get_retryable_errors
from google.cloud.bigtable.data._helpers import _get_timeouts
from google.cloud.bigtable.data._helpers import _attempt_timeout_generator
from google.cloud.bigtable.data.mutations import Mutation, RowMutationEntry

from google.cloud.bigtable.data.read_modify_write_rules import ReadModifyWriteRule
from google.cloud.bigtable.data.row_filters import RowFilter
from google.cloud.bigtable.data.row_filters import StripValueTransformerFilter
from google.cloud.bigtable.data.row_filters import CellsRowLimitFilter
from google.cloud.bigtable.data.row_filters import RowFilterChain

from google.cloud.bigtable.data._cross_sync import CrossSync

if CrossSync.is_async:
    from grpc.aio import insecure_channel
    from google.cloud.bigtable_v2.services.bigtable.transports import (
        BigtableGrpcAsyncIOTransport as TransportType,
    )
    from google.cloud.bigtable_v2.services.bigtable import (
        BigtableAsyncClient as GapicClient,
    )
    from google.cloud.bigtable.data._async.mutations_batcher import _MB_SIZE
    from google.cloud.bigtable.data._async._swappable_channel import (
        AsyncSwappableChannel,
    )
else:
    from typing import Iterable  # noqa: F401
    from grpc import insecure_channel
    from google.cloud.bigtable_v2.services.bigtable.transports import BigtableGrpcTransport as TransportType  # type: ignore
    from google.cloud.bigtable_v2.services.bigtable import BigtableClient as GapicClient  # type: ignore
    from google.cloud.bigtable.data._sync_autogen.mutations_batcher import _MB_SIZE
    from google.cloud.bigtable.data._sync_autogen._swappable_channel import (  # noqa: F401
        SwappableChannel,
    )


if TYPE_CHECKING:
    from google.cloud.bigtable.data._helpers import RowKeySamples
    from google.cloud.bigtable.data._helpers import ShardedQuery

    if CrossSync.is_async:
        from google.cloud.bigtable.data._async.mutations_batcher import (
            MutationsBatcherAsync,
        )
        from google.cloud.bigtable.data.execute_query._async.execute_query_iterator import (
            ExecuteQueryIteratorAsync,
        )
    else:
        from google.cloud.bigtable.data._sync_autogen.mutations_batcher import (  # noqa: F401
            MutationsBatcher,
        )
        from google.cloud.bigtable.data.execute_query._sync_autogen.execute_query_iterator import (  # noqa: F401
            ExecuteQueryIterator,
        )


__CROSS_SYNC_OUTPUT__ = "google.cloud.bigtable.data._sync_autogen.client"


@CrossSync.convert_class(
    sync_name="BigtableDataClient",
    add_mapping_for_name="DataClient",
)
class BigtableDataClientAsync(ClientWithProject):
    @CrossSync.convert(
        docstring_format_vars={
            "LOOP_MESSAGE": (
                "Client should be created within an async context (running event loop)",
                None,
            ),
            "RAISE_NO_LOOP": (
                "RuntimeError: if called outside of an async context (no running event loop)",
                None,
            ),
        }
    )
    def __init__(
        self,
        *,
        project: str | None = None,
        credentials: google.auth.credentials.Credentials | None = None,
        client_options: dict[str, Any]
        | "google.api_core.client_options.ClientOptions"
        | None = None,
        **kwargs,
    ):
        """
        Create a client instance for the Bigtable Data API

        {LOOP_MESSAGE}

        Args:
            project: the project which the client acts on behalf of.
                If not passed, falls back to the default inferred
                from the environment.
            credentials:
                Thehe OAuth2 Credentials to use for this
                client. If not passed (and if no ``_http`` object is
                passed), falls back to the default inferred from the
                environment.
            client_options:
                Client options used to set user options
                on the client. API Endpoint should be set through client_options.
        Raises:
            {RAISE_NO_LOOP}
        """
        if "pool_size" in kwargs:
            warnings.warn("pool_size no longer supported")
        # set up client info headers for veneer library
        self.client_info = DEFAULT_CLIENT_INFO
        self.client_info.client_library_version = self._client_version()
        # parse client options
        if type(client_options) is dict:
            client_options = client_options_lib.from_dict(client_options)
        client_options = cast(
            Optional[client_options_lib.ClientOptions], client_options
        )
        self._emulator_host = os.getenv(BIGTABLE_EMULATOR)
        if self._emulator_host is not None:
            warnings.warn(
                "Connecting to Bigtable emulator at {}".format(self._emulator_host),
                RuntimeWarning,
                stacklevel=2,
            )
            # use insecure channel if emulator is set
            if credentials is None:
                credentials = google.auth.credentials.AnonymousCredentials()
            if project is None:
                project = _DEFAULT_BIGTABLE_EMULATOR_CLIENT

        # initialize client
        ClientWithProject.__init__(
            self,
            credentials=credentials,
            project=project,
            client_options=client_options,
        )
        self._gapic_client = GapicClient(
            credentials=credentials,
            client_options=client_options,
            client_info=self.client_info,
            transport=lambda *args, **kwargs: TransportType(
                *args, **kwargs, channel=self._build_grpc_channel
            ),
        )
        if (
            credentials
            and credentials.universe_domain != self.universe_domain
            and self._emulator_host is None
        ):
            # validate that the universe domain of the credentials matches the
            # universe domain configured in client_options
            raise ValueError(
                f"The configured universe domain ({self.universe_domain}) does "
                "not match the universe domain found in the credentials "
                f"({self._credentials.universe_domain}). If you haven't "
                "configured the universe domain explicitly, `googleapis.com` "
                "is the default."
            )
        self._is_closed = CrossSync.Event()
        self.transport = cast(TransportType, self._gapic_client.transport)
        # keep track of active instances to for warmup on channel refresh
        self._active_instances: Set[_WarmedInstanceKey] = set()
        # keep track of _DataApiTarget objects associated with each instance
        # only remove instance from _active_instances when all associated targets are closed
        self._instance_owners: dict[_WarmedInstanceKey, Set[int]] = {}
        self._channel_init_time = time.monotonic()
        self._channel_refresh_task: CrossSync.Task[None] | None = None
        self._executor: concurrent.futures.ThreadPoolExecutor | None = (
            concurrent.futures.ThreadPoolExecutor() if not CrossSync.is_async else None
        )
        if self._emulator_host is None:
            # attempt to start background channel refresh tasks
            try:
                self._start_background_channel_refresh()
            except RuntimeError:
                warnings.warn(
                    f"{self.__class__.__name__} should be started in an "
                    "asyncio event loop. Channel refresh will not be started",
                    RuntimeWarning,
                    stacklevel=2,
                )

<<<<<<< HEAD
    @CrossSync.convert(replace_symbols={"AsyncSwappableChannel": "SwappableChannel"})
    def _build_grpc_channel(self, *args, **kwargs) -> AsyncSwappableChannel:
        """
        This method is called by the gapic transport to create a grpc channel.

        The init arguments passed down are captured in a partial used by AsyncSwappableChannel
        to create new channel instances in the future, as part of the channel refresh logic

        Emulators always use an inseucre channel

        Args:
          - *args: positional arguments passed by the gapic layer to create a new channel with
          - **kwargs: keyword arguments passed by the gapic layer to create a new channel with
        Returns:
          a custom wrapped swappable channel
        """
        if self._emulator_host is not None:
            # emulators use insecure channel
            create_channel_fn = partial(insecure_channel, self._emulator_host)
        else:
            create_channel_fn = partial(TransportType.create_channel, *args, **kwargs)
        return AsyncSwappableChannel(create_channel_fn)
=======
    @property
    def universe_domain(self) -> str:
        """Return the universe domain used by the client instance.

        Returns:
            str: The universe domain used by the client instance.
        """
        return self._gapic_client.universe_domain

    @property
    def api_endpoint(self) -> str:
        """Return the API endpoint used by the client instance.

        Returns:
            str: The API endpoint used by the client instance.
        """
        return self._gapic_client.api_endpoint
>>>>>>> 451fd97e

    @staticmethod
    def _client_version() -> str:
        """
        Helper function to return the client version string for this client
        """
        version_str = f"{google.cloud.bigtable.__version__}-data"
        if CrossSync.is_async:
            version_str += "-async"
        return version_str

    @CrossSync.convert(
        docstring_format_vars={
            "RAISE_NO_LOOP": (
                "RuntimeError: if not called in an asyncio event loop",
                "None",
            )
        }
    )
    def _start_background_channel_refresh(self) -> None:
        """
        Starts a background task to ping and warm grpc channel

        Raises:
            {RAISE_NO_LOOP}
        """
        if (
            not self._channel_refresh_task
            and not self._emulator_host
            and not self._is_closed.is_set()
        ):
            # raise error if not in an event loop in async client
            CrossSync.verify_async_event_loop()
            self._channel_refresh_task = CrossSync.create_task(
                self._manage_channel,
                sync_executor=self._executor,
                task_name=f"{self.__class__.__name__} channel refresh",
            )

    @CrossSync.convert
    async def close(self, timeout: float | None = 2.0):
        """
        Cancel all background tasks
        """
        self._is_closed.set()
        if self._channel_refresh_task is not None:
            self._channel_refresh_task.cancel()
            await CrossSync.wait([self._channel_refresh_task], timeout=timeout)
        await self.transport.close()
        if self._executor:
            self._executor.shutdown(wait=False)
        self._channel_refresh_task = None

    @CrossSync.convert
    async def _ping_and_warm_instances(
        self,
        instance_key: _WarmedInstanceKey | None = None,
        channel: Channel | None = None,
    ) -> list[BaseException | None]:
        """
        Prepares the backend for requests on a channel

        Pings each Bigtable instance registered in `_active_instances` on the client

        Args:
            instance_key: if provided, only warm the instance associated with the key
            channel: grpc channel to warm. If none, warms `self.transport.grpc_channel`
        Returns:
            list[BaseException | None]: sequence of results or exceptions from the ping requests
        """
        channel = channel or self.transport.grpc_channel
        instance_list = (
            [instance_key] if instance_key is not None else self._active_instances
        )
        ping_rpc = channel.unary_unary(
            "/google.bigtable.v2.Bigtable/PingAndWarm",
            request_serializer=PingAndWarmRequest.serialize,
        )
        # prepare list of coroutines to run
        partial_list = [
            partial(
                ping_rpc,
                request={"name": instance_name, "app_profile_id": app_profile_id},
                metadata=[
                    (
                        "x-goog-request-params",
                        f"name={instance_name}&app_profile_id={app_profile_id}",
                    )
                ],
                wait_for_ready=True,
            )
            for (instance_name, app_profile_id) in instance_list
        ]
        result_list = await CrossSync.gather_partials(
            partial_list, return_exceptions=True, sync_executor=self._executor
        )
        return [r or None for r in result_list]

    def _invalidate_channel_stubs(self):
        """Helper to reset the cached stubs. Needed when changing out the grpc channel"""
        self.transport._stubs = {}
        self.transport._prep_wrapped_messages(self.client_info)

    @CrossSync.convert(replace_symbols={"AsyncSwappableChannel": "SwappableChannel"})
    async def _manage_channel(
        self,
        refresh_interval_min: float = 60 * 35,
        refresh_interval_max: float = 60 * 45,
        grace_period: float = 60 * 10,
    ) -> None:
        """
        Background task that periodically refreshes and warms a grpc channel

        The backend will automatically close channels after 60 minutes, so
        `refresh_interval` + `grace_period` should be < 60 minutes

        Runs continuously until the client is closed

        Args:
            refresh_interval_min: minimum interval before initiating refresh
                process in seconds. Actual interval will be a random value
                between `refresh_interval_min` and `refresh_interval_max`
            refresh_interval_max: maximum interval before initiating refresh
                process in seconds. Actual interval will be a random value
                between `refresh_interval_min` and `refresh_interval_max`
            grace_period: time to allow previous channel to serve existing
                requests before closing, in seconds
        """
        if not isinstance(self.transport.grpc_channel, AsyncSwappableChannel):
            warnings.warn("Channel does not support auto-refresh.")
            return
        super_channel: AsyncSwappableChannel = self.transport.grpc_channel
        first_refresh = self._channel_init_time + random.uniform(
            refresh_interval_min, refresh_interval_max
        )
        next_sleep = max(first_refresh - time.monotonic(), 0)
        if next_sleep > 0:
            # warm the current channel immediately
            await self._ping_and_warm_instances(channel=super_channel)
        # continuously refresh the channel every `refresh_interval` seconds
        while not self._is_closed.is_set():
            await CrossSync.event_wait(
                self._is_closed,
                next_sleep,
                async_break_early=False,  # no need to interrupt sleep. Task will be cancelled on close
            )
            if self._is_closed.is_set():
                # don't refresh if client is closed
                break
            start_timestamp = time.monotonic()
            # prepare new channel for use
            new_channel = super_channel.create_channel()
            await self._ping_and_warm_instances(channel=new_channel)
            # cycle channel out of use, with long grace window before closure
            old_channel = super_channel.swap_channel(new_channel)
            self._invalidate_channel_stubs()
            # give old_channel a chance to complete existing rpcs
            if CrossSync.is_async:
                await old_channel.close(grace_period)
            else:
                if grace_period:
                    self._is_closed.wait(grace_period)  # type: ignore
                old_channel.close()  # type: ignore
            # subtract the time spent waiting for the channel to be replaced
            next_refresh = random.uniform(refresh_interval_min, refresh_interval_max)
            next_sleep = max(next_refresh - (time.monotonic() - start_timestamp), 0)

    @CrossSync.convert(
        replace_symbols={
            "TableAsync": "Table",
            "ExecuteQueryIteratorAsync": "ExecuteQueryIterator",
            "_DataApiTargetAsync": "_DataApiTarget",
        }
    )
    async def _register_instance(
        self,
        instance_id: str,
        owner: _DataApiTargetAsync | ExecuteQueryIteratorAsync,
    ) -> None:
        """
        Registers an instance with the client, and warms the channel for the instance
        The client will periodically refresh grpc channel used to make
        requests, and new channels will be warmed for each registered instance
        Channels will not be refreshed unless at least one instance is registered

        Args:
          instance_id: id of the instance to register.
          owner: table that owns the instance. Owners will be tracked in
              _instance_owners, and instances will only be unregistered when all
              owners call _remove_instance_registration
        """
        instance_name = self._gapic_client.instance_path(self.project, instance_id)
        instance_key = _WarmedInstanceKey(instance_name, owner.app_profile_id)
        self._instance_owners.setdefault(instance_key, set()).add(id(owner))
        if instance_key not in self._active_instances:
            self._active_instances.add(instance_key)
            if self._channel_refresh_task:
                # refresh tasks already running
                # call ping and warm on all existing channels
                await self._ping_and_warm_instances(instance_key)
            else:
                # refresh tasks aren't active. start them as background tasks
                self._start_background_channel_refresh()

    @CrossSync.convert(
        replace_symbols={
            "TableAsync": "Table",
            "ExecuteQueryIteratorAsync": "ExecuteQueryIterator",
            "_DataApiTargetAsync": "_DataApiTarget",
        }
    )
    async def _remove_instance_registration(
        self,
        instance_id: str,
        owner: _DataApiTargetAsync | ExecuteQueryIteratorAsync,
    ) -> bool:
        """
        Removes an instance from the client's registered instances, to prevent
        warming new channels for the instance

        If instance_id is not registered, or is still in use by other tables, returns False

        Args:
            instance_id: id of the instance to remove
            owner: table that owns the instance. Owners will be tracked in
              _instance_owners, and instances will only be unregistered when all
              owners call _remove_instance_registration
        Returns:
            bool: True if instance was removed, else False
        """
        instance_name = self._gapic_client.instance_path(self.project, instance_id)
        instance_key = _WarmedInstanceKey(instance_name, owner.app_profile_id)
        owner_list = self._instance_owners.get(instance_key, set())
        try:
            owner_list.remove(id(owner))
            if len(owner_list) == 0:
                self._active_instances.remove(instance_key)
            return True
        except KeyError:
            return False

    @CrossSync.convert(
        replace_symbols={"TableAsync": "Table"},
        docstring_format_vars={
            "LOOP_MESSAGE": (
                "Must be created within an async context (running event loop)",
                "",
            ),
            "RAISE_NO_LOOP": (
                "RuntimeError: if called outside of an async context (no running event loop)",
                "None",
            ),
        },
    )
    def get_table(self, instance_id: str, table_id: str, *args, **kwargs) -> TableAsync:
        """
        Returns a table instance for making data API requests. All arguments are passed
        directly to the TableAsync constructor.

        {LOOP_MESSAGE}

        Args:
            instance_id: The Bigtable instance ID to associate with this client.
                instance_id is combined with the client's project to fully
                specify the instance
            table_id: The ID of the table. table_id is combined with the
                instance_id and the client's project to fully specify the table
            app_profile_id: The app profile to associate with requests.
                https://cloud.google.com/bigtable/docs/app-profiles
            default_read_rows_operation_timeout: The default timeout for read rows
                operations, in seconds. If not set, defaults to 600 seconds (10 minutes)
            default_read_rows_attempt_timeout: The default timeout for individual
                read rows rpc requests, in seconds. If not set, defaults to 20 seconds
            default_mutate_rows_operation_timeout: The default timeout for mutate rows
                operations, in seconds. If not set, defaults to 600 seconds (10 minutes)
            default_mutate_rows_attempt_timeout: The default timeout for individual
                mutate rows rpc requests, in seconds. If not set, defaults to 60 seconds
            default_operation_timeout: The default timeout for all other operations, in
                seconds. If not set, defaults to 60 seconds
            default_attempt_timeout: The default timeout for all other individual rpc
                requests, in seconds. If not set, defaults to 20 seconds
            default_read_rows_retryable_errors: a list of errors that will be retried
                if encountered during read_rows and related operations.
                Defaults to 4 (DeadlineExceeded), 14 (ServiceUnavailable), and 10 (Aborted)
            default_mutate_rows_retryable_errors: a list of errors that will be retried
                if encountered during mutate_rows and related operations.
                Defaults to 4 (DeadlineExceeded) and 14 (ServiceUnavailable)
            default_retryable_errors: a list of errors that will be retried if
                encountered during all other operations.
                Defaults to 4 (DeadlineExceeded) and 14 (ServiceUnavailable)
        Returns:
            TableAsync: a table instance for making data API requests
        Raises:
            {RAISE_NO_LOOP}
        """
        return TableAsync(self, instance_id, table_id, *args, **kwargs)

    @CrossSync.convert(
        replace_symbols={"AuthorizedViewAsync": "AuthorizedView"},
        docstring_format_vars={
            "LOOP_MESSAGE": (
                "Must be created within an async context (running event loop)",
                "",
            ),
            "RAISE_NO_LOOP": (
                "RuntimeError: if called outside of an async context (no running event loop)",
                "None",
            ),
        },
    )
    def get_authorized_view(
        self, instance_id: str, table_id: str, authorized_view_id: str, *args, **kwargs
    ) -> AuthorizedViewAsync:
        """
        Returns an authorized view instance for making data API requests. All arguments are passed
        directly to the AuthorizedViewAsync constructor.

        {LOOP_MESSAGE}

        Args:
            instance_id: The Bigtable instance ID to associate with this client.
                instance_id is combined with the client's project to fully
                specify the instance
            table_id: The ID of the table. table_id is combined with the
                instance_id and the client's project to fully specify the table
            authorized_view_id: The id for the authorized view to use for requests
            app_profile_id: The app profile to associate with requests.
                https://cloud.google.com/bigtable/docs/app-profiles
            default_read_rows_operation_timeout: The default timeout for read rows
                operations, in seconds. If not set, defaults to Table's value
            default_read_rows_attempt_timeout: The default timeout for individual
                read rows rpc requests, in seconds. If not set, defaults Table's value
            default_mutate_rows_operation_timeout: The default timeout for mutate rows
                operations, in seconds. If not set, defaults to Table's value
            default_mutate_rows_attempt_timeout: The default timeout for individual
                mutate rows rpc requests, in seconds. If not set, defaults Table's value
            default_operation_timeout: The default timeout for all other operations, in
                seconds. If not set, defaults to Table's value
            default_attempt_timeout: The default timeout for all other individual rpc
                requests, in seconds. If not set, defaults to Table's value
            default_read_rows_retryable_errors: a list of errors that will be retried
                if encountered during read_rows and related operations. If not set,
                defaults to Table's value
            default_mutate_rows_retryable_errors: a list of errors that will be retried
                if encountered during mutate_rows and related operations. If not set,
                defaults to Table's value
            default_retryable_errors: a list of errors that will be retried if
                encountered during all other operations. If not set, defaults to
                Table's value
        Returns:
            AuthorizedViewAsync: a table instance for making data API requests
        Raises:
            {RAISE_NO_LOOP}
        """
        return CrossSync.AuthorizedView(
            self,
            instance_id,
            table_id,
            authorized_view_id,
            *args,
            **kwargs,
        )

    @CrossSync.convert(
        replace_symbols={"ExecuteQueryIteratorAsync": "ExecuteQueryIterator"}
    )
    async def execute_query(
        self,
        query: str,
        instance_id: str,
        *,
        parameters: dict[str, ExecuteQueryValueType] | None = None,
        parameter_types: dict[str, SqlType.Type] | None = None,
        app_profile_id: str | None = None,
        operation_timeout: float = 600,
        attempt_timeout: float | None = 20,
        retryable_errors: Sequence[type[Exception]] = (
            DeadlineExceeded,
            ServiceUnavailable,
            Aborted,
        ),
        prepare_operation_timeout: float = 60,
        prepare_attempt_timeout: float | None = 20,
        prepare_retryable_errors: Sequence[type[Exception]] = (
            DeadlineExceeded,
            ServiceUnavailable,
        ),
    ) -> "ExecuteQueryIteratorAsync":
        """
        Executes an SQL query on an instance.
        Returns an iterator to asynchronously stream back columns from selected rows.

        Failed requests within operation_timeout will be retried based on the
        retryable_errors list until operation_timeout is reached.

        Note that this makes two requests, one to ``PrepareQuery`` and one to ``ExecuteQuery``.
        These have separate retry configurations. ``ExecuteQuery`` is where the bulk of the
        work happens.

        Args:
            query: Query to be run on Bigtable instance. The query can use ``@param``
                placeholders to use parameter interpolation on the server. Values for all
                parameters should be provided in ``parameters``. Types of parameters are
                inferred but should be provided in ``parameter_types`` if the inference is
                not possible (i.e. when value can be None, an empty list or an empty dict).
            instance_id: The Bigtable instance ID to perform the query on.
                instance_id is combined with the client's project to fully
                specify the instance.
            parameters: Dictionary with values for all parameters used in the ``query``.
            parameter_types: Dictionary with types of parameters used in the ``query``.
                Required to contain entries only for parameters whose type cannot be
                detected automatically (i.e. the value can be None, an empty list or
                an empty dict).
            app_profile_id: The app profile to associate with requests.
                https://cloud.google.com/bigtable/docs/app-profiles
            operation_timeout: the time budget for the entire executeQuery operation, in seconds.
                Failed requests will be retried within the budget.
                Defaults to 600 seconds.
            attempt_timeout: the time budget for an individual executeQuery network request, in seconds.
                If it takes longer than this time to complete, the request will be cancelled with
                a DeadlineExceeded exception, and a retry will be attempted.
                Defaults to the 20 seconds.
                If None, defaults to operation_timeout.
            retryable_errors: a list of errors that will be retried if encountered during executeQuery.
                Defaults to 4 (DeadlineExceeded), 14 (ServiceUnavailable), and 10 (Aborted)
            prepare_operation_timeout: the time budget for the entire prepareQuery operation, in seconds.
                Failed requests will be retried within the budget.
                Defaults to 60 seconds.
            prepare_attempt_timeout: the time budget for an individual prepareQuery network request, in seconds.
                If it takes longer than this time to complete, the request will be cancelled with
                a DeadlineExceeded exception, and a retry will be attempted.
                Defaults to the 20 seconds.
                If None, defaults to prepare_operation_timeout.
            prepare_retryable_errors: a list of errors that will be retried if encountered during prepareQuery.
                Defaults to 4 (DeadlineExceeded) and 14 (ServiceUnavailable)
        Returns:
            ExecuteQueryIteratorAsync: an asynchronous iterator that yields rows returned by the query
        Raises:
            google.api_core.exceptions.DeadlineExceeded: raised after operation timeout
                will be chained with a RetryExceptionGroup containing GoogleAPIError exceptions
                from any retries that failed
            google.api_core.exceptions.GoogleAPIError: raised if the request encounters an unrecoverable error
            google.cloud.bigtable.data.exceptions.ParameterTypeInferenceFailed: Raised if
                a parameter is passed without an explicit type, and the type cannot be infered
        """
        instance_name = self._gapic_client.instance_path(self.project, instance_id)
        converted_param_types = _to_param_types(parameters, parameter_types)
        prepare_request = {
            "instance_name": instance_name,
            "query": query,
            "app_profile_id": app_profile_id,
            "param_types": converted_param_types,
            "proto_format": {},
        }
        prepare_predicate = retries.if_exception_type(
            *[_get_error_type(e) for e in prepare_retryable_errors]
        )
        prepare_operation_timeout, prepare_attempt_timeout = _align_timeouts(
            prepare_operation_timeout, prepare_attempt_timeout
        )
        prepare_sleep_generator = retries.exponential_sleep_generator(0.01, 2, 60)

        target = partial(
            self._gapic_client.prepare_query,
            request=prepare_request,
            timeout=prepare_attempt_timeout,
            retry=None,
        )
        prepare_result = await CrossSync.retry_target(
            target,
            prepare_predicate,
            prepare_sleep_generator,
            prepare_operation_timeout,
            exception_factory=_retry_exception_factory,
        )

        prepare_metadata = _pb_metadata_to_metadata_types(prepare_result.metadata)

        retryable_excs = [_get_error_type(e) for e in retryable_errors]

        pb_params = _format_execute_query_params(parameters, parameter_types)

        request_body = {
            "instance_name": instance_name,
            "app_profile_id": app_profile_id,
            "prepared_query": prepare_result.prepared_query,
            "params": pb_params,
        }
        operation_timeout, attempt_timeout = _align_timeouts(
            operation_timeout, attempt_timeout
        )

        return CrossSync.ExecuteQueryIterator(
            self,
            instance_id,
            app_profile_id,
            request_body,
            prepare_metadata,
            attempt_timeout,
            operation_timeout,
            retryable_excs=retryable_excs,
        )

    @CrossSync.convert(sync_name="__enter__")
    async def __aenter__(self):
        self._start_background_channel_refresh()
        return self

    @CrossSync.convert(sync_name="__exit__", replace_symbols={"__aexit__": "__exit__"})
    async def __aexit__(self, exc_type, exc_val, exc_tb):
        await self.close()
        await self._gapic_client.__aexit__(exc_type, exc_val, exc_tb)


@CrossSync.convert_class(sync_name="_DataApiTarget")
class _DataApiTargetAsync(abc.ABC):
    """
    Abstract class containing API surface for BigtableDataClient. Should not be created directly

    Can be instantiated as a Table or an AuthorizedView
    """

    @CrossSync.convert(
        replace_symbols={"BigtableDataClientAsync": "BigtableDataClient"},
        docstring_format_vars={
            "LOOP_MESSAGE": (
                "Must be created within an async context (running event loop)",
                "",
            ),
            "RAISE_NO_LOOP": (
                "RuntimeError: if called outside of an async context (no running event loop)",
                "None",
            ),
        },
    )
    def __init__(
        self,
        client: BigtableDataClientAsync,
        instance_id: str,
        table_id: str,
        app_profile_id: str | None = None,
        *,
        default_read_rows_operation_timeout: float = 600,
        default_read_rows_attempt_timeout: float | None = 20,
        default_mutate_rows_operation_timeout: float = 600,
        default_mutate_rows_attempt_timeout: float | None = 60,
        default_operation_timeout: float = 60,
        default_attempt_timeout: float | None = 20,
        default_read_rows_retryable_errors: Sequence[type[Exception]] = (
            DeadlineExceeded,
            ServiceUnavailable,
            Aborted,
        ),
        default_mutate_rows_retryable_errors: Sequence[type[Exception]] = (
            DeadlineExceeded,
            ServiceUnavailable,
        ),
        default_retryable_errors: Sequence[type[Exception]] = (
            DeadlineExceeded,
            ServiceUnavailable,
        ),
    ):
        """
        Initialize a Table instance

        {LOOP_MESSAGE}

        Args:
            instance_id: The Bigtable instance ID to associate with this client.
                instance_id is combined with the client's project to fully
                specify the instance
            table_id: The ID of the table. table_id is combined with the
                instance_id and the client's project to fully specify the table
            app_profile_id: The app profile to associate with requests.
                https://cloud.google.com/bigtable/docs/app-profiles
            default_read_rows_operation_timeout: The default timeout for read rows
                operations, in seconds. If not set, defaults to 600 seconds (10 minutes)
            default_read_rows_attempt_timeout: The default timeout for individual
                read rows rpc requests, in seconds. If not set, defaults to 20 seconds
            default_mutate_rows_operation_timeout: The default timeout for mutate rows
                operations, in seconds. If not set, defaults to 600 seconds (10 minutes)
            default_mutate_rows_attempt_timeout: The default timeout for individual
                mutate rows rpc requests, in seconds. If not set, defaults to 60 seconds
            default_operation_timeout: The default timeout for all other operations, in
                seconds. If not set, defaults to 60 seconds
            default_attempt_timeout: The default timeout for all other individual rpc
                requests, in seconds. If not set, defaults to 20 seconds
            default_read_rows_retryable_errors: a list of errors that will be retried
                if encountered during read_rows and related operations.
                Defaults to 4 (DeadlineExceeded), 14 (ServiceUnavailable), and 10 (Aborted)
            default_mutate_rows_retryable_errors: a list of errors that will be retried
                if encountered during mutate_rows and related operations.
                Defaults to 4 (DeadlineExceeded) and 14 (ServiceUnavailable)
            default_retryable_errors: a list of errors that will be retried if
                encountered during all other operations.
                Defaults to 4 (DeadlineExceeded) and 14 (ServiceUnavailable)
        Raises:
            {RAISE_NO_LOOP}
        """
        # NOTE: any changes to the signature of this method should also be reflected
        # in client.get_table()
        # validate timeouts
        _validate_timeouts(
            default_operation_timeout, default_attempt_timeout, allow_none=True
        )
        _validate_timeouts(
            default_read_rows_operation_timeout,
            default_read_rows_attempt_timeout,
            allow_none=True,
        )
        _validate_timeouts(
            default_mutate_rows_operation_timeout,
            default_mutate_rows_attempt_timeout,
            allow_none=True,
        )

        self.client = client
        self.instance_id = instance_id
        self.instance_name = self.client._gapic_client.instance_path(
            self.client.project, instance_id
        )
        self.table_id = table_id
        self.table_name = self.client._gapic_client.table_path(
            self.client.project, instance_id, table_id
        )
        self.app_profile_id: str | None = app_profile_id

        self.default_operation_timeout: float = default_operation_timeout
        self.default_attempt_timeout: float | None = default_attempt_timeout
        self.default_read_rows_operation_timeout: float = (
            default_read_rows_operation_timeout
        )
        self.default_read_rows_attempt_timeout: float | None = (
            default_read_rows_attempt_timeout
        )
        self.default_mutate_rows_operation_timeout: float = (
            default_mutate_rows_operation_timeout
        )
        self.default_mutate_rows_attempt_timeout: float | None = (
            default_mutate_rows_attempt_timeout
        )

        self.default_read_rows_retryable_errors: Sequence[type[Exception]] = (
            default_read_rows_retryable_errors or ()
        )
        self.default_mutate_rows_retryable_errors: Sequence[type[Exception]] = (
            default_mutate_rows_retryable_errors or ()
        )
        self.default_retryable_errors: Sequence[type[Exception]] = (
            default_retryable_errors or ()
        )

        try:
            self._register_instance_future = CrossSync.create_task(
                self.client._register_instance,
                self.instance_id,
                self,
                sync_executor=self.client._executor,
            )
        except RuntimeError as e:
            raise RuntimeError(
                f"{self.__class__.__name__} must be created within an async event loop context."
            ) from e

    @property
    @abc.abstractmethod
    def _request_path(self) -> dict[str, str]:
        """
        Used to populate table_name or authorized_view_name for rpc requests, depending on the subclass

        Unimplemented in base class
        """
        raise NotImplementedError

    def __str__(self):
        path_str = list(self._request_path.values())[0] if self._request_path else ""
        return f"{self.__class__.__name__}<{path_str!r}>"

    @CrossSync.convert(replace_symbols={"AsyncIterable": "Iterable"})
    async def read_rows_stream(
        self,
        query: ReadRowsQuery,
        *,
        operation_timeout: float | TABLE_DEFAULT = TABLE_DEFAULT.READ_ROWS,
        attempt_timeout: float | None | TABLE_DEFAULT = TABLE_DEFAULT.READ_ROWS,
        retryable_errors: Sequence[type[Exception]]
        | TABLE_DEFAULT = TABLE_DEFAULT.READ_ROWS,
    ) -> AsyncIterable[Row]:
        """
        Read a set of rows from the table, based on the specified query.
        Returns an iterator to asynchronously stream back row data.

        Failed requests within operation_timeout will be retried based on the
        retryable_errors list until operation_timeout is reached.

        Args:
            query: contains details about which rows to return
            operation_timeout: the time budget for the entire operation, in seconds.
                 Failed requests will be retried within the budget.
                 Defaults to the Table's default_read_rows_operation_timeout
            attempt_timeout: the time budget for an individual network request, in seconds.
                If it takes longer than this time to complete, the request will be cancelled with
                a DeadlineExceeded exception, and a retry will be attempted.
                Defaults to the Table's default_read_rows_attempt_timeout.
                If None, defaults to operation_timeout.
            retryable_errors: a list of errors that will be retried if encountered.
                Defaults to the Table's default_read_rows_retryable_errors
        Returns:
            AsyncIterable[Row]: an asynchronous iterator that yields rows returned by the query
        Raises:
            google.api_core.exceptions.DeadlineExceeded: raised after operation timeout
                will be chained with a RetryExceptionGroup containing GoogleAPIError exceptions
                from any retries that failed
            google.api_core.exceptions.GoogleAPIError: raised if the request encounters an unrecoverable error
        """
        operation_timeout, attempt_timeout = _get_timeouts(
            operation_timeout, attempt_timeout, self
        )
        retryable_excs = _get_retryable_errors(retryable_errors, self)

        row_merger = CrossSync._ReadRowsOperation(
            query,
            self,
            operation_timeout=operation_timeout,
            attempt_timeout=attempt_timeout,
            retryable_exceptions=retryable_excs,
        )
        return row_merger.start_operation()

    @CrossSync.convert
    async def read_rows(
        self,
        query: ReadRowsQuery,
        *,
        operation_timeout: float | TABLE_DEFAULT = TABLE_DEFAULT.READ_ROWS,
        attempt_timeout: float | None | TABLE_DEFAULT = TABLE_DEFAULT.READ_ROWS,
        retryable_errors: Sequence[type[Exception]]
        | TABLE_DEFAULT = TABLE_DEFAULT.READ_ROWS,
    ) -> list[Row]:
        """
        Read a set of rows from the table, based on the specified query.
        Retruns results as a list of Row objects when the request is complete.
        For streamed results, use read_rows_stream.

        Failed requests within operation_timeout will be retried based on the
        retryable_errors list until operation_timeout is reached.

        Args:
            query: contains details about which rows to return
            operation_timeout: the time budget for the entire operation, in seconds.
                 Failed requests will be retried within the budget.
                 Defaults to the Table's default_read_rows_operation_timeout
            attempt_timeout: the time budget for an individual network request, in seconds.
                If it takes longer than this time to complete, the request will be cancelled with
                a DeadlineExceeded exception, and a retry will be attempted.
                Defaults to the Table's default_read_rows_attempt_timeout.
                If None, defaults to operation_timeout.
                If None, defaults to the Table's default_read_rows_attempt_timeout,
                or the operation_timeout if that is also None.
            retryable_errors: a list of errors that will be retried if encountered.
                Defaults to the Table's default_read_rows_retryable_errors.
        Returns:
            list[Row]: a list of Rows returned by the query
        Raises:
            google.api_core.exceptions.DeadlineExceeded: raised after operation timeout
                will be chained with a RetryExceptionGroup containing GoogleAPIError exceptions
                from any retries that failed
            google.api_core.exceptions.GoogleAPIError: raised if the request encounters an unrecoverable error
        """
        row_generator = await self.read_rows_stream(
            query,
            operation_timeout=operation_timeout,
            attempt_timeout=attempt_timeout,
            retryable_errors=retryable_errors,
        )
        return [row async for row in row_generator]

    @CrossSync.convert
    async def read_row(
        self,
        row_key: str | bytes,
        *,
        row_filter: RowFilter | None = None,
        operation_timeout: float | TABLE_DEFAULT = TABLE_DEFAULT.READ_ROWS,
        attempt_timeout: float | None | TABLE_DEFAULT = TABLE_DEFAULT.READ_ROWS,
        retryable_errors: Sequence[type[Exception]]
        | TABLE_DEFAULT = TABLE_DEFAULT.READ_ROWS,
    ) -> Row | None:
        """
        Read a single row from the table, based on the specified key.

        Failed requests within operation_timeout will be retried based on the
        retryable_errors list until operation_timeout is reached.

        Args:
            query: contains details about which rows to return
            operation_timeout: the time budget for the entire operation, in seconds.
                 Failed requests will be retried within the budget.
                 Defaults to the Table's default_read_rows_operation_timeout
            attempt_timeout: the time budget for an individual network request, in seconds.
                If it takes longer than this time to complete, the request will be cancelled with
                a DeadlineExceeded exception, and a retry will be attempted.
                Defaults to the Table's default_read_rows_attempt_timeout.
                If None, defaults to operation_timeout.
            retryable_errors: a list of errors that will be retried if encountered.
                Defaults to the Table's default_read_rows_retryable_errors.
        Returns:
            Row | None: a Row object if the row exists, otherwise None
        Raises:
            google.api_core.exceptions.DeadlineExceeded: raised after operation timeout
                will be chained with a RetryExceptionGroup containing GoogleAPIError exceptions
                from any retries that failed
            google.api_core.exceptions.GoogleAPIError: raised if the request encounters an unrecoverable error
        """
        if row_key is None:
            raise ValueError("row_key must be string or bytes")
        query = ReadRowsQuery(row_keys=row_key, row_filter=row_filter, limit=1)
        results = await self.read_rows(
            query,
            operation_timeout=operation_timeout,
            attempt_timeout=attempt_timeout,
            retryable_errors=retryable_errors,
        )
        if len(results) == 0:
            return None
        return results[0]

    @CrossSync.convert
    async def read_rows_sharded(
        self,
        sharded_query: ShardedQuery,
        *,
        operation_timeout: float | TABLE_DEFAULT = TABLE_DEFAULT.READ_ROWS,
        attempt_timeout: float | None | TABLE_DEFAULT = TABLE_DEFAULT.READ_ROWS,
        retryable_errors: Sequence[type[Exception]]
        | TABLE_DEFAULT = TABLE_DEFAULT.READ_ROWS,
    ) -> list[Row]:
        """
        Runs a sharded query in parallel, then return the results in a single list.
        Results will be returned in the order of the input queries.

        This function is intended to be run on the results on a query.shard() call.
        For example::

            table_shard_keys = await table.sample_row_keys()
            query = ReadRowsQuery(...)
            shard_queries = query.shard(table_shard_keys)
            results = await table.read_rows_sharded(shard_queries)

        Args:
            sharded_query: a sharded query to execute
            operation_timeout: the time budget for the entire operation, in seconds.
                 Failed requests will be retried within the budget.
                 Defaults to the Table's default_read_rows_operation_timeout
            attempt_timeout: the time budget for an individual network request, in seconds.
                If it takes longer than this time to complete, the request will be cancelled with
                a DeadlineExceeded exception, and a retry will be attempted.
                Defaults to the Table's default_read_rows_attempt_timeout.
                If None, defaults to operation_timeout.
            retryable_errors: a list of errors that will be retried if encountered.
                Defaults to the Table's default_read_rows_retryable_errors.
        Returns:
            list[Row]: a list of Rows returned by the query
        Raises:
            ShardedReadRowsExceptionGroup: if any of the queries failed
            ValueError: if the query_list is empty
        """
        if not sharded_query:
            raise ValueError("empty sharded_query")
        operation_timeout, attempt_timeout = _get_timeouts(
            operation_timeout, attempt_timeout, self
        )
        # make sure each rpc stays within overall operation timeout
        rpc_timeout_generator = _attempt_timeout_generator(
            operation_timeout, operation_timeout
        )

        # limit the number of concurrent requests using a semaphore
        concurrency_sem = CrossSync.Semaphore(_CONCURRENCY_LIMIT)

        @CrossSync.convert
        async def read_rows_with_semaphore(query):
            async with concurrency_sem:
                # calculate new timeout based on time left in overall operation
                shard_timeout = next(rpc_timeout_generator)
                if shard_timeout <= 0:
                    raise DeadlineExceeded(
                        "Operation timeout exceeded before starting query"
                    )
                return await self.read_rows(
                    query,
                    operation_timeout=shard_timeout,
                    attempt_timeout=min(attempt_timeout, shard_timeout),
                    retryable_errors=retryable_errors,
                )

        routine_list = [
            partial(read_rows_with_semaphore, query) for query in sharded_query
        ]
        batch_result = await CrossSync.gather_partials(
            routine_list,
            return_exceptions=True,
            sync_executor=self.client._executor,
        )

        # collect results and errors
        error_dict = {}
        shard_idx = 0
        results_list = []
        for result in batch_result:
            if isinstance(result, Exception):
                error_dict[shard_idx] = result
            elif isinstance(result, BaseException):
                # BaseException not expected; raise immediately
                raise result
            else:
                results_list.extend(result)
            shard_idx += 1
        if error_dict:
            # if any sub-request failed, raise an exception instead of returning results
            raise ShardedReadRowsExceptionGroup(
                [
                    FailedQueryShardError(idx, sharded_query[idx], e)
                    for idx, e in error_dict.items()
                ],
                results_list,
                len(sharded_query),
            )
        return results_list

    @CrossSync.convert
    async def row_exists(
        self,
        row_key: str | bytes,
        *,
        operation_timeout: float | TABLE_DEFAULT = TABLE_DEFAULT.READ_ROWS,
        attempt_timeout: float | None | TABLE_DEFAULT = TABLE_DEFAULT.READ_ROWS,
        retryable_errors: Sequence[type[Exception]]
        | TABLE_DEFAULT = TABLE_DEFAULT.READ_ROWS,
    ) -> bool:
        """
        Return a boolean indicating whether the specified row exists in the table.
        uses the filters: chain(limit cells per row = 1, strip value)

        Args:
            row_key: the key of the row to check
            operation_timeout: the time budget for the entire operation, in seconds.
                 Failed requests will be retried within the budget.
                 Defaults to the Table's default_read_rows_operation_timeout
            attempt_timeout: the time budget for an individual network request, in seconds.
                If it takes longer than this time to complete, the request will be cancelled with
                a DeadlineExceeded exception, and a retry will be attempted.
                Defaults to the Table's default_read_rows_attempt_timeout.
                If None, defaults to operation_timeout.
            retryable_errors: a list of errors that will be retried if encountered.
                Defaults to the Table's default_read_rows_retryable_errors.
        Returns:
            bool: a bool indicating whether the row exists
        Raises:
            google.api_core.exceptions.DeadlineExceeded: raised after operation timeout
                will be chained with a RetryExceptionGroup containing GoogleAPIError exceptions
                from any retries that failed
            google.api_core.exceptions.GoogleAPIError: raised if the request encounters an unrecoverable error
        """
        if row_key is None:
            raise ValueError("row_key must be string or bytes")

        strip_filter = StripValueTransformerFilter(flag=True)
        limit_filter = CellsRowLimitFilter(1)
        chain_filter = RowFilterChain(filters=[limit_filter, strip_filter])
        query = ReadRowsQuery(row_keys=row_key, limit=1, row_filter=chain_filter)
        results = await self.read_rows(
            query,
            operation_timeout=operation_timeout,
            attempt_timeout=attempt_timeout,
            retryable_errors=retryable_errors,
        )
        return len(results) > 0

    @CrossSync.convert
    async def sample_row_keys(
        self,
        *,
        operation_timeout: float | TABLE_DEFAULT = TABLE_DEFAULT.DEFAULT,
        attempt_timeout: float | None | TABLE_DEFAULT = TABLE_DEFAULT.DEFAULT,
        retryable_errors: Sequence[type[Exception]]
        | TABLE_DEFAULT = TABLE_DEFAULT.DEFAULT,
    ) -> RowKeySamples:
        """
        Return a set of RowKeySamples that delimit contiguous sections of the table of
        approximately equal size

        RowKeySamples output can be used with ReadRowsQuery.shard() to create a sharded query that
        can be parallelized across multiple backend nodes read_rows and read_rows_stream
        requests will call sample_row_keys internally for this purpose when sharding is enabled

        RowKeySamples is simply a type alias for list[tuple[bytes, int]]; a list of
        row_keys, along with offset positions in the table

        Args:
            operation_timeout: the time budget for the entire operation, in seconds.
                Failed requests will be retried within the budget.i
                Defaults to the Table's default_operation_timeout
            attempt_timeout: the time budget for an individual network request, in seconds.
                If it takes longer than this time to complete, the request will be cancelled with
                a DeadlineExceeded exception, and a retry will be attempted.
                Defaults to the Table's default_attempt_timeout.
                If None, defaults to operation_timeout.
            retryable_errors: a list of errors that will be retried if encountered.
                Defaults to the Table's default_retryable_errors.
        Returns:
            RowKeySamples: a set of RowKeySamples the delimit contiguous sections of the table
        Raises:
            google.api_core.exceptions.DeadlineExceeded: raised after operation timeout
                will be chained with a RetryExceptionGroup containing GoogleAPIError exceptions
                from any retries that failed
            google.api_core.exceptions.GoogleAPIError: raised if the request encounters an unrecoverable error
        """
        # prepare timeouts
        operation_timeout, attempt_timeout = _get_timeouts(
            operation_timeout, attempt_timeout, self
        )
        attempt_timeout_gen = _attempt_timeout_generator(
            attempt_timeout, operation_timeout
        )
        # prepare retryable
        retryable_excs = _get_retryable_errors(retryable_errors, self)
        predicate = retries.if_exception_type(*retryable_excs)

        sleep_generator = retries.exponential_sleep_generator(0.01, 2, 60)

        @CrossSync.convert
        async def execute_rpc():
            results = await self.client._gapic_client.sample_row_keys(
                request=SampleRowKeysRequest(
                    app_profile_id=self.app_profile_id, **self._request_path
                ),
                timeout=next(attempt_timeout_gen),
                retry=None,
            )
            return [(s.row_key, s.offset_bytes) async for s in results]

        return await CrossSync.retry_target(
            execute_rpc,
            predicate,
            sleep_generator,
            operation_timeout,
            exception_factory=_retry_exception_factory,
        )

    @CrossSync.convert(replace_symbols={"MutationsBatcherAsync": "MutationsBatcher"})
    def mutations_batcher(
        self,
        *,
        flush_interval: float | None = 5,
        flush_limit_mutation_count: int | None = 1000,
        flush_limit_bytes: int = 20 * _MB_SIZE,
        flow_control_max_mutation_count: int = 100_000,
        flow_control_max_bytes: int = 100 * _MB_SIZE,
        batch_operation_timeout: float | TABLE_DEFAULT = TABLE_DEFAULT.MUTATE_ROWS,
        batch_attempt_timeout: float | None | TABLE_DEFAULT = TABLE_DEFAULT.MUTATE_ROWS,
        batch_retryable_errors: Sequence[type[Exception]]
        | TABLE_DEFAULT = TABLE_DEFAULT.MUTATE_ROWS,
    ) -> "MutationsBatcherAsync":
        """
        Returns a new mutations batcher instance.

        Can be used to iteratively add mutations that are flushed as a group,
        to avoid excess network calls

        Args:
          flush_interval: Automatically flush every flush_interval seconds. If None,
              a table default will be used
          flush_limit_mutation_count: Flush immediately after flush_limit_mutation_count
              mutations are added across all entries. If None, this limit is ignored.
          flush_limit_bytes: Flush immediately after flush_limit_bytes bytes are added.
          flow_control_max_mutation_count: Maximum number of inflight mutations.
          flow_control_max_bytes: Maximum number of inflight bytes.
          batch_operation_timeout: timeout for each mutate_rows operation, in seconds.
              Defaults to the Table's default_mutate_rows_operation_timeout
          batch_attempt_timeout: timeout for each individual request, in seconds.
              Defaults to the Table's default_mutate_rows_attempt_timeout.
              If None, defaults to batch_operation_timeout.
          batch_retryable_errors: a list of errors that will be retried if encountered.
              Defaults to the Table's default_mutate_rows_retryable_errors.
        Returns:
            MutationsBatcherAsync: a MutationsBatcherAsync context manager that can batch requests
        """
        return CrossSync.MutationsBatcher(
            self,
            flush_interval=flush_interval,
            flush_limit_mutation_count=flush_limit_mutation_count,
            flush_limit_bytes=flush_limit_bytes,
            flow_control_max_mutation_count=flow_control_max_mutation_count,
            flow_control_max_bytes=flow_control_max_bytes,
            batch_operation_timeout=batch_operation_timeout,
            batch_attempt_timeout=batch_attempt_timeout,
            batch_retryable_errors=batch_retryable_errors,
        )

    @CrossSync.convert
    async def mutate_row(
        self,
        row_key: str | bytes,
        mutations: list[Mutation] | Mutation,
        *,
        operation_timeout: float | TABLE_DEFAULT = TABLE_DEFAULT.DEFAULT,
        attempt_timeout: float | None | TABLE_DEFAULT = TABLE_DEFAULT.DEFAULT,
        retryable_errors: Sequence[type[Exception]]
        | TABLE_DEFAULT = TABLE_DEFAULT.DEFAULT,
    ):
        """
        Mutates a row atomically.

        Cells already present in the row are left unchanged unless explicitly changed
        by ``mutation``.

        Idempotent operations (i.e, all mutations have an explicit timestamp) will be
        retried on server failure. Non-idempotent operations will not.

        Args:
            row_key: the row to apply mutations to
            mutations: the set of mutations to apply to the row
            operation_timeout: the time budget for the entire operation, in seconds.
                Failed requests will be retried within the budget.
                Defaults to the Table's default_operation_timeout
            attempt_timeout: the time budget for an individual network request, in seconds.
                If it takes longer than this time to complete, the request will be cancelled with
                a DeadlineExceeded exception, and a retry will be attempted.
                Defaults to the Table's default_attempt_timeout.
                If None, defaults to operation_timeout.
            retryable_errors: a list of errors that will be retried if encountered.
                Only idempotent mutations will be retried. Defaults to the Table's
                default_retryable_errors.
        Raises:
            google.api_core.exceptions.DeadlineExceeded: raised after operation timeout
                will be chained with a RetryExceptionGroup containing all
                GoogleAPIError exceptions from any retries that failed
            google.api_core.exceptions.GoogleAPIError: raised on non-idempotent operations that cannot be
                safely retried.
            ValueError: if invalid arguments are provided
        """
        operation_timeout, attempt_timeout = _get_timeouts(
            operation_timeout, attempt_timeout, self
        )

        if not mutations:
            raise ValueError("No mutations provided")
        mutations_list = mutations if isinstance(mutations, list) else [mutations]

        if all(mutation.is_idempotent() for mutation in mutations_list):
            # mutations are all idempotent and safe to retry
            predicate = retries.if_exception_type(
                *_get_retryable_errors(retryable_errors, self)
            )
        else:
            # mutations should not be retried
            predicate = retries.if_exception_type()

        sleep_generator = retries.exponential_sleep_generator(0.01, 2, 60)

        target = partial(
            self.client._gapic_client.mutate_row,
            request=MutateRowRequest(
                row_key=row_key.encode("utf-8")
                if isinstance(row_key, str)
                else row_key,
                mutations=[mutation._to_pb() for mutation in mutations_list],
                app_profile_id=self.app_profile_id,
                **self._request_path,
            ),
            timeout=attempt_timeout,
            retry=None,
        )
        return await CrossSync.retry_target(
            target,
            predicate,
            sleep_generator,
            operation_timeout,
            exception_factory=_retry_exception_factory,
        )

    @CrossSync.convert
    async def bulk_mutate_rows(
        self,
        mutation_entries: list[RowMutationEntry],
        *,
        operation_timeout: float | TABLE_DEFAULT = TABLE_DEFAULT.MUTATE_ROWS,
        attempt_timeout: float | None | TABLE_DEFAULT = TABLE_DEFAULT.MUTATE_ROWS,
        retryable_errors: Sequence[type[Exception]]
        | TABLE_DEFAULT = TABLE_DEFAULT.MUTATE_ROWS,
    ):
        """
        Applies mutations for multiple rows in a single batched request.

        Each individual RowMutationEntry is applied atomically, but separate entries
        may be applied in arbitrary order (even for entries targetting the same row)
        In total, the row_mutations can contain at most 100000 individual mutations
        across all entries

        Idempotent entries (i.e., entries with mutations with explicit timestamps)
        will be retried on failure. Non-idempotent will not, and will reported in a
        raised exception group

        Args:
            mutation_entries: the batches of mutations to apply
                Each entry will be applied atomically, but entries will be applied
                in arbitrary order
            operation_timeout: the time budget for the entire operation, in seconds.
                Failed requests will be retried within the budget.
                Defaults to the Table's default_mutate_rows_operation_timeout
            attempt_timeout: the time budget for an individual network request, in seconds.
                If it takes longer than this time to complete, the request will be cancelled with
                a DeadlineExceeded exception, and a retry will be attempted.
                Defaults to the Table's default_mutate_rows_attempt_timeout.
                If None, defaults to operation_timeout.
            retryable_errors: a list of errors that will be retried if encountered.
                Defaults to the Table's default_mutate_rows_retryable_errors
        Raises:
            MutationsExceptionGroup: if one or more mutations fails
                Contains details about any failed entries in .exceptions
            ValueError: if invalid arguments are provided
        """
        operation_timeout, attempt_timeout = _get_timeouts(
            operation_timeout, attempt_timeout, self
        )
        retryable_excs = _get_retryable_errors(retryable_errors, self)

        operation = CrossSync._MutateRowsOperation(
            self.client._gapic_client,
            self,
            mutation_entries,
            operation_timeout,
            attempt_timeout,
            retryable_exceptions=retryable_excs,
        )
        await operation.start()

    @CrossSync.convert
    async def check_and_mutate_row(
        self,
        row_key: str | bytes,
        predicate: RowFilter | None,
        *,
        true_case_mutations: Mutation | list[Mutation] | None = None,
        false_case_mutations: Mutation | list[Mutation] | None = None,
        operation_timeout: float | TABLE_DEFAULT = TABLE_DEFAULT.DEFAULT,
    ) -> bool:
        """
        Mutates a row atomically based on the output of a predicate filter

        Non-idempotent operation: will not be retried

        Args:
            row_key: the key of the row to mutate
            predicate: the filter to be applied to the contents of the specified row.
                Depending on whether or not any results  are yielded,
                either true_case_mutations or false_case_mutations will be executed.
                If None, checks that the row contains any values at all.
            true_case_mutations:
                Changes to be atomically applied to the specified row if
                predicate yields at least one cell when
                applied to row_key. Entries are applied in order,
                meaning that earlier mutations can be masked by later
                ones. Must contain at least one entry if
                false_case_mutations is empty, and at most 100000.
            false_case_mutations:
                Changes to be atomically applied to the specified row if
                predicate_filter does not yield any cells when
                applied to row_key. Entries are applied in order,
                meaning that earlier mutations can be masked by later
                ones. Must contain at least one entry if
                `true_case_mutations` is empty, and at most 100000.
            operation_timeout: the time budget for the entire operation, in seconds.
                Failed requests will not be retried. Defaults to the Table's default_operation_timeout
        Returns:
            bool indicating whether the predicate was true or false
        Raises:
            google.api_core.exceptions.GoogleAPIError: exceptions from grpc call
        """
        operation_timeout, _ = _get_timeouts(operation_timeout, None, self)
        if true_case_mutations is not None and not isinstance(
            true_case_mutations, list
        ):
            true_case_mutations = [true_case_mutations]
        true_case_list = [m._to_pb() for m in true_case_mutations or []]
        if false_case_mutations is not None and not isinstance(
            false_case_mutations, list
        ):
            false_case_mutations = [false_case_mutations]
        false_case_list = [m._to_pb() for m in false_case_mutations or []]
        result = await self.client._gapic_client.check_and_mutate_row(
            request=CheckAndMutateRowRequest(
                true_mutations=true_case_list,
                false_mutations=false_case_list,
                predicate_filter=predicate._to_pb() if predicate is not None else None,
                row_key=row_key.encode("utf-8")
                if isinstance(row_key, str)
                else row_key,
                app_profile_id=self.app_profile_id,
                **self._request_path,
            ),
            timeout=operation_timeout,
            retry=None,
        )
        return result.predicate_matched

    @CrossSync.convert
    async def read_modify_write_row(
        self,
        row_key: str | bytes,
        rules: ReadModifyWriteRule | list[ReadModifyWriteRule],
        *,
        operation_timeout: float | TABLE_DEFAULT = TABLE_DEFAULT.DEFAULT,
    ) -> Row:
        """
        Reads and modifies a row atomically according to input ReadModifyWriteRules,
        and returns the contents of all modified cells

        The new value for the timestamp is the greater of the existing timestamp or
        the current server time.

        Non-idempotent operation: will not be retried

        Args:
            row_key: the key of the row to apply read/modify/write rules to
            rules: A rule or set of rules to apply to the row.
                Rules are applied in order, meaning that earlier rules will affect the
                results of later ones.
            operation_timeout: the time budget for the entire operation, in seconds.
                Failed requests will not be retried.
                Defaults to the Table's default_operation_timeout.
        Returns:
            Row: a Row containing cell data that was modified as part of the operation
        Raises:
            google.api_core.exceptions.GoogleAPIError: exceptions from grpc call
            ValueError: if invalid arguments are provided
        """
        operation_timeout, _ = _get_timeouts(operation_timeout, None, self)
        if operation_timeout <= 0:
            raise ValueError("operation_timeout must be greater than 0")
        if rules is not None and not isinstance(rules, list):
            rules = [rules]
        if not rules:
            raise ValueError("rules must contain at least one item")
        result = await self.client._gapic_client.read_modify_write_row(
            request=ReadModifyWriteRowRequest(
                rules=[rule._to_pb() for rule in rules],
                row_key=row_key.encode("utf-8")
                if isinstance(row_key, str)
                else row_key,
                app_profile_id=self.app_profile_id,
                **self._request_path,
            ),
            timeout=operation_timeout,
            retry=None,
        )
        # construct Row from result
        return Row._from_pb(result.row)

    @CrossSync.convert
    async def close(self):
        """
        Called to close the Table instance and release any resources held by it.
        """
        if self._register_instance_future:
            self._register_instance_future.cancel()
        await self.client._remove_instance_registration(self.instance_id, self)

    @CrossSync.convert(sync_name="__enter__")
    async def __aenter__(self):
        """
        Implement async context manager protocol

        Ensure registration task has time to run, so that
        grpc channels will be warmed for the specified instance
        """
        if self._register_instance_future:
            await self._register_instance_future
        return self

    @CrossSync.convert(sync_name="__exit__")
    async def __aexit__(self, exc_type, exc_val, exc_tb):
        """
        Implement async context manager protocol

        Unregister this instance with the client, so that
        grpc channels will no longer be warmed
        """
        await self.close()


@CrossSync.convert_class(
    sync_name="Table",
    add_mapping_for_name="Table",
    replace_symbols={"_DataApiTargetAsync": "_DataApiTarget"},
)
class TableAsync(_DataApiTargetAsync):
    """
    Main Data API surface for interacting with a Bigtable table.

    Table object maintains table_id, and app_profile_id context, and passes them with
    each call
    """

    @property
    def _request_path(self) -> dict[str, str]:
        return {"table_name": self.table_name}


@CrossSync.convert_class(
    sync_name="AuthorizedView",
    add_mapping_for_name="AuthorizedView",
    replace_symbols={"_DataApiTargetAsync": "_DataApiTarget"},
)
class AuthorizedViewAsync(_DataApiTargetAsync):
    """
    Provides access to an authorized view of a table.

    An authorized view is a subset of a table that you configure to include specific table data.
    Then you grant access to the authorized view separately from access to the table.

    AuthorizedView object maintains table_id, app_profile_id, and authorized_view_id context,
    and passed them with each call
    """

    @CrossSync.convert(
        docstring_format_vars={
            "LOOP_MESSAGE": (
                "Must be created within an async context (running event loop)",
                "",
            ),
            "RAISE_NO_LOOP": (
                "RuntimeError: if called outside of an async context (no running event loop)",
                "None",
            ),
        }
    )
    def __init__(
        self,
        client,
        instance_id,
        table_id,
        authorized_view_id,
        app_profile_id: str | None = None,
        **kwargs,
    ):
        """
        Initialize an AuthorizedView instance

        {LOOP_MESSAGE}

        Args:
            instance_id: The Bigtable instance ID to associate with this client.
                instance_id is combined with the client's project to fully
                specify the instance
            table_id: The ID of the table. table_id is combined with the
                instance_id and the client's project to fully specify the table
            authorized_view_id: The id for the authorized view to use for requests
            app_profile_id: The app profile to associate with requests.
                https://cloud.google.com/bigtable/docs/app-profiles
            default_read_rows_operation_timeout: The default timeout for read rows
                operations, in seconds. If not set, defaults to 600 seconds (10 minutes)
            default_read_rows_attempt_timeout: The default timeout for individual
                read rows rpc requests, in seconds. If not set, defaults to 20 seconds
            default_mutate_rows_operation_timeout: The default timeout for mutate rows
                operations, in seconds. If not set, defaults to 600 seconds (10 minutes)
            default_mutate_rows_attempt_timeout: The default timeout for individual
                mutate rows rpc requests, in seconds. If not set, defaults to 60 seconds
            default_operation_timeout: The default timeout for all other operations, in
                seconds. If not set, defaults to 60 seconds
            default_attempt_timeout: The default timeout for all other individual rpc
                requests, in seconds. If not set, defaults to 20 seconds
            default_read_rows_retryable_errors: a list of errors that will be retried
                if encountered during read_rows and related operations.
                Defaults to 4 (DeadlineExceeded), 14 (ServiceUnavailable), and 10 (Aborted)
            default_mutate_rows_retryable_errors: a list of errors that will be retried
                if encountered during mutate_rows and related operations.
                Defaults to 4 (DeadlineExceeded) and 14 (ServiceUnavailable)
            default_retryable_errors: a list of errors that will be retried if
                encountered during all other operations.
                Defaults to 4 (DeadlineExceeded) and 14 (ServiceUnavailable)
        Raises:
            {RAISE_NO_LOOP}
        """
        super().__init__(client, instance_id, table_id, app_profile_id, **kwargs)
        self.authorized_view_id = authorized_view_id
        self.authorized_view_name: str = self.client._gapic_client.authorized_view_path(
            self.client.project, instance_id, table_id, authorized_view_id
        )

    @property
    def _request_path(self) -> dict[str, str]:
        return {"authorized_view_name": self.authorized_view_name}<|MERGE_RESOLUTION|>--- conflicted
+++ resolved
@@ -257,7 +257,6 @@
                     stacklevel=2,
                 )
 
-<<<<<<< HEAD
     @CrossSync.convert(replace_symbols={"AsyncSwappableChannel": "SwappableChannel"})
     def _build_grpc_channel(self, *args, **kwargs) -> AsyncSwappableChannel:
         """
@@ -280,7 +279,7 @@
         else:
             create_channel_fn = partial(TransportType.create_channel, *args, **kwargs)
         return AsyncSwappableChannel(create_channel_fn)
-=======
+
     @property
     def universe_domain(self) -> str:
         """Return the universe domain used by the client instance.
@@ -298,7 +297,6 @@
             str: The API endpoint used by the client instance.
         """
         return self._gapic_client.api_endpoint
->>>>>>> 451fd97e
 
     @staticmethod
     def _client_version() -> str:
