# Copyright 2023 Google LLC
#
# Licensed under the Apache License, Version 2.0 (the "License");
# you may not use this file except in compliance with the License.
# You may obtain a copy of the License at
#
#     http://www.apache.org/licenses/LICENSE-2.0
#
# Unless required by applicable law or agreed to in writing, software
# distributed under the License is distributed on an "AS IS" BASIS,
# WITHOUT WARRANTIES OR CONDITIONS OF ANY KIND, either express or implied.
# See the License for the specific language governing permissions and
# limitations under the License.
#

from __future__ import annotations

from typing import (
    cast,
    Any,
    AsyncIterable,
    Optional,
    Set,
    Sequence,
    TYPE_CHECKING,
)

import time
import warnings
import random
import os
import concurrent.futures

from functools import partial
from grpc import Channel

from google.cloud.bigtable.data.execute_query.values import ExecuteQueryValueType
from google.cloud.bigtable.data.execute_query.metadata import SqlType
from google.cloud.bigtable.data.execute_query._parameters_formatting import (
    _format_execute_query_params,
)
from google.cloud.bigtable_v2.services.bigtable.transports.base import (
    DEFAULT_CLIENT_INFO,
)
from google.cloud.bigtable_v2.types.bigtable import PingAndWarmRequest
from google.cloud.client import ClientWithProject
from google.cloud.environment_vars import BIGTABLE_EMULATOR  # type: ignore
from google.api_core import retry as retries
from google.api_core.exceptions import DeadlineExceeded
from google.api_core.exceptions import ServiceUnavailable
from google.api_core.exceptions import Aborted

import google.auth.credentials
import google.auth._default
from google.api_core import client_options as client_options_lib
from google.cloud.bigtable.client import _DEFAULT_BIGTABLE_EMULATOR_CLIENT
from google.cloud.bigtable.data.row import Row
from google.cloud.bigtable.data.read_rows_query import ReadRowsQuery
from google.cloud.bigtable.data.exceptions import FailedQueryShardError
from google.cloud.bigtable.data.exceptions import ShardedReadRowsExceptionGroup

from google.cloud.bigtable.data._helpers import TABLE_DEFAULT
from google.cloud.bigtable.data._helpers import _WarmedInstanceKey
from google.cloud.bigtable.data._helpers import _CONCURRENCY_LIMIT
from google.cloud.bigtable.data._helpers import _retry_exception_factory
from google.cloud.bigtable.data._helpers import _validate_timeouts
from google.cloud.bigtable.data._helpers import _get_error_type
from google.cloud.bigtable.data._helpers import _get_retryable_errors
from google.cloud.bigtable.data._helpers import _get_timeouts
from google.cloud.bigtable.data._helpers import _attempt_timeout_generator
from google.cloud.bigtable.data.mutations import Mutation, RowMutationEntry

from google.cloud.bigtable.data.read_modify_write_rules import ReadModifyWriteRule
from google.cloud.bigtable.data.row_filters import RowFilter
from google.cloud.bigtable.data.row_filters import StripValueTransformerFilter
from google.cloud.bigtable.data.row_filters import CellsRowLimitFilter
from google.cloud.bigtable.data.row_filters import RowFilterChain

from google.cloud.bigtable.data._cross_sync import CrossSync

if CrossSync.is_async:
    from grpc.aio import insecure_channel
    from google.cloud.bigtable_v2.services.bigtable.transports import (
        BigtableGrpcAsyncIOTransport as TransportType,
    )
    from google.cloud.bigtable.data._async.mutations_batcher import (
        MutationsBatcherAsync,
        _MB_SIZE,
    )
    from google.cloud.bigtable.data.execute_query._async.execute_query_iterator import (
        ExecuteQueryIteratorAsync,
    )

else:
<<<<<<< HEAD
    from typing import Iterable  # noqa: F401
    from google.cloud.bigtable_v2.services.bigtable.transports.pooled_grpc import PooledBigtableGrpcTransport as PooledTransportType  # type: ignore
=======
    from grpc import insecure_channel
    from google.cloud.bigtable_v2.services.bigtable.transports import BigtableGrpcTransport as TransportType  # type: ignore
>>>>>>> c95ca682
    from google.cloud.bigtable.data._sync_autogen.mutations_batcher import (  # noqa: F401
        MutationsBatcher,
        _MB_SIZE,
    )
    from google.cloud.bigtable.data.execute_query._sync_autogen.execute_query_iterator import (  # noqa: F401
        ExecuteQueryIterator,
    )


if TYPE_CHECKING:
    from google.cloud.bigtable.data._helpers import RowKeySamples
    from google.cloud.bigtable.data._helpers import ShardedQuery

__CROSS_SYNC_OUTPUT__ = "google.cloud.bigtable.data._sync_autogen.client"


@CrossSync.convert_class(
    sync_name="BigtableDataClient",
    add_mapping_for_name="DataClient",
)
class BigtableDataClientAsync(ClientWithProject):
    @CrossSync.convert(
        docstring_format_vars={
            "LOOP_MESSAGE": (
                "Client should be created within an async context (running event loop)",
                None,
            ),
            "RAISE_NO_LOOP": (
                "RuntimeError: if called outside of an async context (no running event loop)",
                None,
            ),
        }
    )
    def __init__(
        self,
        *,
        project: str | None = None,
        credentials: google.auth.credentials.Credentials | None = None,
        client_options: dict[str, Any]
        | "google.api_core.client_options.ClientOptions"
        | None = None,
        **kwargs,
    ):
        """
        Create a client instance for the Bigtable Data API

        {LOOP_MESSAGE}

        Args:
            project: the project which the client acts on behalf of.
                If not passed, falls back to the default inferred
                from the environment.
            credentials:
                Thehe OAuth2 Credentials to use for this
                client. If not passed (and if no ``_http`` object is
                passed), falls back to the default inferred from the
                environment.
            client_options:
                Client options used to set user options
                on the client. API Endpoint should be set through client_options.
        Raises:
            {RAISE_NO_LOOP}
        """
        if "pool_size" in kwargs:
            warnings.warn("pool_size no longer supported")
        # set up client info headers for veneer library
        client_info = DEFAULT_CLIENT_INFO
        client_info.client_library_version = self._client_version()
        # parse client options
        if type(client_options) is dict:
            client_options = client_options_lib.from_dict(client_options)
        client_options = cast(
            Optional[client_options_lib.ClientOptions], client_options
        )
        custom_channel = None
        self._emulator_host = os.getenv(BIGTABLE_EMULATOR)
        if self._emulator_host is not None:
            warnings.warn(
                "Connecting to Bigtable emulator at {}".format(self._emulator_host),
                RuntimeWarning,
                stacklevel=2,
            )
            # use insecure channel if emulator is set
            custom_channel = insecure_channel(self._emulator_host)
            if credentials is None:
                credentials = google.auth.credentials.AnonymousCredentials()
            if project is None:
                project = _DEFAULT_BIGTABLE_EMULATOR_CLIENT
        # initialize client
        ClientWithProject.__init__(
            self,
            credentials=credentials,
            project=project,
            client_options=client_options,
        )
        self._gapic_client = CrossSync.GapicClient(
            credentials=credentials,
            client_options=client_options,
            client_info=client_info,
            transport=lambda *args, **kwargs: TransportType(
                *args, **kwargs, channel=custom_channel
            ),
        )
        self._is_closed = CrossSync.Event()
        self.transport = cast(TransportType, self._gapic_client.transport)
        # keep track of active instances to for warmup on channel refresh
        self._active_instances: Set[_WarmedInstanceKey] = set()
        # keep track of table objects associated with each instance
        # only remove instance from _active_instances when all associated tables remove it
        self._instance_owners: dict[_WarmedInstanceKey, Set[int]] = {}
        self._channel_init_time = time.monotonic()
        self._channel_refresh_task: CrossSync.Task[None] | None = None
        self._executor = (
            concurrent.futures.ThreadPoolExecutor() if not CrossSync.is_async else None
        )
        if self._emulator_host is None:
            # attempt to start background channel refresh tasks
            try:
                self._start_background_channel_refresh()
            except RuntimeError:
                warnings.warn(
                    f"{self.__class__.__name__} should be started in an "
                    "asyncio event loop. Channel refresh will not be started",
                    RuntimeWarning,
                    stacklevel=2,
                )

    @staticmethod
    def _client_version() -> str:
        """
        Helper function to return the client version string for this client
        """
        version_str = f"{google.cloud.bigtable.__version__}-data"
        if CrossSync.is_async:
            version_str += "-async"
        return version_str

    @CrossSync.convert(
        docstring_format_vars={
            "RAISE_NO_LOOP": (
                "RuntimeError: if not called in an asyncio event loop",
                "None",
            )
        }
    )
    def _start_background_channel_refresh(self) -> None:
        """
        Starts a background task to ping and warm grpc channel

        Raises:
            {RAISE_NO_LOOP}
        """
        if (
            not self._channel_refresh_task
            and not self._emulator_host
            and not self._is_closed.is_set()
        ):
            # raise error if not in an event loop in async client
            CrossSync.verify_async_event_loop()
            self._channel_refresh_task = CrossSync.create_task(
                self._manage_channel,
                sync_executor=self._executor,
                task_name=f"{self.__class__.__name__} channel refresh",
            )

    @CrossSync.convert
    async def close(self, timeout: float | None = 2.0):
        """
        Cancel all background tasks
        """
        self._is_closed.set()
        if self._channel_refresh_task is not None:
            self._channel_refresh_task.cancel()
            await CrossSync.wait([self._channel_refresh_task], timeout=timeout)
        await self.transport.close()
        if self._executor:
            self._executor.shutdown(wait=False)
        self._channel_refresh_task = None

    @CrossSync.convert
    async def _ping_and_warm_instances(
        self, instance_key: _WarmedInstanceKey | None = None, channel: Channel | None = None
    ) -> list[BaseException | None]:
        """
        Prepares the backend for requests on a channel

        Pings each Bigtable instance registered in `_active_instances` on the client

        Args:
            instance_key: if provided, only warm the instance associated with the key
            channel: grpc channel to warm. If none, warms `self.transport.grpc_channel`
        Returns:
            list[BaseException | None]: sequence of results or exceptions from the ping requests
        """
        channel = channel or self.transport.grpc_channel
        instance_list = (
            [instance_key] if instance_key is not None else self._active_instances
        )
        ping_rpc = channel.unary_unary(
            "/google.bigtable.v2.Bigtable/PingAndWarm",
            request_serializer=PingAndWarmRequest.serialize,
        )
        # prepare list of coroutines to run
        partial_list = [
            partial(
                ping_rpc,
                request={"name": instance_name, "app_profile_id": app_profile_id},
                metadata=[
                    (
                        "x-goog-request-params",
                        f"name={instance_name}&app_profile_id={app_profile_id}",
                    )
                ],
                wait_for_ready=True,
            )
            for (instance_name, table_name, app_profile_id) in instance_list
        ]
        result_list = await CrossSync.gather_partials(
            partial_list, return_exceptions=True, sync_executor=self._executor
        )
        return [r or None for r in result_list]

    @CrossSync.convert
    async def _manage_channel(
        self,
        refresh_interval_min: float = 60 * 35,
        refresh_interval_max: float = 60 * 45,
        grace_period: float = 60 * 10,
    ) -> None:
        """
        Background task that periodically refreshes and warms a grpc channel

        The backend will automatically close channels after 60 minutes, so
        `refresh_interval` + `grace_period` should be < 60 minutes

        Runs continuously until the client is closed

        Args:
            refresh_interval_min: minimum interval before initiating refresh
                process in seconds. Actual interval will be a random value
                between `refresh_interval_min` and `refresh_interval_max`
            refresh_interval_max: maximum interval before initiating refresh
                process in seconds. Actual interval will be a random value
                between `refresh_interval_min` and `refresh_interval_max`
            grace_period: time to allow previous channel to serve existing
                requests before closing, in seconds
        """
        first_refresh = self._channel_init_time + random.uniform(
            refresh_interval_min, refresh_interval_max
        )
        next_sleep = max(first_refresh - time.monotonic(), 0)
        if next_sleep > 0:
            # warm the current channel immediately
            await self._ping_and_warm_instances(channel=self.transport.grpc_channel)
        # continuously refresh the channel every `refresh_interval` seconds
        while not self._is_closed.is_set():
            await CrossSync.event_wait(
                self._is_closed,
                next_sleep,
                async_break_early=False,  # no need to interrupt sleep. Task will be cancelled on close
            )
            if self._is_closed.is_set():
                # don't refresh if client is closed
                break
            start_timestamp = time.monotonic()
            # prepare new channel for use
            old_channel = self.transport.grpc_channel
            new_channel = self.transport.create_channel()
            await self._ping_and_warm_instances(channel=new_channel)
            # cycle channel out of use, with long grace window before closure
            self.transport._grpc_channel = new_channel
            await old_channel.close(grace_period)
            # subtract the time spent waiting for the channel to be replaced
            next_refresh = random.uniform(refresh_interval_min, refresh_interval_max)
            next_sleep = max(next_refresh - (time.monotonic() - start_timestamp), 0)

    @CrossSync.convert(
        replace_symbols={
            "TableAsync": "Table",
            "ExecuteQueryIteratorAsync": "ExecuteQueryIterator",
        }
    )
    async def _register_instance(
        self, instance_id: str, owner: TableAsync | ExecuteQueryIteratorAsync
    ) -> None:
        """
        Registers an instance with the client, and warms the channel for the instance
        The client will periodically refresh grpc channel used to make
        requests, and new channels will be warmed for each registered instance
        Channels will not be refreshed unless at least one instance is registered

        Args:
          instance_id: id of the instance to register.
          owner: table that owns the instance. Owners will be tracked in
              _instance_owners, and instances will only be unregistered when all
              owners call _remove_instance_registration
        """
        instance_name = self._gapic_client.instance_path(self.project, instance_id)
        instance_key = _WarmedInstanceKey(
            instance_name, owner.table_name, owner.app_profile_id
        )
        self._instance_owners.setdefault(instance_key, set()).add(id(owner))
        if instance_key not in self._active_instances:
            self._active_instances.add(instance_key)
            if self._channel_refresh_task:
                # refresh tasks already running
                # call ping and warm on all existing channels
                await self._ping_and_warm_instances(instance_key)
            else:
                # refresh tasks aren't active. start them as background tasks
                self._start_background_channel_refresh()

    @CrossSync.convert(
        replace_symbols={
            "TableAsync": "Table",
            "ExecuteQueryIteratorAsync": "ExecuteQueryIterator",
        }
    )
    async def _remove_instance_registration(
        self, instance_id: str, owner: TableAsync | ExecuteQueryIteratorAsync
    ) -> bool:
        """
        Removes an instance from the client's registered instances, to prevent
        warming new channels for the instance

        If instance_id is not registered, or is still in use by other tables, returns False

        Args:
            instance_id: id of the instance to remove
            owner: table that owns the instance. Owners will be tracked in
              _instance_owners, and instances will only be unregistered when all
              owners call _remove_instance_registration
        Returns:
            bool: True if instance was removed, else False
        """
        instance_name = self._gapic_client.instance_path(self.project, instance_id)
        instance_key = _WarmedInstanceKey(
            instance_name, owner.table_name, owner.app_profile_id
        )
        owner_list = self._instance_owners.get(instance_key, set())
        try:
            owner_list.remove(id(owner))
            if len(owner_list) == 0:
                self._active_instances.remove(instance_key)
            return True
        except KeyError:
            return False

    @CrossSync.convert(
        replace_symbols={"TableAsync": "Table"},
        docstring_format_vars={
            "LOOP_MESSAGE": (
                "Must be created within an async context (running event loop)",
                "",
            ),
            "RAISE_NO_LOOP": (
                "RuntimeError: if called outside of an async context (no running event loop)",
                "None",
            ),
        },
    )
    def get_table(self, instance_id: str, table_id: str, *args, **kwargs) -> TableAsync:
        """
        Returns a table instance for making data API requests. All arguments are passed
        directly to the TableAsync constructor.

        {LOOP_MESSAGE}

        Args:
            instance_id: The Bigtable instance ID to associate with this client.
                instance_id is combined with the client's project to fully
                specify the instance
            table_id: The ID of the table. table_id is combined with the
                instance_id and the client's project to fully specify the table
            app_profile_id: The app profile to associate with requests.
                https://cloud.google.com/bigtable/docs/app-profiles
            default_read_rows_operation_timeout: The default timeout for read rows
                operations, in seconds. If not set, defaults to 600 seconds (10 minutes)
            default_read_rows_attempt_timeout: The default timeout for individual
                read rows rpc requests, in seconds. If not set, defaults to 20 seconds
            default_mutate_rows_operation_timeout: The default timeout for mutate rows
                operations, in seconds. If not set, defaults to 600 seconds (10 minutes)
            default_mutate_rows_attempt_timeout: The default timeout for individual
                mutate rows rpc requests, in seconds. If not set, defaults to 60 seconds
            default_operation_timeout: The default timeout for all other operations, in
                seconds. If not set, defaults to 60 seconds
            default_attempt_timeout: The default timeout for all other individual rpc
                requests, in seconds. If not set, defaults to 20 seconds
            default_read_rows_retryable_errors: a list of errors that will be retried
                if encountered during read_rows and related operations.
                Defaults to 4 (DeadlineExceeded), 14 (ServiceUnavailable), and 10 (Aborted)
            default_mutate_rows_retryable_errors: a list of errors that will be retried
                if encountered during mutate_rows and related operations.
                Defaults to 4 (DeadlineExceeded) and 14 (ServiceUnavailable)
            default_retryable_errors: a list of errors that will be retried if
                encountered during all other operations.
                Defaults to 4 (DeadlineExceeded) and 14 (ServiceUnavailable)
        Returns:
            TableAsync: a table instance for making data API requests
        Raises:
            {RAISE_NO_LOOP}
        """
        return TableAsync(self, instance_id, table_id, *args, **kwargs)

    @CrossSync.convert(
        replace_symbols={"ExecuteQueryIteratorAsync": "ExecuteQueryIterator"}
    )
    async def execute_query(
        self,
        query: str,
        instance_id: str,
        *,
        parameters: dict[str, ExecuteQueryValueType] | None = None,
        parameter_types: dict[str, SqlType.Type] | None = None,
        app_profile_id: str | None = None,
        operation_timeout: float = 600,
        attempt_timeout: float | None = 20,
        retryable_errors: Sequence[type[Exception]] = (
            DeadlineExceeded,
            ServiceUnavailable,
            Aborted,
        ),
    ) -> "ExecuteQueryIteratorAsync":
        """
        Executes an SQL query on an instance.
        Returns an iterator to asynchronously stream back columns from selected rows.

        Failed requests within operation_timeout will be retried based on the
        retryable_errors list until operation_timeout is reached.

        Args:
            query: Query to be run on Bigtable instance. The query can use ``@param``
                placeholders to use parameter interpolation on the server. Values for all
                parameters should be provided in ``parameters``. Types of parameters are
                inferred but should be provided in ``parameter_types`` if the inference is
                not possible (i.e. when value can be None, an empty list or an empty dict).
            instance_id: The Bigtable instance ID to perform the query on.
                instance_id is combined with the client's project to fully
                specify the instance.
            parameters: Dictionary with values for all parameters used in the ``query``.
            parameter_types: Dictionary with types of parameters used in the ``query``.
                Required to contain entries only for parameters whose type cannot be
                detected automatically (i.e. the value can be None, an empty list or
                an empty dict).
            app_profile_id: The app profile to associate with requests.
                https://cloud.google.com/bigtable/docs/app-profiles
            operation_timeout: the time budget for the entire operation, in seconds.
                Failed requests will be retried within the budget.
                Defaults to 600 seconds.
            attempt_timeout: the time budget for an individual network request, in seconds.
                If it takes longer than this time to complete, the request will be cancelled with
                a DeadlineExceeded exception, and a retry will be attempted.
                Defaults to the 20 seconds.
                If None, defaults to operation_timeout.
            retryable_errors: a list of errors that will be retried if encountered.
                Defaults to 4 (DeadlineExceeded), 14 (ServiceUnavailable), and 10 (Aborted)
        Returns:
            ExecuteQueryIteratorAsync: an asynchronous iterator that yields rows returned by the query
        Raises:
            google.api_core.exceptions.DeadlineExceeded: raised after operation timeout
                will be chained with a RetryExceptionGroup containing GoogleAPIError exceptions
                from any retries that failed
            google.api_core.exceptions.GoogleAPIError: raised if the request encounters an unrecoverable error
        """
        warnings.warn(
            "ExecuteQuery is in preview and may change in the future.",
            category=RuntimeWarning,
        )

        retryable_excs = [_get_error_type(e) for e in retryable_errors]

        pb_params = _format_execute_query_params(parameters, parameter_types)

        instance_name = self._gapic_client.instance_path(self.project, instance_id)

        request_body = {
            "instance_name": instance_name,
            "app_profile_id": app_profile_id,
            "query": query,
            "params": pb_params,
            "proto_format": {},
        }

        return ExecuteQueryIteratorAsync(
            self,
            instance_id,
            app_profile_id,
            request_body,
            attempt_timeout,
            operation_timeout,
            retryable_excs=retryable_excs,
        )

    @CrossSync.convert(sync_name="__enter__")
    async def __aenter__(self):
        self._start_background_channel_refresh()
        return self

    @CrossSync.convert(sync_name="__exit__", replace_symbols={"__aexit__": "__exit__"})
    async def __aexit__(self, exc_type, exc_val, exc_tb):
        await self.close()
        await self._gapic_client.__aexit__(exc_type, exc_val, exc_tb)


@CrossSync.convert_class(sync_name="Table", add_mapping_for_name="Table")
class TableAsync:
    """
    Main Data API surface

    Table object maintains table_id, and app_profile_id context, and passes them with
    each call
    """

    @CrossSync.convert(
        replace_symbols={"BigtableDataClientAsync": "BigtableDataClient"},
        docstring_format_vars={
            "LOOP_MESSAGE": (
                "Must be created within an async context (running event loop)",
                "",
            ),
            "RAISE_NO_LOOP": (
                "RuntimeError: if called outside of an async context (no running event loop)",
                "None",
            ),
        },
    )
    def __init__(
        self,
        client: BigtableDataClientAsync,
        instance_id: str,
        table_id: str,
        app_profile_id: str | None = None,
        *,
        default_read_rows_operation_timeout: float = 600,
        default_read_rows_attempt_timeout: float | None = 20,
        default_mutate_rows_operation_timeout: float = 600,
        default_mutate_rows_attempt_timeout: float | None = 60,
        default_operation_timeout: float = 60,
        default_attempt_timeout: float | None = 20,
        default_read_rows_retryable_errors: Sequence[type[Exception]] = (
            DeadlineExceeded,
            ServiceUnavailable,
            Aborted,
        ),
        default_mutate_rows_retryable_errors: Sequence[type[Exception]] = (
            DeadlineExceeded,
            ServiceUnavailable,
        ),
        default_retryable_errors: Sequence[type[Exception]] = (
            DeadlineExceeded,
            ServiceUnavailable,
        ),
    ):
        """
        Initialize a Table instance

        {LOOP_MESSAGE}

        Args:
            instance_id: The Bigtable instance ID to associate with this client.
                instance_id is combined with the client's project to fully
                specify the instance
            table_id: The ID of the table. table_id is combined with the
                instance_id and the client's project to fully specify the table
            app_profile_id: The app profile to associate with requests.
                https://cloud.google.com/bigtable/docs/app-profiles
            default_read_rows_operation_timeout: The default timeout for read rows
                operations, in seconds. If not set, defaults to 600 seconds (10 minutes)
            default_read_rows_attempt_timeout: The default timeout for individual
                read rows rpc requests, in seconds. If not set, defaults to 20 seconds
            default_mutate_rows_operation_timeout: The default timeout for mutate rows
                operations, in seconds. If not set, defaults to 600 seconds (10 minutes)
            default_mutate_rows_attempt_timeout: The default timeout for individual
                mutate rows rpc requests, in seconds. If not set, defaults to 60 seconds
            default_operation_timeout: The default timeout for all other operations, in
                seconds. If not set, defaults to 60 seconds
            default_attempt_timeout: The default timeout for all other individual rpc
                requests, in seconds. If not set, defaults to 20 seconds
            default_read_rows_retryable_errors: a list of errors that will be retried
                if encountered during read_rows and related operations.
                Defaults to 4 (DeadlineExceeded), 14 (ServiceUnavailable), and 10 (Aborted)
            default_mutate_rows_retryable_errors: a list of errors that will be retried
                if encountered during mutate_rows and related operations.
                Defaults to 4 (DeadlineExceeded) and 14 (ServiceUnavailable)
            default_retryable_errors: a list of errors that will be retried if
                encountered during all other operations.
                Defaults to 4 (DeadlineExceeded) and 14 (ServiceUnavailable)
        Raises:
            {RAISE_NO_LOOP}
        """
        # NOTE: any changes to the signature of this method should also be reflected
        # in client.get_table()
        # validate timeouts
        _validate_timeouts(
            default_operation_timeout, default_attempt_timeout, allow_none=True
        )
        _validate_timeouts(
            default_read_rows_operation_timeout,
            default_read_rows_attempt_timeout,
            allow_none=True,
        )
        _validate_timeouts(
            default_mutate_rows_operation_timeout,
            default_mutate_rows_attempt_timeout,
            allow_none=True,
        )

        self.client = client
        self.instance_id = instance_id
        self.instance_name = self.client._gapic_client.instance_path(
            self.client.project, instance_id
        )
        self.table_id = table_id
        self.table_name = self.client._gapic_client.table_path(
            self.client.project, instance_id, table_id
        )
        self.app_profile_id = app_profile_id

        self.default_operation_timeout = default_operation_timeout
        self.default_attempt_timeout = default_attempt_timeout
        self.default_read_rows_operation_timeout = default_read_rows_operation_timeout
        self.default_read_rows_attempt_timeout = default_read_rows_attempt_timeout
        self.default_mutate_rows_operation_timeout = (
            default_mutate_rows_operation_timeout
        )
        self.default_mutate_rows_attempt_timeout = default_mutate_rows_attempt_timeout

        self.default_read_rows_retryable_errors = (
            default_read_rows_retryable_errors or ()
        )
        self.default_mutate_rows_retryable_errors = (
            default_mutate_rows_retryable_errors or ()
        )
        self.default_retryable_errors = default_retryable_errors or ()
        try:
            self._register_instance_future = CrossSync.create_task(
                self.client._register_instance,
                self.instance_id,
                self,
                sync_executor=self.client._executor,
            )
        except RuntimeError as e:
            raise RuntimeError(
                f"{self.__class__.__name__} must be created within an async event loop context."
            ) from e

    @CrossSync.convert(replace_symbols={"AsyncIterable": "Iterable"})
    async def read_rows_stream(
        self,
        query: ReadRowsQuery,
        *,
        operation_timeout: float | TABLE_DEFAULT = TABLE_DEFAULT.READ_ROWS,
        attempt_timeout: float | None | TABLE_DEFAULT = TABLE_DEFAULT.READ_ROWS,
        retryable_errors: Sequence[type[Exception]]
        | TABLE_DEFAULT = TABLE_DEFAULT.READ_ROWS,
    ) -> AsyncIterable[Row]:
        """
        Read a set of rows from the table, based on the specified query.
        Returns an iterator to asynchronously stream back row data.

        Failed requests within operation_timeout will be retried based on the
        retryable_errors list until operation_timeout is reached.

        Args:
            query: contains details about which rows to return
            operation_timeout: the time budget for the entire operation, in seconds.
                 Failed requests will be retried within the budget.
                 Defaults to the Table's default_read_rows_operation_timeout
            attempt_timeout: the time budget for an individual network request, in seconds.
                If it takes longer than this time to complete, the request will be cancelled with
                a DeadlineExceeded exception, and a retry will be attempted.
                Defaults to the Table's default_read_rows_attempt_timeout.
                If None, defaults to operation_timeout.
            retryable_errors: a list of errors that will be retried if encountered.
                Defaults to the Table's default_read_rows_retryable_errors
        Returns:
            AsyncIterable[Row]: an asynchronous iterator that yields rows returned by the query
        Raises:
            google.api_core.exceptions.DeadlineExceeded: raised after operation timeout
                will be chained with a RetryExceptionGroup containing GoogleAPIError exceptions
                from any retries that failed
            google.api_core.exceptions.GoogleAPIError: raised if the request encounters an unrecoverable error
        """
        operation_timeout, attempt_timeout = _get_timeouts(
            operation_timeout, attempt_timeout, self
        )
        retryable_excs = _get_retryable_errors(retryable_errors, self)

        row_merger = CrossSync._ReadRowsOperation(
            query,
            self,
            operation_timeout=operation_timeout,
            attempt_timeout=attempt_timeout,
            retryable_exceptions=retryable_excs,
        )
        return row_merger.start_operation()

    @CrossSync.convert
    async def read_rows(
        self,
        query: ReadRowsQuery,
        *,
        operation_timeout: float | TABLE_DEFAULT = TABLE_DEFAULT.READ_ROWS,
        attempt_timeout: float | None | TABLE_DEFAULT = TABLE_DEFAULT.READ_ROWS,
        retryable_errors: Sequence[type[Exception]]
        | TABLE_DEFAULT = TABLE_DEFAULT.READ_ROWS,
    ) -> list[Row]:
        """
        Read a set of rows from the table, based on the specified query.
        Retruns results as a list of Row objects when the request is complete.
        For streamed results, use read_rows_stream.

        Failed requests within operation_timeout will be retried based on the
        retryable_errors list until operation_timeout is reached.

        Args:
            query: contains details about which rows to return
            operation_timeout: the time budget for the entire operation, in seconds.
                 Failed requests will be retried within the budget.
                 Defaults to the Table's default_read_rows_operation_timeout
            attempt_timeout: the time budget for an individual network request, in seconds.
                If it takes longer than this time to complete, the request will be cancelled with
                a DeadlineExceeded exception, and a retry will be attempted.
                Defaults to the Table's default_read_rows_attempt_timeout.
                If None, defaults to operation_timeout.
                If None, defaults to the Table's default_read_rows_attempt_timeout,
                or the operation_timeout if that is also None.
            retryable_errors: a list of errors that will be retried if encountered.
                Defaults to the Table's default_read_rows_retryable_errors.
        Returns:
            list[Row]: a list of Rows returned by the query
        Raises:
            google.api_core.exceptions.DeadlineExceeded: raised after operation timeout
                will be chained with a RetryExceptionGroup containing GoogleAPIError exceptions
                from any retries that failed
            google.api_core.exceptions.GoogleAPIError: raised if the request encounters an unrecoverable error
        """
        row_generator = await self.read_rows_stream(
            query,
            operation_timeout=operation_timeout,
            attempt_timeout=attempt_timeout,
            retryable_errors=retryable_errors,
        )
        return [row async for row in row_generator]

    @CrossSync.convert
    async def read_row(
        self,
        row_key: str | bytes,
        *,
        row_filter: RowFilter | None = None,
        operation_timeout: float | TABLE_DEFAULT = TABLE_DEFAULT.READ_ROWS,
        attempt_timeout: float | None | TABLE_DEFAULT = TABLE_DEFAULT.READ_ROWS,
        retryable_errors: Sequence[type[Exception]]
        | TABLE_DEFAULT = TABLE_DEFAULT.READ_ROWS,
    ) -> Row | None:
        """
        Read a single row from the table, based on the specified key.

        Failed requests within operation_timeout will be retried based on the
        retryable_errors list until operation_timeout is reached.

        Args:
            query: contains details about which rows to return
            operation_timeout: the time budget for the entire operation, in seconds.
                 Failed requests will be retried within the budget.
                 Defaults to the Table's default_read_rows_operation_timeout
            attempt_timeout: the time budget for an individual network request, in seconds.
                If it takes longer than this time to complete, the request will be cancelled with
                a DeadlineExceeded exception, and a retry will be attempted.
                Defaults to the Table's default_read_rows_attempt_timeout.
                If None, defaults to operation_timeout.
            retryable_errors: a list of errors that will be retried if encountered.
                Defaults to the Table's default_read_rows_retryable_errors.
        Returns:
            Row | None: a Row object if the row exists, otherwise None
        Raises:
            google.api_core.exceptions.DeadlineExceeded: raised after operation timeout
                will be chained with a RetryExceptionGroup containing GoogleAPIError exceptions
                from any retries that failed
            google.api_core.exceptions.GoogleAPIError: raised if the request encounters an unrecoverable error
        """
        if row_key is None:
            raise ValueError("row_key must be string or bytes")
        query = ReadRowsQuery(row_keys=row_key, row_filter=row_filter, limit=1)
        results = await self.read_rows(
            query,
            operation_timeout=operation_timeout,
            attempt_timeout=attempt_timeout,
            retryable_errors=retryable_errors,
        )
        if len(results) == 0:
            return None
        return results[0]

    @CrossSync.convert
    async def read_rows_sharded(
        self,
        sharded_query: ShardedQuery,
        *,
        operation_timeout: float | TABLE_DEFAULT = TABLE_DEFAULT.READ_ROWS,
        attempt_timeout: float | None | TABLE_DEFAULT = TABLE_DEFAULT.READ_ROWS,
        retryable_errors: Sequence[type[Exception]]
        | TABLE_DEFAULT = TABLE_DEFAULT.READ_ROWS,
    ) -> list[Row]:
        """
        Runs a sharded query in parallel, then return the results in a single list.
        Results will be returned in the order of the input queries.

        This function is intended to be run on the results on a query.shard() call.
        For example::

            table_shard_keys = await table.sample_row_keys()
            query = ReadRowsQuery(...)
            shard_queries = query.shard(table_shard_keys)
            results = await table.read_rows_sharded(shard_queries)

        Args:
            sharded_query: a sharded query to execute
            operation_timeout: the time budget for the entire operation, in seconds.
                 Failed requests will be retried within the budget.
                 Defaults to the Table's default_read_rows_operation_timeout
            attempt_timeout: the time budget for an individual network request, in seconds.
                If it takes longer than this time to complete, the request will be cancelled with
                a DeadlineExceeded exception, and a retry will be attempted.
                Defaults to the Table's default_read_rows_attempt_timeout.
                If None, defaults to operation_timeout.
            retryable_errors: a list of errors that will be retried if encountered.
                Defaults to the Table's default_read_rows_retryable_errors.
        Returns:
            list[Row]: a list of Rows returned by the query
        Raises:
            ShardedReadRowsExceptionGroup: if any of the queries failed
            ValueError: if the query_list is empty
        """
        if not sharded_query:
            raise ValueError("empty sharded_query")
        operation_timeout, attempt_timeout = _get_timeouts(
            operation_timeout, attempt_timeout, self
        )
        # make sure each rpc stays within overall operation timeout
        rpc_timeout_generator = _attempt_timeout_generator(
            operation_timeout, operation_timeout
        )

        # limit the number of concurrent requests using a semaphore
        concurrency_sem = CrossSync.Semaphore(_CONCURRENCY_LIMIT)

        @CrossSync.convert
        async def read_rows_with_semaphore(query):
            async with concurrency_sem:
                # calculate new timeout based on time left in overall operation
                shard_timeout = next(rpc_timeout_generator)
                if shard_timeout <= 0:
                    raise DeadlineExceeded(
                        "Operation timeout exceeded before starting query"
                    )
                return await self.read_rows(
                    query,
                    operation_timeout=shard_timeout,
                    attempt_timeout=min(attempt_timeout, shard_timeout),
                    retryable_errors=retryable_errors,
                )

        routine_list = [
            partial(read_rows_with_semaphore, query) for query in sharded_query
        ]
        batch_result = await CrossSync.gather_partials(
            routine_list,
            return_exceptions=True,
            sync_executor=self.client._executor,
        )

        # collect results and errors
        error_dict = {}
        shard_idx = 0
        results_list = []
        for result in batch_result:
            if isinstance(result, Exception):
                error_dict[shard_idx] = result
            elif isinstance(result, BaseException):
                # BaseException not expected; raise immediately
                raise result
            else:
                results_list.extend(result)
            shard_idx += 1
        if error_dict:
            # if any sub-request failed, raise an exception instead of returning results
            raise ShardedReadRowsExceptionGroup(
                [
                    FailedQueryShardError(idx, sharded_query[idx], e)
                    for idx, e in error_dict.items()
                ],
                results_list,
                len(sharded_query),
            )
        return results_list

    @CrossSync.convert
    async def row_exists(
        self,
        row_key: str | bytes,
        *,
        operation_timeout: float | TABLE_DEFAULT = TABLE_DEFAULT.READ_ROWS,
        attempt_timeout: float | None | TABLE_DEFAULT = TABLE_DEFAULT.READ_ROWS,
        retryable_errors: Sequence[type[Exception]]
        | TABLE_DEFAULT = TABLE_DEFAULT.READ_ROWS,
    ) -> bool:
        """
        Return a boolean indicating whether the specified row exists in the table.
        uses the filters: chain(limit cells per row = 1, strip value)

        Args:
            row_key: the key of the row to check
            operation_timeout: the time budget for the entire operation, in seconds.
                 Failed requests will be retried within the budget.
                 Defaults to the Table's default_read_rows_operation_timeout
            attempt_timeout: the time budget for an individual network request, in seconds.
                If it takes longer than this time to complete, the request will be cancelled with
                a DeadlineExceeded exception, and a retry will be attempted.
                Defaults to the Table's default_read_rows_attempt_timeout.
                If None, defaults to operation_timeout.
            retryable_errors: a list of errors that will be retried if encountered.
                Defaults to the Table's default_read_rows_retryable_errors.
        Returns:
            bool: a bool indicating whether the row exists
        Raises:
            google.api_core.exceptions.DeadlineExceeded: raised after operation timeout
                will be chained with a RetryExceptionGroup containing GoogleAPIError exceptions
                from any retries that failed
            google.api_core.exceptions.GoogleAPIError: raised if the request encounters an unrecoverable error
        """
        if row_key is None:
            raise ValueError("row_key must be string or bytes")

        strip_filter = StripValueTransformerFilter(flag=True)
        limit_filter = CellsRowLimitFilter(1)
        chain_filter = RowFilterChain(filters=[limit_filter, strip_filter])
        query = ReadRowsQuery(row_keys=row_key, limit=1, row_filter=chain_filter)
        results = await self.read_rows(
            query,
            operation_timeout=operation_timeout,
            attempt_timeout=attempt_timeout,
            retryable_errors=retryable_errors,
        )
        return len(results) > 0

    @CrossSync.convert
    async def sample_row_keys(
        self,
        *,
        operation_timeout: float | TABLE_DEFAULT = TABLE_DEFAULT.DEFAULT,
        attempt_timeout: float | None | TABLE_DEFAULT = TABLE_DEFAULT.DEFAULT,
        retryable_errors: Sequence[type[Exception]]
        | TABLE_DEFAULT = TABLE_DEFAULT.DEFAULT,
    ) -> RowKeySamples:
        """
        Return a set of RowKeySamples that delimit contiguous sections of the table of
        approximately equal size

        RowKeySamples output can be used with ReadRowsQuery.shard() to create a sharded query that
        can be parallelized across multiple backend nodes read_rows and read_rows_stream
        requests will call sample_row_keys internally for this purpose when sharding is enabled

        RowKeySamples is simply a type alias for list[tuple[bytes, int]]; a list of
        row_keys, along with offset positions in the table

        Args:
            operation_timeout: the time budget for the entire operation, in seconds.
                Failed requests will be retried within the budget.i
                Defaults to the Table's default_operation_timeout
            attempt_timeout: the time budget for an individual network request, in seconds.
                If it takes longer than this time to complete, the request will be cancelled with
                a DeadlineExceeded exception, and a retry will be attempted.
                Defaults to the Table's default_attempt_timeout.
                If None, defaults to operation_timeout.
            retryable_errors: a list of errors that will be retried if encountered.
                Defaults to the Table's default_retryable_errors.
        Returns:
            RowKeySamples: a set of RowKeySamples the delimit contiguous sections of the table
        Raises:
            google.api_core.exceptions.DeadlineExceeded: raised after operation timeout
                will be chained with a RetryExceptionGroup containing GoogleAPIError exceptions
                from any retries that failed
            google.api_core.exceptions.GoogleAPIError: raised if the request encounters an unrecoverable error
        """
        # prepare timeouts
        operation_timeout, attempt_timeout = _get_timeouts(
            operation_timeout, attempt_timeout, self
        )
        attempt_timeout_gen = _attempt_timeout_generator(
            attempt_timeout, operation_timeout
        )
        # prepare retryable
        retryable_excs = _get_retryable_errors(retryable_errors, self)
        predicate = retries.if_exception_type(*retryable_excs)

        sleep_generator = retries.exponential_sleep_generator(0.01, 2, 60)

        @CrossSync.convert
        async def execute_rpc():
            results = await self.client._gapic_client.sample_row_keys(
                table_name=self.table_name,
                app_profile_id=self.app_profile_id,
                timeout=next(attempt_timeout_gen),
                retry=None,
            )
            return [(s.row_key, s.offset_bytes) async for s in results]

        return await CrossSync.retry_target(
            execute_rpc,
            predicate,
            sleep_generator,
            operation_timeout,
            exception_factory=_retry_exception_factory,
        )

    @CrossSync.convert(replace_symbols={"MutationsBatcherAsync": "MutationsBatcher"})
    def mutations_batcher(
        self,
        *,
        flush_interval: float | None = 5,
        flush_limit_mutation_count: int | None = 1000,
        flush_limit_bytes: int = 20 * _MB_SIZE,
        flow_control_max_mutation_count: int = 100_000,
        flow_control_max_bytes: int = 100 * _MB_SIZE,
        batch_operation_timeout: float | TABLE_DEFAULT = TABLE_DEFAULT.MUTATE_ROWS,
        batch_attempt_timeout: float | None | TABLE_DEFAULT = TABLE_DEFAULT.MUTATE_ROWS,
        batch_retryable_errors: Sequence[type[Exception]]
        | TABLE_DEFAULT = TABLE_DEFAULT.MUTATE_ROWS,
    ) -> MutationsBatcherAsync:
        """
        Returns a new mutations batcher instance.

        Can be used to iteratively add mutations that are flushed as a group,
        to avoid excess network calls

        Args:
          flush_interval: Automatically flush every flush_interval seconds. If None,
              a table default will be used
          flush_limit_mutation_count: Flush immediately after flush_limit_mutation_count
              mutations are added across all entries. If None, this limit is ignored.
          flush_limit_bytes: Flush immediately after flush_limit_bytes bytes are added.
          flow_control_max_mutation_count: Maximum number of inflight mutations.
          flow_control_max_bytes: Maximum number of inflight bytes.
          batch_operation_timeout: timeout for each mutate_rows operation, in seconds.
              Defaults to the Table's default_mutate_rows_operation_timeout
          batch_attempt_timeout: timeout for each individual request, in seconds.
              Defaults to the Table's default_mutate_rows_attempt_timeout.
              If None, defaults to batch_operation_timeout.
          batch_retryable_errors: a list of errors that will be retried if encountered.
              Defaults to the Table's default_mutate_rows_retryable_errors.
        Returns:
            MutationsBatcherAsync: a MutationsBatcherAsync context manager that can batch requests
        """
        return CrossSync.MutationsBatcher(
            self,
            flush_interval=flush_interval,
            flush_limit_mutation_count=flush_limit_mutation_count,
            flush_limit_bytes=flush_limit_bytes,
            flow_control_max_mutation_count=flow_control_max_mutation_count,
            flow_control_max_bytes=flow_control_max_bytes,
            batch_operation_timeout=batch_operation_timeout,
            batch_attempt_timeout=batch_attempt_timeout,
            batch_retryable_errors=batch_retryable_errors,
        )

    @CrossSync.convert
    async def mutate_row(
        self,
        row_key: str | bytes,
        mutations: list[Mutation] | Mutation,
        *,
        operation_timeout: float | TABLE_DEFAULT = TABLE_DEFAULT.DEFAULT,
        attempt_timeout: float | None | TABLE_DEFAULT = TABLE_DEFAULT.DEFAULT,
        retryable_errors: Sequence[type[Exception]]
        | TABLE_DEFAULT = TABLE_DEFAULT.DEFAULT,
    ):
        """
        Mutates a row atomically.

        Cells already present in the row are left unchanged unless explicitly changed
        by ``mutation``.

        Idempotent operations (i.e, all mutations have an explicit timestamp) will be
        retried on server failure. Non-idempotent operations will not.

        Args:
            row_key: the row to apply mutations to
            mutations: the set of mutations to apply to the row
            operation_timeout: the time budget for the entire operation, in seconds.
                Failed requests will be retried within the budget.
                Defaults to the Table's default_operation_timeout
            attempt_timeout: the time budget for an individual network request, in seconds.
                If it takes longer than this time to complete, the request will be cancelled with
                a DeadlineExceeded exception, and a retry will be attempted.
                Defaults to the Table's default_attempt_timeout.
                If None, defaults to operation_timeout.
            retryable_errors: a list of errors that will be retried if encountered.
                Only idempotent mutations will be retried. Defaults to the Table's
                default_retryable_errors.
        Raises:
            google.api_core.exceptions.DeadlineExceeded: raised after operation timeout
                will be chained with a RetryExceptionGroup containing all
                GoogleAPIError exceptions from any retries that failed
            google.api_core.exceptions.GoogleAPIError: raised on non-idempotent operations that cannot be
                safely retried.
            ValueError: if invalid arguments are provided
        """
        operation_timeout, attempt_timeout = _get_timeouts(
            operation_timeout, attempt_timeout, self
        )

        if not mutations:
            raise ValueError("No mutations provided")
        mutations_list = mutations if isinstance(mutations, list) else [mutations]

        if all(mutation.is_idempotent() for mutation in mutations_list):
            # mutations are all idempotent and safe to retry
            predicate = retries.if_exception_type(
                *_get_retryable_errors(retryable_errors, self)
            )
        else:
            # mutations should not be retried
            predicate = retries.if_exception_type()

        sleep_generator = retries.exponential_sleep_generator(0.01, 2, 60)

        target = partial(
            self.client._gapic_client.mutate_row,
            row_key=row_key.encode("utf-8") if isinstance(row_key, str) else row_key,
            mutations=[mutation._to_pb() for mutation in mutations_list],
            table_name=self.table_name,
            app_profile_id=self.app_profile_id,
            timeout=attempt_timeout,
            retry=None,
        )
        return await CrossSync.retry_target(
            target,
            predicate,
            sleep_generator,
            operation_timeout,
            exception_factory=_retry_exception_factory,
        )

    @CrossSync.convert
    async def bulk_mutate_rows(
        self,
        mutation_entries: list[RowMutationEntry],
        *,
        operation_timeout: float | TABLE_DEFAULT = TABLE_DEFAULT.MUTATE_ROWS,
        attempt_timeout: float | None | TABLE_DEFAULT = TABLE_DEFAULT.MUTATE_ROWS,
        retryable_errors: Sequence[type[Exception]]
        | TABLE_DEFAULT = TABLE_DEFAULT.MUTATE_ROWS,
    ):
        """
        Applies mutations for multiple rows in a single batched request.

        Each individual RowMutationEntry is applied atomically, but separate entries
        may be applied in arbitrary order (even for entries targetting the same row)
        In total, the row_mutations can contain at most 100000 individual mutations
        across all entries

        Idempotent entries (i.e., entries with mutations with explicit timestamps)
        will be retried on failure. Non-idempotent will not, and will reported in a
        raised exception group

        Args:
            mutation_entries: the batches of mutations to apply
                Each entry will be applied atomically, but entries will be applied
                in arbitrary order
            operation_timeout: the time budget for the entire operation, in seconds.
                Failed requests will be retried within the budget.
                Defaults to the Table's default_mutate_rows_operation_timeout
            attempt_timeout: the time budget for an individual network request, in seconds.
                If it takes longer than this time to complete, the request will be cancelled with
                a DeadlineExceeded exception, and a retry will be attempted.
                Defaults to the Table's default_mutate_rows_attempt_timeout.
                If None, defaults to operation_timeout.
            retryable_errors: a list of errors that will be retried if encountered.
                Defaults to the Table's default_mutate_rows_retryable_errors
        Raises:
            MutationsExceptionGroup: if one or more mutations fails
                Contains details about any failed entries in .exceptions
            ValueError: if invalid arguments are provided
        """
        operation_timeout, attempt_timeout = _get_timeouts(
            operation_timeout, attempt_timeout, self
        )
        retryable_excs = _get_retryable_errors(retryable_errors, self)

        operation = CrossSync._MutateRowsOperation(
            self.client._gapic_client,
            self,
            mutation_entries,
            operation_timeout,
            attempt_timeout,
            retryable_exceptions=retryable_excs,
        )
        await operation.start()

    @CrossSync.convert
    async def check_and_mutate_row(
        self,
        row_key: str | bytes,
        predicate: RowFilter | None,
        *,
        true_case_mutations: Mutation | list[Mutation] | None = None,
        false_case_mutations: Mutation | list[Mutation] | None = None,
        operation_timeout: float | TABLE_DEFAULT = TABLE_DEFAULT.DEFAULT,
    ) -> bool:
        """
        Mutates a row atomically based on the output of a predicate filter

        Non-idempotent operation: will not be retried

        Args:
            row_key: the key of the row to mutate
            predicate: the filter to be applied to the contents of the specified row.
                Depending on whether or not any results  are yielded,
                either true_case_mutations or false_case_mutations will be executed.
                If None, checks that the row contains any values at all.
            true_case_mutations:
                Changes to be atomically applied to the specified row if
                predicate yields at least one cell when
                applied to row_key. Entries are applied in order,
                meaning that earlier mutations can be masked by later
                ones. Must contain at least one entry if
                false_case_mutations is empty, and at most 100000.
            false_case_mutations:
                Changes to be atomically applied to the specified row if
                predicate_filter does not yield any cells when
                applied to row_key. Entries are applied in order,
                meaning that earlier mutations can be masked by later
                ones. Must contain at least one entry if
                `true_case_mutations` is empty, and at most 100000.
            operation_timeout: the time budget for the entire operation, in seconds.
                Failed requests will not be retried. Defaults to the Table's default_operation_timeout
        Returns:
            bool indicating whether the predicate was true or false
        Raises:
            google.api_core.exceptions.GoogleAPIError: exceptions from grpc call
        """
        operation_timeout, _ = _get_timeouts(operation_timeout, None, self)
        if true_case_mutations is not None and not isinstance(
            true_case_mutations, list
        ):
            true_case_mutations = [true_case_mutations]
        true_case_list = [m._to_pb() for m in true_case_mutations or []]
        if false_case_mutations is not None and not isinstance(
            false_case_mutations, list
        ):
            false_case_mutations = [false_case_mutations]
        false_case_list = [m._to_pb() for m in false_case_mutations or []]
        result = await self.client._gapic_client.check_and_mutate_row(
            true_mutations=true_case_list,
            false_mutations=false_case_list,
            predicate_filter=predicate._to_pb() if predicate is not None else None,
            row_key=row_key.encode("utf-8") if isinstance(row_key, str) else row_key,
            table_name=self.table_name,
            app_profile_id=self.app_profile_id,
            timeout=operation_timeout,
            retry=None,
        )
        return result.predicate_matched

    @CrossSync.convert
    async def read_modify_write_row(
        self,
        row_key: str | bytes,
        rules: ReadModifyWriteRule | list[ReadModifyWriteRule],
        *,
        operation_timeout: float | TABLE_DEFAULT = TABLE_DEFAULT.DEFAULT,
    ) -> Row:
        """
        Reads and modifies a row atomically according to input ReadModifyWriteRules,
        and returns the contents of all modified cells

        The new value for the timestamp is the greater of the existing timestamp or
        the current server time.

        Non-idempotent operation: will not be retried

        Args:
            row_key: the key of the row to apply read/modify/write rules to
            rules: A rule or set of rules to apply to the row.
                Rules are applied in order, meaning that earlier rules will affect the
                results of later ones.
            operation_timeout: the time budget for the entire operation, in seconds.
                Failed requests will not be retried.
                Defaults to the Table's default_operation_timeout.
        Returns:
            Row: a Row containing cell data that was modified as part of the operation
        Raises:
            google.api_core.exceptions.GoogleAPIError: exceptions from grpc call
            ValueError: if invalid arguments are provided
        """
        operation_timeout, _ = _get_timeouts(operation_timeout, None, self)
        if operation_timeout <= 0:
            raise ValueError("operation_timeout must be greater than 0")
        if rules is not None and not isinstance(rules, list):
            rules = [rules]
        if not rules:
            raise ValueError("rules must contain at least one item")
        result = await self.client._gapic_client.read_modify_write_row(
            rules=[rule._to_pb() for rule in rules],
            row_key=row_key.encode("utf-8") if isinstance(row_key, str) else row_key,
            table_name=self.table_name,
            app_profile_id=self.app_profile_id,
            timeout=operation_timeout,
            retry=None,
        )
        # construct Row from result
        return Row._from_pb(result.row)

    @CrossSync.convert
    async def close(self):
        """
        Called to close the Table instance and release any resources held by it.
        """
        if self._register_instance_future:
            self._register_instance_future.cancel()
        await self.client._remove_instance_registration(self.instance_id, self)

    @CrossSync.convert(sync_name="__enter__")
    async def __aenter__(self):
        """
        Implement async context manager protocol

        Ensure registration task has time to run, so that
        grpc channels will be warmed for the specified instance
        """
        if self._register_instance_future:
            await self._register_instance_future
        return self

    @CrossSync.convert(sync_name="__exit__")
    async def __aexit__(self, exc_type, exc_val, exc_tb):
        """
        Implement async context manager protocol

        Unregister this instance with the client, so that
        grpc channels will no longer be warmed
        """
        await self.close()<|MERGE_RESOLUTION|>--- conflicted
+++ resolved
@@ -92,13 +92,9 @@
     )
 
 else:
-<<<<<<< HEAD
     from typing import Iterable  # noqa: F401
-    from google.cloud.bigtable_v2.services.bigtable.transports.pooled_grpc import PooledBigtableGrpcTransport as PooledTransportType  # type: ignore
-=======
     from grpc import insecure_channel
     from google.cloud.bigtable_v2.services.bigtable.transports import BigtableGrpcTransport as TransportType  # type: ignore
->>>>>>> c95ca682
     from google.cloud.bigtable.data._sync_autogen.mutations_batcher import (  # noqa: F401
         MutationsBatcher,
         _MB_SIZE,
