# Copyright 2023 Google LLC
#
# Licensed under the Apache License, Version 2.0 (the "License");
# you may not use this file except in compliance with the License.
# You may obtain a copy of the License at
#
#     http://www.apache.org/licenses/LICENSE-2.0
#
# Unless required by applicable law or agreed to in writing, software
# distributed under the License is distributed on an "AS IS" BASIS,
# WITHOUT WARRANTIES OR CONDITIONS OF ANY KIND, either express or implied.
# See the License for the specific language governing permissions and
# limitations under the License.
#

from __future__ import annotations

from typing import (
    cast,
    Any,
    Optional,
    Set,
    TYPE_CHECKING,
)

import asyncio
import grpc
import time
import warnings
import sys
import random

from collections import namedtuple

from google.cloud.bigtable_v2.services.bigtable.client import BigtableClientMeta
from google.cloud.bigtable_v2.services.bigtable.async_client import BigtableAsyncClient
from google.cloud.bigtable_v2.services.bigtable.async_client import DEFAULT_CLIENT_INFO
from google.cloud.bigtable_v2.services.bigtable.transports.pooled_grpc_asyncio import (
    PooledBigtableGrpcAsyncIOTransport,
)
from google.cloud.bigtable_v2.types.bigtable import PingAndWarmRequest
from google.cloud.client import ClientWithProject
from google.api_core.exceptions import GoogleAPICallError
from google.api_core import retry_async as retries
from google.api_core import exceptions as core_exceptions
from google.cloud.bigtable.data._async._read_rows import _ReadRowsOperationAsync
from google.cloud.bigtable.data._async._read_rows import ReadRowsAsyncIterator

import google.auth.credentials
import google.auth._default
from google.api_core import client_options as client_options_lib
from google.cloud.bigtable.data.row import Row
from google.cloud.bigtable.data.read_rows_query import ReadRowsQuery
from google.cloud.bigtable.data.exceptions import FailedQueryShardError
from google.cloud.bigtable.data.exceptions import ShardedReadRowsExceptionGroup

from google.cloud.bigtable.data.mutations import Mutation, RowMutationEntry
from google.cloud.bigtable.data._async._mutate_rows import _MutateRowsOperationAsync
from google.cloud.bigtable.data._helpers import _make_metadata
from google.cloud.bigtable.data._helpers import _convert_retry_deadline
from google.cloud.bigtable.data._helpers import _validate_timeouts
from google.cloud.bigtable.data._async.mutations_batcher import MutationsBatcherAsync
from google.cloud.bigtable.data._async.mutations_batcher import _MB_SIZE
from google.cloud.bigtable.data._helpers import _attempt_timeout_generator

from google.cloud.bigtable.data.read_modify_write_rules import ReadModifyWriteRule
from google.cloud.bigtable.data.row_filters import RowFilter
from google.cloud.bigtable.data.row_filters import StripValueTransformerFilter
from google.cloud.bigtable.data.row_filters import CellsRowLimitFilter
from google.cloud.bigtable.data.row_filters import RowFilterChain

if TYPE_CHECKING:
    from google.cloud.bigtable.data import RowKeySamples
    from google.cloud.bigtable.data import ShardedQuery

# used by read_rows_sharded to limit how many requests are attempted in parallel
_CONCURRENCY_LIMIT = 10

# used to register instance data with the client for channel warming
_WarmedInstanceKey = namedtuple(
    "_WarmedInstanceKey", ["instance_name", "table_name", "app_profile_id"]
)


class BigtableDataClientAsync(ClientWithProject):
    def __init__(
        self,
        *,
        project: str | None = None,
        pool_size: int = 3,
        credentials: google.auth.credentials.Credentials | None = None,
        client_options: dict[str, Any]
        | "google.api_core.client_options.ClientOptions"
        | None = None,
    ):
        """
        Create a client instance for the Bigtable Data API

        Client should be created within an async context (running event loop)

        Args:
            project: the project which the client acts on behalf of.
                If not passed, falls back to the default inferred
                from the environment.
            pool_size: The number of grpc channels to maintain
                in the internal channel pool.
            credentials:
                Thehe OAuth2 Credentials to use for this
                client. If not passed (and if no ``_http`` object is
                passed), falls back to the default inferred from the
                environment.
            client_options (Optional[Union[dict, google.api_core.client_options.ClientOptions]]):
                Client options used to set user options
                on the client. API Endpoint should be set through client_options.
        Raises:
          - RuntimeError if called outside of an async context (no running event loop)
          - ValueError if pool_size is less than 1
        """
        # set up transport in registry
        transport_str = f"pooled_grpc_asyncio_{pool_size}"
        transport = PooledBigtableGrpcAsyncIOTransport.with_fixed_size(pool_size)
        BigtableClientMeta._transport_registry[transport_str] = transport
        # set up client info headers for veneer library
        client_info = DEFAULT_CLIENT_INFO
        client_info.client_library_version = self._client_version()
        # parse client options
        if type(client_options) is dict:
            client_options = client_options_lib.from_dict(client_options)
        client_options = cast(
            Optional[client_options_lib.ClientOptions], client_options
        )
        # initialize client
        ClientWithProject.__init__(
            self,
            credentials=credentials,
            project=project,
            client_options=client_options,
        )
        self._gapic_client = BigtableAsyncClient(
            transport=transport_str,
            credentials=credentials,
            client_options=client_options,
            client_info=client_info,
        )
        self.transport = cast(
            PooledBigtableGrpcAsyncIOTransport, self._gapic_client.transport
        )
        # keep track of active instances to for warmup on channel refresh
        self._active_instances: Set[_WarmedInstanceKey] = set()
        # keep track of table objects associated with each instance
        # only remove instance from _active_instances when all associated tables remove it
        self._instance_owners: dict[_WarmedInstanceKey, Set[int]] = {}
        # attempt to start background tasks
        self._channel_init_time = time.monotonic()
        self._channel_refresh_tasks: list[asyncio.Task[None]] = []
        try:
            self._start_background_channel_refresh()
        except RuntimeError:
            warnings.warn(
                f"{self.__class__.__name__} should be started in an "
                "asyncio event loop. Channel refresh will not be started",
                RuntimeWarning,
                stacklevel=2,
            )

<<<<<<< HEAD
    @staticmethod
    def _client_version() -> str:
        """
        Helper function to return the client version string for this client
        """
        return f"{google.cloud.bigtable.__version__}-data-async"

    def start_background_channel_refresh(self) -> None:
=======
    def _start_background_channel_refresh(self) -> None:
>>>>>>> a8cdf7ca
        """
        Starts a background task to ping and warm each channel in the pool
        Raises:
          - RuntimeError if not called in an asyncio event loop
        """
        if not self._channel_refresh_tasks:
            # raise RuntimeError if there is no event loop
            asyncio.get_running_loop()
            for channel_idx in range(self.transport.pool_size):
                refresh_task = asyncio.create_task(self._manage_channel(channel_idx))
                if sys.version_info >= (3, 8):
                    # task names supported in Python 3.8+
                    refresh_task.set_name(
                        f"{self.__class__.__name__} channel refresh {channel_idx}"
                    )
                self._channel_refresh_tasks.append(refresh_task)

    async def close(self, timeout: float = 2.0):
        """
        Cancel all background tasks
        """
        for task in self._channel_refresh_tasks:
            task.cancel()
        group = asyncio.gather(*self._channel_refresh_tasks, return_exceptions=True)
        await asyncio.wait_for(group, timeout=timeout)
        await self.transport.close()
        self._channel_refresh_tasks = []

    async def _ping_and_warm_instances(
        self, channel: grpc.aio.Channel, instance_key: _WarmedInstanceKey | None = None
    ) -> list[GoogleAPICallError | None]:
        """
        Prepares the backend for requests on a channel

        Pings each Bigtable instance registered in `_active_instances` on the client

        Args:
            - channel: grpc channel to warm
            - instance_key: if provided, only warm the instance associated with the key
        Returns:
            - sequence of results or exceptions from the ping requests
        """
        instance_list = (
            [instance_key] if instance_key is not None else self._active_instances
        )
        ping_rpc = channel.unary_unary(
            "/google.bigtable.v2.Bigtable/PingAndWarm",
            request_serializer=PingAndWarmRequest.serialize,
        )
        # prepare list of coroutines to run
        tasks = [
            ping_rpc(
                request={"name": instance_name, "app_profile_id": app_profile_id},
                metadata=[
                    (
                        "x-goog-request-params",
                        f"name={instance_name}&app_profile_id={app_profile_id}",
                    )
                ],
                wait_for_ready=True,
            )
            for (instance_name, table_name, app_profile_id) in instance_list
        ]
        # execute coroutines in parallel
        result_list = await asyncio.gather(*tasks, return_exceptions=True)
        # return None in place of empty successful responses
        return [r or None for r in result_list]

    async def _manage_channel(
        self,
        channel_idx: int,
        refresh_interval_min: float = 60 * 35,
        refresh_interval_max: float = 60 * 45,
        grace_period: float = 60 * 10,
    ) -> None:
        """
        Background coroutine that periodically refreshes and warms a grpc channel

        The backend will automatically close channels after 60 minutes, so
        `refresh_interval` + `grace_period` should be < 60 minutes

        Runs continuously until the client is closed

        Args:
            channel_idx: index of the channel in the transport's channel pool
            refresh_interval_min: minimum interval before initiating refresh
                process in seconds. Actual interval will be a random value
                between `refresh_interval_min` and `refresh_interval_max`
            refresh_interval_max: maximum interval before initiating refresh
                process in seconds. Actual interval will be a random value
                between `refresh_interval_min` and `refresh_interval_max`
            grace_period: time to allow previous channel to serve existing
                requests before closing, in seconds
        """
        first_refresh = self._channel_init_time + random.uniform(
            refresh_interval_min, refresh_interval_max
        )
        next_sleep = max(first_refresh - time.monotonic(), 0)
        if next_sleep > 0:
            # warm the current channel immediately
            channel = self.transport.channels[channel_idx]
            await self._ping_and_warm_instances(channel)
        # continuously refresh the channel every `refresh_interval` seconds
        while True:
            await asyncio.sleep(next_sleep)
            # prepare new channel for use
            new_channel = self.transport.grpc_channel._create_channel()
            await self._ping_and_warm_instances(new_channel)
            # cycle channel out of use, with long grace window before closure
            start_timestamp = time.time()
            await self.transport.replace_channel(
                channel_idx, grace=grace_period, swap_sleep=10, new_channel=new_channel
            )
            # subtract the time spent waiting for the channel to be replaced
            next_refresh = random.uniform(refresh_interval_min, refresh_interval_max)
            next_sleep = next_refresh - (time.time() - start_timestamp)

    async def _register_instance(self, instance_id: str, owner: TableAsync) -> None:
        """
        Registers an instance with the client, and warms the channel pool
        for the instance
        The client will periodically refresh grpc channel pool used to make
        requests, and new channels will be warmed for each registered instance
        Channels will not be refreshed unless at least one instance is registered

        Args:
          - instance_id: id of the instance to register.
          - owner: table that owns the instance. Owners will be tracked in
            _instance_owners, and instances will only be unregistered when all
            owners call _remove_instance_registration
        """
        instance_name = self._gapic_client.instance_path(self.project, instance_id)
        instance_key = _WarmedInstanceKey(
            instance_name, owner.table_name, owner.app_profile_id
        )
        self._instance_owners.setdefault(instance_key, set()).add(id(owner))
        if instance_name not in self._active_instances:
            self._active_instances.add(instance_key)
            if self._channel_refresh_tasks:
                # refresh tasks already running
                # call ping and warm on all existing channels
                for channel in self.transport.channels:
                    await self._ping_and_warm_instances(channel, instance_key)
            else:
                # refresh tasks aren't active. start them as background tasks
                self._start_background_channel_refresh()

    async def _remove_instance_registration(
        self, instance_id: str, owner: TableAsync
    ) -> bool:
        """
        Removes an instance from the client's registered instances, to prevent
        warming new channels for the instance

        If instance_id is not registered, or is still in use by other tables, returns False

        Args:
            - instance_id: id of the instance to remove
            - owner: table that owns the instance. Owners will be tracked in
              _instance_owners, and instances will only be unregistered when all
              owners call _remove_instance_registration
        Returns:
            - True if instance was removed
        """
        instance_name = self._gapic_client.instance_path(self.project, instance_id)
        instance_key = _WarmedInstanceKey(
            instance_name, owner.table_name, owner.app_profile_id
        )
        owner_list = self._instance_owners.get(instance_key, set())
        try:
            owner_list.remove(id(owner))
            if len(owner_list) == 0:
                self._active_instances.remove(instance_key)
            return True
        except KeyError:
            return False

    def get_table(
        self,
        instance_id: str,
        table_id: str,
        app_profile_id: str | None = None,
        *,
        default_read_rows_operation_timeout: float = 600,
        default_read_rows_attempt_timeout: float | None = None,
        default_mutate_rows_operation_timeout: float = 600,
        default_mutate_rows_attempt_timeout: float | None = None,
        default_operation_timeout: float = 60,
        default_attempt_timeout: float | None = None,
    ) -> TableAsync:
        """
        Returns a table instance for making data API requests

        Args:
            instance_id: The Bigtable instance ID to associate with this client.
                instance_id is combined with the client's project to fully
                specify the instance
            table_id: The ID of the table. table_id is combined with the
                instance_id and the client's project to fully specify the table
            app_profile_id: The app profile to associate with requests.
                https://cloud.google.com/bigtable/docs/app-profiles
            default_read_rows_operation_timeout: The default timeout for read rows
                operations, in seconds. If not set, defaults to 600 seconds (10 minutes)
            default_read_rows_attempt_timeout: The default timeout for individual
                read rows rpc requests, in seconds. If not set, defaults to 20 seconds
            default_mutate_rows_operation_timeout: The default timeout for mutate rows
                operations, in seconds. If not set, defaults to 600 seconds (10 minutes)
            default_mutate_rows_attempt_timeout: The default timeout for individual
                mutate rows rpc requests, in seconds. If not set, defaults to 60 seconds
            default_operation_timeout: The default timeout for all other operations, in
                seconds. If not set, defaults to 60 seconds
            default_attempt_timeout: The default timeout for all other individual rpc
                requests, in seconds. If not set, defaults to 20 seconds
        """
        return TableAsync(
            self,
            instance_id,
            table_id,
            app_profile_id,
            default_operation_timeout=default_operation_timeout,
            default_attempt_timeout=default_attempt_timeout,
        )

    async def __aenter__(self):
        self._start_background_channel_refresh()
        return self

    async def __aexit__(self, exc_type, exc_val, exc_tb):
        await self.close()
        await self._gapic_client.__aexit__(exc_type, exc_val, exc_tb)


class TableAsync:
    """
    Main Data API surface

    Table object maintains table_id, and app_profile_id context, and passes them with
    each call
    """

    def __init__(
        self,
        client: BigtableDataClientAsync,
        instance_id: str,
        table_id: str,
        app_profile_id: str | None = None,
        *,
        default_read_rows_operation_timeout: float = 600,
        default_read_rows_attempt_timeout: float | None = 20,
        default_mutate_rows_operation_timeout: float = 600,
        default_mutate_rows_attempt_timeout: float | None = 60,
        default_operation_timeout: float = 60,
        default_attempt_timeout: float | None = 20,
    ):
        """
        Initialize a Table instance

        Must be created within an async context (running event loop)

        Args:
            instance_id: The Bigtable instance ID to associate with this client.
                instance_id is combined with the client's project to fully
                specify the instance
            table_id: The ID of the table. table_id is combined with the
                instance_id and the client's project to fully specify the table
            app_profile_id: The app profile to associate with requests.
                https://cloud.google.com/bigtable/docs/app-profiles
            default_read_rows_operation_timeout: The default timeout for read rows
                operations, in seconds. If not set, defaults to 600 seconds (10 minutes)
            default_read_rows_attempt_timeout: The default timeout for individual
                read rows rpc requests, in seconds. If not set, defaults to 20 seconds
            default_mutate_rows_operation_timeout: The default timeout for mutate rows
                operations, in seconds. If not set, defaults to 600 seconds (10 minutes)
            default_mutate_rows_attempt_timeout: The default timeout for individual
                mutate rows rpc requests, in seconds. If not set, defaults to 60 seconds
            default_operation_timeout: The default timeout for all other operations, in
                seconds. If not set, defaults to 60 seconds
            default_attempt_timeout: The default timeout for all other individual rpc
                requests, in seconds. If not set, defaults to 20 seconds
        Raises:
          - RuntimeError if called outside of an async context (no running event loop)
        """
        # validate timeouts
        _validate_timeouts(
            default_operation_timeout, default_attempt_timeout, allow_none=True
        )
        _validate_timeouts(
            default_read_rows_operation_timeout,
            default_read_rows_attempt_timeout,
            allow_none=True,
        )
        _validate_timeouts(
            default_mutate_rows_operation_timeout,
            default_mutate_rows_attempt_timeout,
            allow_none=True,
        )

        self.client = client
        self.instance_id = instance_id
        self.instance_name = self.client._gapic_client.instance_path(
            self.client.project, instance_id
        )
        self.table_id = table_id
        self.table_name = self.client._gapic_client.table_path(
            self.client.project, instance_id, table_id
        )
        self.app_profile_id = app_profile_id

        self.default_operation_timeout = default_operation_timeout
        self.default_attempt_timeout = default_attempt_timeout
        self.default_read_rows_operation_timeout = default_read_rows_operation_timeout
        self.default_read_rows_attempt_timeout = default_read_rows_attempt_timeout
        self.default_mutate_rows_operation_timeout = (
            default_mutate_rows_operation_timeout
        )
        self.default_mutate_rows_attempt_timeout = default_mutate_rows_attempt_timeout

        # raises RuntimeError if called outside of an async context (no running event loop)
        try:
            self._register_instance_task = asyncio.create_task(
                self.client._register_instance(instance_id, self)
            )
        except RuntimeError as e:
            raise RuntimeError(
                f"{self.__class__.__name__} must be created within an async event loop context."
            ) from e

    async def read_rows_stream(
        self,
        query: ReadRowsQuery,
        *,
        operation_timeout: float | None = None,
        attempt_timeout: float | None = None,
    ) -> ReadRowsAsyncIterator:
        """
        Read a set of rows from the table, based on the specified query.
        Returns an iterator to asynchronously stream back row data.

        Failed requests within operation_timeout will be retried.

        Args:
            - query: contains details about which rows to return
            - operation_timeout: the time budget for the entire operation, in seconds.
                 Failed requests will be retried within the budget.
                 If None, defaults to the Table's default_read_rows_operation_timeout
            - attempt_timeout: the time budget for an individual network request, in seconds.
                If it takes longer than this time to complete, the request will be cancelled with
                a DeadlineExceeded exception, and a retry will be attempted.
                If None, defaults to the Table's default_read_rows_attempt_timeout,
                or the operation_timeout if that is also None.
        Returns:
            - an asynchronous iterator that yields rows returned by the query
        Raises:
            - DeadlineExceeded: raised after operation timeout
                will be chained with a RetryExceptionGroup containing GoogleAPIError exceptions
                from any retries that failed
            - GoogleAPIError: raised if the request encounters an unrecoverable error
            - IdleTimeout: if iterator was abandoned
        """
        operation_timeout = (
            operation_timeout or self.default_read_rows_operation_timeout
        )
        attempt_timeout = (
            attempt_timeout
            or self.default_read_rows_attempt_timeout
            or operation_timeout
        )
        _validate_timeouts(operation_timeout, attempt_timeout)

        request = query._to_dict() if isinstance(query, ReadRowsQuery) else query
        request["table_name"] = self.table_name
        if self.app_profile_id:
            request["app_profile_id"] = self.app_profile_id

        # read_rows smart retries is implemented using a series of iterators:
        # - client.read_rows: outputs raw ReadRowsResponse objects from backend. Has attempt_timeout
        # - ReadRowsOperation.merge_row_response_stream: parses chunks into rows
        # - ReadRowsOperation.retryable_merge_rows: adds retries, caching, revised requests, operation_timeout
        # - ReadRowsAsyncIterator: adds idle_timeout, moves stats out of stream and into attribute
        row_merger = _ReadRowsOperationAsync(
            request,
            self.client._gapic_client,
            operation_timeout=operation_timeout,
            attempt_timeout=attempt_timeout,
        )
        output_generator = ReadRowsAsyncIterator(row_merger)
        # add idle timeout to clear resources if generator is abandoned
        idle_timeout_seconds = 300
        await output_generator._start_idle_timer(idle_timeout_seconds)
        return output_generator

    async def read_rows(
        self,
        query: ReadRowsQuery,
        *,
        operation_timeout: float | None = None,
        attempt_timeout: float | None = None,
    ) -> list[Row]:
        """
        Read a set of rows from the table, based on the specified query.
        Retruns results as a list of Row objects when the request is complete.
        For streamed results, use read_rows_stream.

        Failed requests within operation_timeout will be retried.

        Args:
            - query: contains details about which rows to return
            - operation_timeout: the time budget for the entire operation, in seconds.
                 Failed requests will be retried within the budget.
                 If None, defaults to the Table's default_read_rows_operation_timeout
            - attempt_timeout: the time budget for an individual network request, in seconds.
                If it takes longer than this time to complete, the request will be cancelled with
                a DeadlineExceeded exception, and a retry will be attempted.
                If None, defaults to the Table's default_read_rows_attempt_timeout,
                or the operation_timeout if that is also None.
        Returns:
            - a list of Rows returned by the query
        Raises:
            - DeadlineExceeded: raised after operation timeout
                will be chained with a RetryExceptionGroup containing GoogleAPIError exceptions
                from any retries that failed
            - GoogleAPIError: raised if the request encounters an unrecoverable error
        """
        row_generator = await self.read_rows_stream(
            query,
            operation_timeout=operation_timeout,
            attempt_timeout=attempt_timeout,
        )
        results = [row async for row in row_generator]
        return results

    async def read_row(
        self,
        row_key: str | bytes,
        *,
        row_filter: RowFilter | None = None,
        operation_timeout: int | float | None = None,
        attempt_timeout: int | float | None = None,
    ) -> Row | None:
        """
        Read a single row from the table, based on the specified key.

        Failed requests within operation_timeout will be retried.

        Args:
            - query: contains details about which rows to return
            - operation_timeout: the time budget for the entire operation, in seconds.
                 Failed requests will be retried within the budget.
                 If None, defaults to the Table's default_read_rows_operation_timeout
            - attempt_timeout: the time budget for an individual network request, in seconds.
                If it takes longer than this time to complete, the request will be cancelled with
                a DeadlineExceeded exception, and a retry will be attempted.
                If None, defaults to the Table's default_read_rows_attempt_timeout, or the operation_timeout
                if that is also None.
        Returns:
            - a Row object if the row exists, otherwise None
        Raises:
            - DeadlineExceeded: raised after operation timeout
                will be chained with a RetryExceptionGroup containing GoogleAPIError exceptions
                from any retries that failed
            - GoogleAPIError: raised if the request encounters an unrecoverable error
        """
        if row_key is None:
            raise ValueError("row_key must be string or bytes")
        query = ReadRowsQuery(row_keys=row_key, row_filter=row_filter, limit=1)
        results = await self.read_rows(
            query,
            operation_timeout=operation_timeout,
            attempt_timeout=attempt_timeout,
        )
        if len(results) == 0:
            return None
        return results[0]

    async def read_rows_sharded(
        self,
        sharded_query: ShardedQuery,
        *,
        operation_timeout: int | float | None = None,
        attempt_timeout: int | float | None = None,
    ) -> list[Row]:
        """
        Runs a sharded query in parallel, then return the results in a single list.
        Results will be returned in the order of the input queries.

        This function is intended to be run on the results on a query.shard() call:

        ```
        table_shard_keys = await table.sample_row_keys()
        query = ReadRowsQuery(...)
        shard_queries = query.shard(table_shard_keys)
        results = await table.read_rows_sharded(shard_queries)
        ```

        Args:
            - sharded_query: a sharded query to execute
            - operation_timeout: the time budget for the entire operation, in seconds.
                 Failed requests will be retried within the budget.
                 If None, defaults to the Table's default_read_rows_operation_timeout
            - attempt_timeout: the time budget for an individual network request, in seconds.
                If it takes longer than this time to complete, the request will be cancelled with
                a DeadlineExceeded exception, and a retry will be attempted.
                If None, defaults to the Table's default_read_rows_attempt_timeout, or the operation_timeout
                if that is also None.
        Raises:
            - ShardedReadRowsExceptionGroup: if any of the queries failed
            - ValueError: if the query_list is empty
        """
        if not sharded_query:
            raise ValueError("empty sharded_query")
        # reduce operation_timeout between batches
        operation_timeout = (
            operation_timeout or self.default_read_rows_operation_timeout
        )
        attempt_timeout = (
            attempt_timeout
            or self.default_read_rows_attempt_timeout
            or operation_timeout
        )
        _validate_timeouts(operation_timeout, attempt_timeout)
        timeout_generator = _attempt_timeout_generator(
            operation_timeout, operation_timeout
        )
        # submit shards in batches if the number of shards goes over _CONCURRENCY_LIMIT
        batched_queries = [
            sharded_query[i : i + _CONCURRENCY_LIMIT]
            for i in range(0, len(sharded_query), _CONCURRENCY_LIMIT)
        ]
        # run batches and collect results
        results_list = []
        error_dict = {}
        shard_idx = 0
        for batch in batched_queries:
            batch_operation_timeout = next(timeout_generator)
            routine_list = [
                self.read_rows(
                    query,
                    operation_timeout=batch_operation_timeout,
                    attempt_timeout=min(attempt_timeout, batch_operation_timeout),
                )
                for query in batch
            ]
            batch_result = await asyncio.gather(*routine_list, return_exceptions=True)
            for result in batch_result:
                if isinstance(result, Exception):
                    error_dict[shard_idx] = result
                else:
                    results_list.extend(result)
                shard_idx += 1
        if error_dict:
            # if any sub-request failed, raise an exception instead of returning results
            raise ShardedReadRowsExceptionGroup(
                [
                    FailedQueryShardError(idx, sharded_query[idx], e)
                    for idx, e in error_dict.items()
                ],
                results_list,
                len(sharded_query),
            )
        return results_list

    async def row_exists(
        self,
        row_key: str | bytes,
        *,
        operation_timeout: int | float | None = None,
        attempt_timeout: int | float | None = None,
    ) -> bool:
        """
        Return a boolean indicating whether the specified row exists in the table.
        uses the filters: chain(limit cells per row = 1, strip value)
        Args:
            - row_key: the key of the row to check
            - operation_timeout: the time budget for the entire operation, in seconds.
                 Failed requests will be retried within the budget.
                 If None, defaults to the Table's default_read_rows_operation_timeout
            - attempt_timeout: the time budget for an individual network request, in seconds.
                If it takes longer than this time to complete, the request will be cancelled with
                a DeadlineExceeded exception, and a retry will be attempted.
                If None, defaults to the Table's default_read_rows_attempt_timeout, or the operation_timeout
                if that is also None.
        Returns:
            - a bool indicating whether the row exists
        Raises:
            - DeadlineExceeded: raised after operation timeout
                will be chained with a RetryExceptionGroup containing GoogleAPIError exceptions
                from any retries that failed
            - GoogleAPIError: raised if the request encounters an unrecoverable error
        """
        if row_key is None:
            raise ValueError("row_key must be string or bytes")

        strip_filter = StripValueTransformerFilter(flag=True)
        limit_filter = CellsRowLimitFilter(1)
        chain_filter = RowFilterChain(filters=[limit_filter, strip_filter])
        query = ReadRowsQuery(row_keys=row_key, limit=1, row_filter=chain_filter)
        results = await self.read_rows(
            query,
            operation_timeout=operation_timeout,
            attempt_timeout=attempt_timeout,
        )
        return len(results) > 0

    async def sample_row_keys(
        self,
        *,
        operation_timeout: float | None = None,
        attempt_timeout: float | None = None,
    ) -> RowKeySamples:
        """
        Return a set of RowKeySamples that delimit contiguous sections of the table of
        approximately equal size

        RowKeySamples output can be used with ReadRowsQuery.shard() to create a sharded query that
        can be parallelized across multiple backend nodes read_rows and read_rows_stream
        requests will call sample_row_keys internally for this purpose when sharding is enabled

        RowKeySamples is simply a type alias for list[tuple[bytes, int]]; a list of
            row_keys, along with offset positions in the table

        Args:
            - operation_timeout: the time budget for the entire operation, in seconds.
                Failed requests will be retried within the budget.
                If None, defaults to the Table's default_operation_timeout
            - attempt_timeout: the time budget for an individual network request, in seconds.
                If it takes longer than this time to complete, the request will be cancelled with
                a DeadlineExceeded exception, and a retry will be attempted.
                If None, defaults to the Table's default_attempt_timeout, or the operation_timeout
                if that is also None.
        Returns:
            - a set of RowKeySamples the delimit contiguous sections of the table
        Raises:
            - DeadlineExceeded: raised after operation timeout
                will be chained with a RetryExceptionGroup containing GoogleAPIError exceptions
                from any retries that failed
            - GoogleAPIError: raised if the request encounters an unrecoverable error
        """
        # prepare timeouts
        operation_timeout = operation_timeout or self.default_operation_timeout
        attempt_timeout = (
            attempt_timeout or self.default_attempt_timeout or operation_timeout
        )
        _validate_timeouts(operation_timeout, attempt_timeout)

        attempt_timeout_gen = _attempt_timeout_generator(
            attempt_timeout, operation_timeout
        )
        # prepare retryable
        predicate = retries.if_exception_type(
            core_exceptions.DeadlineExceeded,
            core_exceptions.ServiceUnavailable,
        )
        transient_errors = []

        def on_error_fn(exc):
            # add errors to list if retryable
            if predicate(exc):
                transient_errors.append(exc)

        retry = retries.AsyncRetry(
            predicate=predicate,
            timeout=operation_timeout,
            initial=0.01,
            multiplier=2,
            maximum=60,
            on_error=on_error_fn,
            is_stream=False,
        )

        # prepare request
        metadata = _make_metadata(self.table_name, self.app_profile_id)

        async def execute_rpc():
            results = await self.client._gapic_client.sample_row_keys(
                table_name=self.table_name,
                app_profile_id=self.app_profile_id,
                timeout=next(attempt_timeout_gen),
                metadata=metadata,
            )
            return [(s.row_key, s.offset_bytes) async for s in results]

        wrapped_fn = _convert_retry_deadline(
            retry(execute_rpc), operation_timeout, transient_errors
        )
        return await wrapped_fn()

    def mutations_batcher(
        self,
        *,
        flush_interval: float | None = 5,
        flush_limit_mutation_count: int | None = 1000,
        flush_limit_bytes: int = 20 * _MB_SIZE,
        flow_control_max_mutation_count: int = 100_000,
        flow_control_max_bytes: int = 100 * _MB_SIZE,
        batch_operation_timeout: float | None = None,
        batch_attempt_timeout: float | None = None,
    ) -> MutationsBatcherAsync:
        """
        Returns a new mutations batcher instance.

        Can be used to iteratively add mutations that are flushed as a group,
        to avoid excess network calls

        Args:
          - flush_interval: Automatically flush every flush_interval seconds. If None,
              a table default will be used
          - flush_limit_mutation_count: Flush immediately after flush_limit_mutation_count
              mutations are added across all entries. If None, this limit is ignored.
          - flush_limit_bytes: Flush immediately after flush_limit_bytes bytes are added.
          - flow_control_max_mutation_count: Maximum number of inflight mutations.
          - flow_control_max_bytes: Maximum number of inflight bytes.
          - batch_operation_timeout: timeout for each mutate_rows operation, in seconds. If None,
              table default_mutate_rows_operation_timeout will be used
          - batch_attempt_timeout: timeout for each individual request, in seconds. If None,
              table default_mutate_rows_attempt_timeout will be used, or batch_operation_timeout
              if that is also None.
        Returns:
            - a MutationsBatcherAsync context manager that can batch requests
        """
        return MutationsBatcherAsync(
            self,
            flush_interval=flush_interval,
            flush_limit_mutation_count=flush_limit_mutation_count,
            flush_limit_bytes=flush_limit_bytes,
            flow_control_max_mutation_count=flow_control_max_mutation_count,
            flow_control_max_bytes=flow_control_max_bytes,
            batch_operation_timeout=batch_operation_timeout,
            batch_attempt_timeout=batch_attempt_timeout,
        )

    async def mutate_row(
        self,
        row_key: str | bytes,
        mutations: list[Mutation] | Mutation,
        *,
        operation_timeout: float | None = None,
        attempt_timeout: float | None = None,
    ):
        """
         Mutates a row atomically.

         Cells already present in the row are left unchanged unless explicitly changed
         by ``mutation``.

         Idempotent operations (i.e, all mutations have an explicit timestamp) will be
         retried on server failure. Non-idempotent operations will not.

         Args:
            - row_key: the row to apply mutations to
            - mutations: the set of mutations to apply to the row
            - operation_timeout: the time budget for the entire operation, in seconds.
                Failed requests will be retried within the budget.
                If None, defaults to the Table's default_operation_timeout
            - attempt_timeout: the time budget for an individual network request, in seconds.
                If it takes longer than this time to complete, the request will be cancelled with
                a DeadlineExceeded exception, and a retry will be attempted.
                If None, defaults to the Table's default_attempt_timeout, or the operation_timeout
                if that is also None.
        Raises:
             - DeadlineExceeded: raised after operation timeout
                 will be chained with a RetryExceptionGroup containing all
                 GoogleAPIError exceptions from any retries that failed
             - GoogleAPIError: raised on non-idempotent operations that cannot be
                 safely retried.
        """
        operation_timeout = operation_timeout or self.default_operation_timeout
        attempt_timeout = (
            attempt_timeout or self.default_attempt_timeout or operation_timeout
        )
        _validate_timeouts(operation_timeout, attempt_timeout)

        if isinstance(row_key, str):
            row_key = row_key.encode("utf-8")
        request = {"table_name": self.table_name, "row_key": row_key}
        if self.app_profile_id:
            request["app_profile_id"] = self.app_profile_id

        if isinstance(mutations, Mutation):
            mutations = [mutations]
        request["mutations"] = [mutation._to_dict() for mutation in mutations]

        if all(mutation.is_idempotent() for mutation in mutations):
            # mutations are all idempotent and safe to retry
            predicate = retries.if_exception_type(
                core_exceptions.DeadlineExceeded,
                core_exceptions.ServiceUnavailable,
            )
        else:
            # mutations should not be retried
            predicate = retries.if_exception_type()

        transient_errors = []

        def on_error_fn(exc):
            if predicate(exc):
                transient_errors.append(exc)

        retry = retries.AsyncRetry(
            predicate=predicate,
            on_error=on_error_fn,
            timeout=operation_timeout,
            initial=0.01,
            multiplier=2,
            maximum=60,
        )
        # wrap rpc in retry logic
        retry_wrapped = retry(self.client._gapic_client.mutate_row)
        # convert RetryErrors from retry wrapper into DeadlineExceeded errors
        deadline_wrapped = _convert_retry_deadline(
            retry_wrapped, operation_timeout, transient_errors
        )
        metadata = _make_metadata(self.table_name, self.app_profile_id)
        # trigger rpc
        await deadline_wrapped(
            request, timeout=attempt_timeout, metadata=metadata, retry=None
        )

    async def bulk_mutate_rows(
        self,
        mutation_entries: list[RowMutationEntry],
        *,
        operation_timeout: float | None = None,
        attempt_timeout: float | None = None,
    ):
        """
        Applies mutations for multiple rows in a single batched request.

        Each individual RowMutationEntry is applied atomically, but separate entries
        may be applied in arbitrary order (even for entries targetting the same row)
        In total, the row_mutations can contain at most 100000 individual mutations
        across all entries

        Idempotent entries (i.e., entries with mutations with explicit timestamps)
        will be retried on failure. Non-idempotent will not, and will reported in a
        raised exception group

        Args:
            - mutation_entries: the batches of mutations to apply
                Each entry will be applied atomically, but entries will be applied
                in arbitrary order
            - operation_timeout: the time budget for the entire operation, in seconds.
                Failed requests will be retried within the budget.
                If None, defaults to the Table's default_mutate_rows_operation_timeout
            - attempt_timeout: the time budget for an individual network request, in seconds.
                If it takes longer than this time to complete, the request will be cancelled with
                a DeadlineExceeded exception, and a retry will be attempted.
                If None, defaults to the Table's default_mutate_rows_attempt_timeout,
                or the operation_timeout if that is also None.
        Raises:
            - MutationsExceptionGroup if one or more mutations fails
                Contains details about any failed entries in .exceptions
        """
        operation_timeout = (
            operation_timeout or self.default_mutate_rows_operation_timeout
        )
        attempt_timeout = (
            attempt_timeout
            or self.default_mutate_rows_attempt_timeout
            or operation_timeout
        )
        _validate_timeouts(operation_timeout, attempt_timeout)

        operation = _MutateRowsOperationAsync(
            self.client._gapic_client,
            self,
            mutation_entries,
            operation_timeout,
            attempt_timeout,
        )
        await operation.start()

    async def check_and_mutate_row(
        self,
        row_key: str | bytes,
        predicate: RowFilter | None,
        *,
        true_case_mutations: Mutation | list[Mutation] | None = None,
        false_case_mutations: Mutation | list[Mutation] | None = None,
        operation_timeout: int | float | None = None,
    ) -> bool:
        """
        Mutates a row atomically based on the output of a predicate filter

        Non-idempotent operation: will not be retried

        Args:
            - row_key: the key of the row to mutate
            - predicate: the filter to be applied to the contents of the specified row.
                Depending on whether or not any results  are yielded,
                either true_case_mutations or false_case_mutations will be executed.
                If None, checks that the row contains any values at all.
            - true_case_mutations:
                Changes to be atomically applied to the specified row if
                predicate yields at least one cell when
                applied to row_key. Entries are applied in order,
                meaning that earlier mutations can be masked by later
                ones. Must contain at least one entry if
                false_case_mutations is empty, and at most 100000.
            - false_case_mutations:
                Changes to be atomically applied to the specified row if
                predicate_filter does not yield any cells when
                applied to row_key. Entries are applied in order,
                meaning that earlier mutations can be masked by later
                ones. Must contain at least one entry if
                `true_case_mutations is empty, and at most 100000.
            - operation_timeout: the time budget for the entire operation, in seconds.
                Failed requests will not be retried. Defaults to the Table's default_operation_timeout
                if None.
        Returns:
            - bool indicating whether the predicate was true or false
        Raises:
            - GoogleAPIError exceptions from grpc call
        """
        operation_timeout = operation_timeout or self.default_operation_timeout
        if operation_timeout <= 0:
            raise ValueError("operation_timeout must be greater than 0")
        row_key = row_key.encode("utf-8") if isinstance(row_key, str) else row_key
        if true_case_mutations is not None and not isinstance(
            true_case_mutations, list
        ):
            true_case_mutations = [true_case_mutations]
        true_case_dict = [m._to_dict() for m in true_case_mutations or []]
        if false_case_mutations is not None and not isinstance(
            false_case_mutations, list
        ):
            false_case_mutations = [false_case_mutations]
        false_case_dict = [m._to_dict() for m in false_case_mutations or []]
        metadata = _make_metadata(self.table_name, self.app_profile_id)
        result = await self.client._gapic_client.check_and_mutate_row(
            request={
                "predicate_filter": predicate._to_dict()
                if predicate is not None
                else None,
                "true_mutations": true_case_dict,
                "false_mutations": false_case_dict,
                "table_name": self.table_name,
                "row_key": row_key,
                "app_profile_id": self.app_profile_id,
            },
            metadata=metadata,
            timeout=operation_timeout,
        )
        return result.predicate_matched

    async def read_modify_write_row(
        self,
        row_key: str | bytes,
        rules: ReadModifyWriteRule | list[ReadModifyWriteRule],
        *,
        operation_timeout: int | float | None = None,
    ) -> Row:
        """
        Reads and modifies a row atomically according to input ReadModifyWriteRules,
        and returns the contents of all modified cells

        The new value for the timestamp is the greater of the existing timestamp or
        the current server time.

        Non-idempotent operation: will not be retried

        Args:
            - row_key: the key of the row to apply read/modify/write rules to
            - rules: A rule or set of rules to apply to the row.
                Rules are applied in order, meaning that earlier rules will affect the
                results of later ones.
            - operation_timeout: the time budget for the entire operation, in seconds.
                Failed requests will not be retried. Defaults to the Table's default_operation_timeout
                if None.
        Returns:
            - Row: containing cell data that was modified as part of the
                operation
        Raises:
            - GoogleAPIError exceptions from grpc call
        """
        operation_timeout = operation_timeout or self.default_operation_timeout
        row_key = row_key.encode("utf-8") if isinstance(row_key, str) else row_key
        if operation_timeout <= 0:
            raise ValueError("operation_timeout must be greater than 0")
        if rules is not None and not isinstance(rules, list):
            rules = [rules]
        if not rules:
            raise ValueError("rules must contain at least one item")
        # concert to dict representation
        rules_dict = [rule._to_dict() for rule in rules]
        metadata = _make_metadata(self.table_name, self.app_profile_id)
        result = await self.client._gapic_client.read_modify_write_row(
            request={
                "rules": rules_dict,
                "table_name": self.table_name,
                "row_key": row_key,
                "app_profile_id": self.app_profile_id,
            },
            metadata=metadata,
            timeout=operation_timeout,
        )
        # construct Row from result
        return Row._from_pb(result.row)

    async def close(self):
        """
        Called to close the Table instance and release any resources held by it.
        """
        self._register_instance_task.cancel()
        await self.client._remove_instance_registration(self.instance_id, self)

    async def __aenter__(self):
        """
        Implement async context manager protocol

        Ensure registration task has time to run, so that
        grpc channels will be warmed for the specified instance
        """
        await self._register_instance_task
        return self

    async def __aexit__(self, exc_type, exc_val, exc_tb):
        """
        Implement async context manager protocol

        Unregister this instance with the client, so that
        grpc channels will no longer be warmed
        """
        await self.close()<|MERGE_RESOLUTION|>--- conflicted
+++ resolved
@@ -163,7 +163,6 @@
                 stacklevel=2,
             )
 
-<<<<<<< HEAD
     @staticmethod
     def _client_version() -> str:
         """
@@ -171,10 +170,8 @@
         """
         return f"{google.cloud.bigtable.__version__}-data-async"
 
-    def start_background_channel_refresh(self) -> None:
-=======
+
     def _start_background_channel_refresh(self) -> None:
->>>>>>> a8cdf7ca
         """
         Starts a background task to ping and warm each channel in the pool
         Raises:
