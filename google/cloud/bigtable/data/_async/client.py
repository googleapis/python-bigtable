--- conflicted
+++ resolved
@@ -528,14 +528,12 @@
         )
         self.default_mutate_rows_attempt_timeout = default_mutate_rows_attempt_timeout
 
-<<<<<<< HEAD
         self._metrics = BigtableClientSideMetricsController(
             project_id=self.client.project,
             instance_id=instance_id,
             table_id=table_id,
             app_profile_id=app_profile_id,
         )
-=======
         self.default_read_rows_retryable_errors = (
             default_read_rows_retryable_errors or ()
         )
@@ -543,7 +541,6 @@
             default_mutate_rows_retryable_errors or ()
         )
         self.default_retryable_errors = default_retryable_errors or ()
->>>>>>> c329474b
 
         # raises RuntimeError if called outside of an async context (no running event loop)
         try:
@@ -561,12 +558,9 @@
         *,
         operation_timeout: float | TABLE_DEFAULT = TABLE_DEFAULT.READ_ROWS,
         attempt_timeout: float | None | TABLE_DEFAULT = TABLE_DEFAULT.READ_ROWS,
-<<<<<<< HEAD
-        **kwargs,
-=======
         retryable_errors: Sequence[type[Exception]]
         | TABLE_DEFAULT = TABLE_DEFAULT.READ_ROWS,
->>>>>>> c329474b
+        **kwargs,
     ) -> AsyncIterable[Row]:
         """
         Read a set of rows from the table, based on the specified query.
@@ -593,12 +587,7 @@
             - DeadlineExceeded: raised after operation timeout
                 will be chained with a RetryExceptionGroup containing GoogleAPICallError exceptions
                 from any retries that failed
-<<<<<<< HEAD
-            - GoogleAPICallError: raised if the request encounters an unrecoverable error
-            - IdleTimeout: if iterator was abandoned
-=======
             - GoogleAPIError: raised if the request encounters an unrecoverable error
->>>>>>> c329474b
         """
         operation_timeout, attempt_timeout = _get_timeouts(
             operation_timeout, attempt_timeout, self
@@ -618,11 +607,8 @@
             self,
             operation_timeout=operation_timeout,
             attempt_timeout=attempt_timeout,
-<<<<<<< HEAD
             metrics=metric_operation,
-=======
             retryable_exceptions=retryable_excs,
->>>>>>> c329474b
         )
         return row_merger.start_operation()
 
@@ -632,12 +618,9 @@
         *,
         operation_timeout: float | TABLE_DEFAULT = TABLE_DEFAULT.READ_ROWS,
         attempt_timeout: float | None | TABLE_DEFAULT = TABLE_DEFAULT.READ_ROWS,
-<<<<<<< HEAD
-        **kwargs,
-=======
         retryable_errors: Sequence[type[Exception]]
         | TABLE_DEFAULT = TABLE_DEFAULT.READ_ROWS,
->>>>>>> c329474b
+        **kwargs,
     ) -> list[Row]:
         """
         Read a set of rows from the table, based on the specified query.
@@ -673,11 +656,8 @@
             query,
             operation_timeout=operation_timeout,
             attempt_timeout=attempt_timeout,
-<<<<<<< HEAD
+            retryable_errors=retryable_errors,
             **kwargs,
-=======
-            retryable_errors=retryable_errors,
->>>>>>> c329474b
         )
         return [row async for row in row_generator]
 
@@ -727,11 +707,8 @@
             query,
             operation_timeout=operation_timeout,
             attempt_timeout=attempt_timeout,
-<<<<<<< HEAD
             metric_operation=metric_operation,
-=======
             retryable_errors=retryable_errors,
->>>>>>> c329474b
         )
         if len(results) == 0:
             return None
@@ -874,11 +851,8 @@
             query,
             operation_timeout=operation_timeout,
             attempt_timeout=attempt_timeout,
-<<<<<<< HEAD
             metric_operation=metric_operation,
-=======
             retryable_errors=retryable_errors,
->>>>>>> c329474b
         )
         return len(results) > 0
 
@@ -931,18 +905,7 @@
         retryable_excs = _get_retryable_errors(retryable_errors, self)
         predicate = retries.if_exception_type(*retryable_excs)
 
-<<<<<<< HEAD
-        retry = retries.AsyncRetry(
-            predicate=predicate,
-            timeout=operation_timeout,
-            initial=0.01,
-            multiplier=2,
-            maximum=60,
-            on_error=on_error_fn,
-        )
-=======
         sleep_generator = retries.exponential_sleep_generator(0.01, 2, 60)
->>>>>>> c329474b
 
         # prepare request
         metadata = _make_metadata(self.table_name, self.app_profile_id)
@@ -969,7 +932,6 @@
                 # return results
                 return samples
 
-<<<<<<< HEAD
             metric_wrapped = operation.wrap_attempt_fn(
                 execute_rpc, extract_call_metadata=False
             )
@@ -977,16 +939,13 @@
             deadline_wrapped = _convert_retry_deadline(
                 retry_wrapped, operation_timeout, transient_errors, is_async=True
             )
-            return await deadline_wrapped()
-=======
-        return await retries.retry_target_async(
-            execute_rpc,
-            predicate,
-            sleep_generator,
-            operation_timeout,
-            exception_factory=_retry_exception_factory,
-        )
->>>>>>> c329474b
+            return await retries.retry_target_async(
+                metric_wrapped,
+                predicate,
+                sleep_generator,
+                operation_timeout,
+                exception_factory=_retry_exception_factory,
+            )
 
     def mutations_batcher(
         self,
@@ -1097,15 +1056,6 @@
 
         sleep_generator = retries.exponential_sleep_generator(0.01, 2, 60)
 
-<<<<<<< HEAD
-        retry = retries.AsyncRetry(
-            predicate=predicate,
-            on_error=on_error_fn,
-            timeout=operation_timeout,
-            initial=0.01,
-            multiplier=2,
-            maximum=60,
-        )
 
         # wrap rpc in retry and metric collection logic
         async with self._metrics.create_operation(
@@ -1114,41 +1064,23 @@
             metric_wrapped = operation.wrap_attempt_fn(
                 self.client._gapic_client.mutate_row
             )
-            retry_wrapped = retry(metric_wrapped)
-            # convert RetryErrors from retry wrapper into DeadlineExceeded errors
-            deadline_wrapped = _convert_retry_deadline(
-                retry_wrapped, operation_timeout, transient_errors, is_async=True
-            )
-            metadata = _make_metadata(self.table_name, self.app_profile_id)
-            # trigger rpc
-            await deadline_wrapped(
-                row_key=row_key.encode() if isinstance(row_key, str) else row_key,
+            target = partial(
+                metric_wrapped,
+                row_key=row_key.encode("utf-8") if isinstance(row_key, str) else row_key,
                 mutations=[mutation._to_pb() for mutation in mutations_list],
                 table_name=self.table_name,
                 app_profile_id=self.app_profile_id,
                 timeout=attempt_timeout,
-                metadata=metadata,
+                metadata=_make_metadata(self.table_name, self.app_profile_id),
                 retry=None,
             )
-=======
-        target = partial(
-            self.client._gapic_client.mutate_row,
-            row_key=row_key.encode("utf-8") if isinstance(row_key, str) else row_key,
-            mutations=[mutation._to_pb() for mutation in mutations_list],
-            table_name=self.table_name,
-            app_profile_id=self.app_profile_id,
-            timeout=attempt_timeout,
-            metadata=_make_metadata(self.table_name, self.app_profile_id),
-            retry=None,
-        )
-        return await retries.retry_target_async(
-            target,
-            predicate,
-            sleep_generator,
-            operation_timeout,
-            exception_factory=_retry_exception_factory,
-        )
->>>>>>> c329474b
+            return await retries.retry_target_async(
+                target,
+                predicate,
+                sleep_generator,
+                operation_timeout,
+                exception_factory=_retry_exception_factory,
+            )
 
     async def bulk_mutate_rows(
         self,
@@ -1201,11 +1133,8 @@
             mutation_entries,
             operation_timeout,
             attempt_timeout,
-<<<<<<< HEAD
             self._metrics.create_operation(OperationType.BULK_MUTATE_ROWS),
-=======
             retryable_exceptions=retryable_excs,
->>>>>>> c329474b
         )
         await operation.start()
 
