# Copyright 2024 Google LLC
#
# Licensed under the Apache License, Version 2.0 (the "License");
# you may not use this file except in compliance with the License.
# You may obtain a copy of the License at
#
#     http://www.apache.org/licenses/LICENSE-2.0
#
# Unless required by applicable law or agreed to in writing, software
# distributed under the License is distributed on an "AS IS" BASIS,
# WITHOUT WARRANTIES OR CONDITIONS OF ANY KIND, either express or implied.
# See the License for the specific language governing permissions and
# limitations under the License.
#

from __future__ import annotations

from typing import (
    cast,
    Any,
    AsyncIterable,
    Optional,
    Set,
    Sequence,
    TYPE_CHECKING,
)

import abc
import time
import warnings
import random
import os
import concurrent.futures

from functools import partial
from grpc import Channel

from google.cloud.bigtable.data.execute_query.values import ExecuteQueryValueType
from google.cloud.bigtable.data.execute_query.metadata import (
    SqlType,
    _pb_metadata_to_metadata_types,
)
from google.cloud.bigtable.data.execute_query._parameters_formatting import (
    _format_execute_query_params,
    _to_param_types,
)
from google.cloud.bigtable_v2.services.bigtable.transports.base import (
    DEFAULT_CLIENT_INFO,
)
from google.cloud.bigtable_v2.types.bigtable import PingAndWarmRequest
from google.cloud.bigtable_v2.types.bigtable import SampleRowKeysRequest
from google.cloud.bigtable_v2.types.bigtable import MutateRowRequest
from google.cloud.bigtable_v2.types.bigtable import CheckAndMutateRowRequest
from google.cloud.bigtable_v2.types.bigtable import ReadModifyWriteRowRequest
from google.cloud.client import ClientWithProject
from google.cloud.environment_vars import BIGTABLE_EMULATOR  # type: ignore
from google.api_core import retry as retries
from google.api_core.exceptions import DeadlineExceeded
from google.api_core.exceptions import ServiceUnavailable
from google.api_core.exceptions import Aborted

import google.auth.credentials
import google.auth._default
from google.api_core import client_options as client_options_lib
from google.cloud.bigtable.client import _DEFAULT_BIGTABLE_EMULATOR_CLIENT
from google.cloud.bigtable.data.row import Row
from google.cloud.bigtable.data.read_rows_query import ReadRowsQuery
from google.cloud.bigtable.data.exceptions import FailedQueryShardError
from google.cloud.bigtable.data.exceptions import ShardedReadRowsExceptionGroup

from google.cloud.bigtable.data._helpers import TABLE_DEFAULT, _align_timeouts
from google.cloud.bigtable.data._helpers import _WarmedInstanceKey
from google.cloud.bigtable.data._helpers import _CONCURRENCY_LIMIT
from google.cloud.bigtable.data._helpers import _retry_exception_factory
from google.cloud.bigtable.data._helpers import _validate_timeouts
from google.cloud.bigtable.data._helpers import _get_error_type
from google.cloud.bigtable.data._helpers import _get_retryable_errors
from google.cloud.bigtable.data._helpers import _get_timeouts
from google.cloud.bigtable.data._helpers import _attempt_timeout_generator
from google.cloud.bigtable.data.mutations import Mutation, RowMutationEntry

from google.cloud.bigtable.data.read_modify_write_rules import ReadModifyWriteRule
from google.cloud.bigtable.data.row_filters import RowFilter
from google.cloud.bigtable.data.row_filters import StripValueTransformerFilter
from google.cloud.bigtable.data.row_filters import CellsRowLimitFilter
from google.cloud.bigtable.data.row_filters import RowFilterChain
from google.cloud.bigtable.data._metrics import BigtableClientSideMetricsController

from google.cloud.bigtable.data._cross_sync import CrossSync

if CrossSync.is_async:
    from grpc.aio import insecure_channel
    from google.cloud.bigtable_v2.services.bigtable.transports import (
        BigtableGrpcAsyncIOTransport as TransportType,
    )
    from google.cloud.bigtable_v2.services.bigtable import (
        BigtableAsyncClient as GapicClient,
    )
    from google.cloud.bigtable.data._async.mutations_batcher import _MB_SIZE
<<<<<<< HEAD
    from google.cloud.bigtable.data._async.metrics_interceptor import AsyncBigtableMetricsInterceptor as MetricInterceptorType
=======
    from google.cloud.bigtable.data._async._swappable_channel import (
        AsyncSwappableChannel,
    )
>>>>>>> fcb062e4
else:
    from typing import Iterable  # noqa: F401
    from grpc import insecure_channel
    from google.cloud.bigtable_v2.services.bigtable.transports import BigtableGrpcTransport as TransportType  # type: ignore
    from google.cloud.bigtable_v2.services.bigtable import BigtableClient as GapicClient  # type: ignore
    from google.cloud.bigtable.data._sync_autogen.mutations_batcher import _MB_SIZE
<<<<<<< HEAD
    from google.cloud.bigtable.data._sync_autogen.metrics_interceptor import BigtableMetricsInterceptor as MetricInterceptorType
=======
    from google.cloud.bigtable.data._sync_autogen._swappable_channel import (  # noqa: F401
        SwappableChannel,
    )
>>>>>>> fcb062e4


if TYPE_CHECKING:
    from google.cloud.bigtable.data._helpers import RowKeySamples
    from google.cloud.bigtable.data._helpers import ShardedQuery

    if CrossSync.is_async:
        from google.cloud.bigtable.data._async.mutations_batcher import (
            MutationsBatcherAsync,
        )
        from google.cloud.bigtable.data.execute_query._async.execute_query_iterator import (
            ExecuteQueryIteratorAsync,
        )
    else:
        from google.cloud.bigtable.data._sync_autogen.mutations_batcher import (  # noqa: F401
            MutationsBatcher,
        )
        from google.cloud.bigtable.data.execute_query._sync_autogen.execute_query_iterator import (  # noqa: F401
            ExecuteQueryIterator,
        )


__CROSS_SYNC_OUTPUT__ = "google.cloud.bigtable.data._sync_autogen.client"


@CrossSync.convert_class(
    sync_name="BigtableDataClient",
    add_mapping_for_name="DataClient",
)
class BigtableDataClientAsync(ClientWithProject):
    @CrossSync.convert(
        docstring_format_vars={
            "LOOP_MESSAGE": (
                "Client should be created within an async context (running event loop)",
                None,
            ),
            "RAISE_NO_LOOP": (
                "RuntimeError: if called outside of an async context (no running event loop)",
                None,
            ),
        }
    )
    def __init__(
        self,
        *,
        project: str | None = None,
        credentials: google.auth.credentials.Credentials | None = None,
        client_options: dict[str, Any]
        | "google.api_core.client_options.ClientOptions"
        | None = None,
        **kwargs,
    ):
        """
        Create a client instance for the Bigtable Data API

        {LOOP_MESSAGE}

        Args:
            project: the project which the client acts on behalf of.
                If not passed, falls back to the default inferred
                from the environment.
            credentials:
                Thehe OAuth2 Credentials to use for this
                client. If not passed (and if no ``_http`` object is
                passed), falls back to the default inferred from the
                environment.
            client_options:
                Client options used to set user options
                on the client. API Endpoint should be set through client_options.
        Raises:
            {RAISE_NO_LOOP}
        """
        if "pool_size" in kwargs:
            warnings.warn("pool_size no longer supported")
        # set up client info headers for veneer library
        self.client_info = DEFAULT_CLIENT_INFO
        self.client_info.client_library_version = self._client_version()
        # parse client options
        if type(client_options) is dict:
            client_options = client_options_lib.from_dict(client_options)
        client_options = cast(
            Optional[client_options_lib.ClientOptions], client_options
        )
        self._emulator_host = os.getenv(BIGTABLE_EMULATOR)
        if self._emulator_host is not None:
            warnings.warn(
                "Connecting to Bigtable emulator at {}".format(self._emulator_host),
                RuntimeWarning,
                stacklevel=2,
            )
            # use insecure channel if emulator is set
            if credentials is None:
                credentials = google.auth.credentials.AnonymousCredentials()
            if project is None:
                project = _DEFAULT_BIGTABLE_EMULATOR_CLIENT

        # initialize client
        ClientWithProject.__init__(
            self,
            credentials=credentials,
            project=project,
            client_options=client_options,
        )
        self._gapic_client = GapicClient(
            credentials=credentials,
            client_options=client_options,
            client_info=self.client_info,
            transport=lambda *args, **kwargs: TransportType(
                *args, **kwargs, channel=self._build_grpc_channel
            ),
        )
        self._is_closed = CrossSync.Event()
        self.transport = cast(TransportType, self._gapic_client.transport)
        # keep track of active instances to for warmup on channel refresh
        self._active_instances: Set[_WarmedInstanceKey] = set()
        # keep track of _DataApiTarget objects associated with each instance
        # only remove instance from _active_instances when all associated targets are closed
        self._instance_owners: dict[_WarmedInstanceKey, Set[int]] = {}
        self._channel_init_time = time.monotonic()
        self._channel_refresh_task: CrossSync.Task[None] | None = None
        self._executor: concurrent.futures.ThreadPoolExecutor | None = (
            concurrent.futures.ThreadPoolExecutor() if not CrossSync.is_async else None
        )
        self._interceptor = MetricInterceptorType()
        if self._emulator_host is None:
            # attempt to start background channel refresh tasks
            try:
                self._start_background_channel_refresh()
            except RuntimeError:
                warnings.warn(
                    f"{self.__class__.__name__} should be started in an "
                    "asyncio event loop. Channel refresh will not be started",
                    RuntimeWarning,
                    stacklevel=2,
                )

    @CrossSync.convert(replace_symbols={"AsyncSwappableChannel": "SwappableChannel"})
    def _build_grpc_channel(self, *args, **kwargs) -> AsyncSwappableChannel:
        """
        This method is called by the gapic transport to create a grpc channel.

        The init arguments passed down are captured in a partial used by AsyncSwappableChannel
        to create new channel instances in the future, as part of the channel refresh logic

        Emulators always use an inseucre channel

        Args:
          - *args: positional arguments passed by the gapic layer to create a new channel with
          - **kwargs: keyword arguments passed by the gapic layer to create a new channel with
        Returns:
          a custom wrapped swappable channel
        """
        if self._emulator_host is not None:
            # emulators use insecure channel
            create_channel_fn = partial(insecure_channel, self._emulator_host)
        else:
            create_channel_fn = partial(TransportType.create_channel, *args, **kwargs)
        return AsyncSwappableChannel(create_channel_fn)

    @staticmethod
    def _client_version() -> str:
        """
        Helper function to return the client version string for this client
        """
        version_str = f"{google.cloud.bigtable.__version__}-data"
        if CrossSync.is_async:
            version_str += "-async"
        return version_str

    @CrossSync.convert(
        docstring_format_vars={
            "RAISE_NO_LOOP": (
                "RuntimeError: if not called in an asyncio event loop",
                "None",
            )
        }
    )
    def _start_background_channel_refresh(self) -> None:
        """
        Starts a background task to ping and warm grpc channel

        Raises:
            {RAISE_NO_LOOP}
        """
        if (
            not self._channel_refresh_task
            and not self._emulator_host
            and not self._is_closed.is_set()
        ):
            # raise error if not in an event loop in async client
            CrossSync.verify_async_event_loop()
            self._channel_refresh_task = CrossSync.create_task(
                self._manage_channel,
                sync_executor=self._executor,
                task_name=f"{self.__class__.__name__} channel refresh",
            )

    @CrossSync.convert
    async def close(self, timeout: float | None = 2.0):
        """
        Cancel all background tasks
        """
        self._is_closed.set()
        if self._channel_refresh_task is not None:
            self._channel_refresh_task.cancel()
            await CrossSync.wait([self._channel_refresh_task], timeout=timeout)
        await self.transport.close()
        if self._executor:
            self._executor.shutdown(wait=False)
        self._channel_refresh_task = None

    @CrossSync.convert
    async def _ping_and_warm_instances(
        self,
        instance_key: _WarmedInstanceKey | None = None,
        channel: Channel | None = None,
    ) -> list[BaseException | None]:
        """
        Prepares the backend for requests on a channel

        Pings each Bigtable instance registered in `_active_instances` on the client

        Args:
            instance_key: if provided, only warm the instance associated with the key
            channel: grpc channel to warm. If none, warms `self.transport.grpc_channel`
        Returns:
            list[BaseException | None]: sequence of results or exceptions from the ping requests
        """
        channel = channel or self.transport.grpc_channel
        instance_list = (
            [instance_key] if instance_key is not None else self._active_instances
        )
        ping_rpc = channel.unary_unary(
            "/google.bigtable.v2.Bigtable/PingAndWarm",
            request_serializer=PingAndWarmRequest.serialize,
        )
        # prepare list of coroutines to run
        partial_list = [
            partial(
                ping_rpc,
                request={"name": instance_name, "app_profile_id": app_profile_id},
                metadata=[
                    (
                        "x-goog-request-params",
                        f"name={instance_name}&app_profile_id={app_profile_id}",
                    )
                ],
                wait_for_ready=True,
            )
            for (instance_name, app_profile_id) in instance_list
        ]
        result_list = await CrossSync.gather_partials(
            partial_list, return_exceptions=True, sync_executor=self._executor
        )
        return [r or None for r in result_list]

    def _invalidate_channel_stubs(self):
        """Helper to reset the cached stubs. Needed when changing out the grpc channel"""
        self.transport._stubs = {}
        self.transport._prep_wrapped_messages(self.client_info)

    @CrossSync.convert(replace_symbols={"AsyncSwappableChannel": "SwappableChannel"})
    async def _manage_channel(
        self,
        refresh_interval_min: float = 60 * 35,
        refresh_interval_max: float = 60 * 45,
        grace_period: float = 60 * 10,
    ) -> None:
        """
        Background task that periodically refreshes and warms a grpc channel

        The backend will automatically close channels after 60 minutes, so
        `refresh_interval` + `grace_period` should be < 60 minutes

        Runs continuously until the client is closed

        Args:
            refresh_interval_min: minimum interval before initiating refresh
                process in seconds. Actual interval will be a random value
                between `refresh_interval_min` and `refresh_interval_max`
            refresh_interval_max: maximum interval before initiating refresh
                process in seconds. Actual interval will be a random value
                between `refresh_interval_min` and `refresh_interval_max`
            grace_period: time to allow previous channel to serve existing
                requests before closing, in seconds
        """
        if not isinstance(self.transport.grpc_channel, AsyncSwappableChannel):
            warnings.warn("Channel does not support auto-refresh.")
            return
        super_channel: AsyncSwappableChannel = self.transport.grpc_channel
        first_refresh = self._channel_init_time + random.uniform(
            refresh_interval_min, refresh_interval_max
        )
        next_sleep = max(first_refresh - time.monotonic(), 0)
        if next_sleep > 0:
            # warm the current channel immediately
            await self._ping_and_warm_instances(channel=super_channel)
        # continuously refresh the channel every `refresh_interval` seconds
        while not self._is_closed.is_set():
            await CrossSync.event_wait(
                self._is_closed,
                next_sleep,
                async_break_early=False,  # no need to interrupt sleep. Task will be cancelled on close
            )
            if self._is_closed.is_set():
                # don't refresh if client is closed
                break
            start_timestamp = time.monotonic()
            # prepare new channel for use
            new_channel = super_channel.create_channel()
            await self._ping_and_warm_instances(channel=new_channel)
            # cycle channel out of use, with long grace window before closure
            old_channel = super_channel.swap_channel(new_channel)
            self._invalidate_channel_stubs()
            # give old_channel a chance to complete existing rpcs
            if CrossSync.is_async:
                await old_channel.close(grace_period)
            else:
                if grace_period:
                    self._is_closed.wait(grace_period)  # type: ignore
                old_channel.close()  # type: ignore
            # subtract the time spent waiting for the channel to be replaced
            next_refresh = random.uniform(refresh_interval_min, refresh_interval_max)
            next_sleep = max(next_refresh - (time.monotonic() - start_timestamp), 0)

    @CrossSync.convert(
        replace_symbols={
            "TableAsync": "Table",
            "ExecuteQueryIteratorAsync": "ExecuteQueryIterator",
            "_DataApiTargetAsync": "_DataApiTarget",
        }
    )
    async def _register_instance(
        self,
        instance_id: str,
        owner: _DataApiTargetAsync | ExecuteQueryIteratorAsync,
    ) -> None:
        """
        Registers an instance with the client, and warms the channel for the instance
        The client will periodically refresh grpc channel used to make
        requests, and new channels will be warmed for each registered instance
        Channels will not be refreshed unless at least one instance is registered

        Args:
          instance_id: id of the instance to register.
          owner: table that owns the instance. Owners will be tracked in
              _instance_owners, and instances will only be unregistered when all
              owners call _remove_instance_registration
        """
        instance_name = self._gapic_client.instance_path(self.project, instance_id)
        instance_key = _WarmedInstanceKey(instance_name, owner.app_profile_id)
        self._instance_owners.setdefault(instance_key, set()).add(id(owner))
        if instance_key not in self._active_instances:
            self._active_instances.add(instance_key)
            if self._channel_refresh_task:
                # refresh tasks already running
                # call ping and warm on all existing channels
                await self._ping_and_warm_instances(instance_key)
            else:
                # refresh tasks aren't active. start them as background tasks
                self._start_background_channel_refresh()

    @CrossSync.convert(
        replace_symbols={
            "TableAsync": "Table",
            "ExecuteQueryIteratorAsync": "ExecuteQueryIterator",
            "_DataApiTargetAsync": "_DataApiTarget",
        }
    )
    async def _remove_instance_registration(
        self,
        instance_id: str,
        owner: _DataApiTargetAsync | ExecuteQueryIteratorAsync,
    ) -> bool:
        """
        Removes an instance from the client's registered instances, to prevent
        warming new channels for the instance

        If instance_id is not registered, or is still in use by other tables, returns False

        Args:
            instance_id: id of the instance to remove
            owner: table that owns the instance. Owners will be tracked in
              _instance_owners, and instances will only be unregistered when all
              owners call _remove_instance_registration
        Returns:
            bool: True if instance was removed, else False
        """
        instance_name = self._gapic_client.instance_path(self.project, instance_id)
        instance_key = _WarmedInstanceKey(instance_name, owner.app_profile_id)
        owner_list = self._instance_owners.get(instance_key, set())
        try:
            owner_list.remove(id(owner))
            if len(owner_list) == 0:
                self._active_instances.remove(instance_key)
            return True
        except KeyError:
            return False

    @CrossSync.convert(
        replace_symbols={"TableAsync": "Table"},
        docstring_format_vars={
            "LOOP_MESSAGE": (
                "Must be created within an async context (running event loop)",
                "",
            ),
            "RAISE_NO_LOOP": (
                "RuntimeError: if called outside of an async context (no running event loop)",
                "None",
            ),
        },
    )
    def get_table(self, instance_id: str, table_id: str, *args, **kwargs) -> TableAsync:
        """
        Returns a table instance for making data API requests. All arguments are passed
        directly to the TableAsync constructor.

        {LOOP_MESSAGE}

        Args:
            instance_id: The Bigtable instance ID to associate with this client.
                instance_id is combined with the client's project to fully
                specify the instance
            table_id: The ID of the table. table_id is combined with the
                instance_id and the client's project to fully specify the table
            app_profile_id: The app profile to associate with requests.
                https://cloud.google.com/bigtable/docs/app-profiles
            default_read_rows_operation_timeout: The default timeout for read rows
                operations, in seconds. If not set, defaults to 600 seconds (10 minutes)
            default_read_rows_attempt_timeout: The default timeout for individual
                read rows rpc requests, in seconds. If not set, defaults to 20 seconds
            default_mutate_rows_operation_timeout: The default timeout for mutate rows
                operations, in seconds. If not set, defaults to 600 seconds (10 minutes)
            default_mutate_rows_attempt_timeout: The default timeout for individual
                mutate rows rpc requests, in seconds. If not set, defaults to 60 seconds
            default_operation_timeout: The default timeout for all other operations, in
                seconds. If not set, defaults to 60 seconds
            default_attempt_timeout: The default timeout for all other individual rpc
                requests, in seconds. If not set, defaults to 20 seconds
            default_read_rows_retryable_errors: a list of errors that will be retried
                if encountered during read_rows and related operations.
                Defaults to 4 (DeadlineExceeded), 14 (ServiceUnavailable), and 10 (Aborted)
            default_mutate_rows_retryable_errors: a list of errors that will be retried
                if encountered during mutate_rows and related operations.
                Defaults to 4 (DeadlineExceeded) and 14 (ServiceUnavailable)
            default_retryable_errors: a list of errors that will be retried if
                encountered during all other operations.
                Defaults to 4 (DeadlineExceeded) and 14 (ServiceUnavailable)
        Returns:
            TableAsync: a table instance for making data API requests
        Raises:
            {RAISE_NO_LOOP}
        """
        return TableAsync(self, instance_id, table_id, *args, **kwargs)

    @CrossSync.convert(
        replace_symbols={"AuthorizedViewAsync": "AuthorizedView"},
        docstring_format_vars={
            "LOOP_MESSAGE": (
                "Must be created within an async context (running event loop)",
                "",
            ),
            "RAISE_NO_LOOP": (
                "RuntimeError: if called outside of an async context (no running event loop)",
                "None",
            ),
        },
    )
    def get_authorized_view(
        self, instance_id: str, table_id: str, authorized_view_id: str, *args, **kwargs
    ) -> AuthorizedViewAsync:
        """
        Returns an authorized view instance for making data API requests. All arguments are passed
        directly to the AuthorizedViewAsync constructor.

        {LOOP_MESSAGE}

        Args:
            instance_id: The Bigtable instance ID to associate with this client.
                instance_id is combined with the client's project to fully
                specify the instance
            table_id: The ID of the table. table_id is combined with the
                instance_id and the client's project to fully specify the table
            authorized_view_id: The id for the authorized view to use for requests
            app_profile_id: The app profile to associate with requests.
                https://cloud.google.com/bigtable/docs/app-profiles
            default_read_rows_operation_timeout: The default timeout for read rows
                operations, in seconds. If not set, defaults to Table's value
            default_read_rows_attempt_timeout: The default timeout for individual
                read rows rpc requests, in seconds. If not set, defaults Table's value
            default_mutate_rows_operation_timeout: The default timeout for mutate rows
                operations, in seconds. If not set, defaults to Table's value
            default_mutate_rows_attempt_timeout: The default timeout for individual
                mutate rows rpc requests, in seconds. If not set, defaults Table's value
            default_operation_timeout: The default timeout for all other operations, in
                seconds. If not set, defaults to Table's value
            default_attempt_timeout: The default timeout for all other individual rpc
                requests, in seconds. If not set, defaults to Table's value
            default_read_rows_retryable_errors: a list of errors that will be retried
                if encountered during read_rows and related operations. If not set,
                defaults to Table's value
            default_mutate_rows_retryable_errors: a list of errors that will be retried
                if encountered during mutate_rows and related operations. If not set,
                defaults to Table's value
            default_retryable_errors: a list of errors that will be retried if
                encountered during all other operations. If not set, defaults to
                Table's value
        Returns:
            AuthorizedViewAsync: a table instance for making data API requests
        Raises:
            {RAISE_NO_LOOP}
        """
        return CrossSync.AuthorizedView(
            self,
            instance_id,
            table_id,
            authorized_view_id,
            *args,
            **kwargs,
        )

    @CrossSync.convert(
        replace_symbols={"ExecuteQueryIteratorAsync": "ExecuteQueryIterator"}
    )
    async def execute_query(
        self,
        query: str,
        instance_id: str,
        *,
        parameters: dict[str, ExecuteQueryValueType] | None = None,
        parameter_types: dict[str, SqlType.Type] | None = None,
        app_profile_id: str | None = None,
        operation_timeout: float = 600,
        attempt_timeout: float | None = 20,
        retryable_errors: Sequence[type[Exception]] = (
            DeadlineExceeded,
            ServiceUnavailable,
            Aborted,
        ),
        prepare_operation_timeout: float = 60,
        prepare_attempt_timeout: float | None = 20,
        prepare_retryable_errors: Sequence[type[Exception]] = (
            DeadlineExceeded,
            ServiceUnavailable,
        ),
    ) -> "ExecuteQueryIteratorAsync":
        """
        Executes an SQL query on an instance.
        Returns an iterator to asynchronously stream back columns from selected rows.

        Failed requests within operation_timeout will be retried based on the
        retryable_errors list until operation_timeout is reached.

        Note that this makes two requests, one to ``PrepareQuery`` and one to ``ExecuteQuery``.
        These have separate retry configurations. ``ExecuteQuery`` is where the bulk of the
        work happens.

        Args:
            query: Query to be run on Bigtable instance. The query can use ``@param``
                placeholders to use parameter interpolation on the server. Values for all
                parameters should be provided in ``parameters``. Types of parameters are
                inferred but should be provided in ``parameter_types`` if the inference is
                not possible (i.e. when value can be None, an empty list or an empty dict).
            instance_id: The Bigtable instance ID to perform the query on.
                instance_id is combined with the client's project to fully
                specify the instance.
            parameters: Dictionary with values for all parameters used in the ``query``.
            parameter_types: Dictionary with types of parameters used in the ``query``.
                Required to contain entries only for parameters whose type cannot be
                detected automatically (i.e. the value can be None, an empty list or
                an empty dict).
            app_profile_id: The app profile to associate with requests.
                https://cloud.google.com/bigtable/docs/app-profiles
            operation_timeout: the time budget for the entire executeQuery operation, in seconds.
                Failed requests will be retried within the budget.
                Defaults to 600 seconds.
            attempt_timeout: the time budget for an individual executeQuery network request, in seconds.
                If it takes longer than this time to complete, the request will be cancelled with
                a DeadlineExceeded exception, and a retry will be attempted.
                Defaults to the 20 seconds.
                If None, defaults to operation_timeout.
            retryable_errors: a list of errors that will be retried if encountered during executeQuery.
                Defaults to 4 (DeadlineExceeded), 14 (ServiceUnavailable), and 10 (Aborted)
            prepare_operation_timeout: the time budget for the entire prepareQuery operation, in seconds.
                Failed requests will be retried within the budget.
                Defaults to 60 seconds.
            prepare_attempt_timeout: the time budget for an individual prepareQuery network request, in seconds.
                If it takes longer than this time to complete, the request will be cancelled with
                a DeadlineExceeded exception, and a retry will be attempted.
                Defaults to the 20 seconds.
                If None, defaults to prepare_operation_timeout.
            prepare_retryable_errors: a list of errors that will be retried if encountered during prepareQuery.
                Defaults to 4 (DeadlineExceeded) and 14 (ServiceUnavailable)
        Returns:
            ExecuteQueryIteratorAsync: an asynchronous iterator that yields rows returned by the query
        Raises:
            google.api_core.exceptions.DeadlineExceeded: raised after operation timeout
                will be chained with a RetryExceptionGroup containing GoogleAPIError exceptions
                from any retries that failed
            google.api_core.exceptions.GoogleAPIError: raised if the request encounters an unrecoverable error
            google.cloud.bigtable.data.exceptions.ParameterTypeInferenceFailed: Raised if
                a parameter is passed without an explicit type, and the type cannot be infered
        """
        instance_name = self._gapic_client.instance_path(self.project, instance_id)
        converted_param_types = _to_param_types(parameters, parameter_types)
        prepare_request = {
            "instance_name": instance_name,
            "query": query,
            "app_profile_id": app_profile_id,
            "param_types": converted_param_types,
            "proto_format": {},
        }
        prepare_predicate = retries.if_exception_type(
            *[_get_error_type(e) for e in prepare_retryable_errors]
        )
        prepare_operation_timeout, prepare_attempt_timeout = _align_timeouts(
            prepare_operation_timeout, prepare_attempt_timeout
        )
        prepare_sleep_generator = retries.exponential_sleep_generator(0.01, 2, 60)

        target = partial(
            self._gapic_client.prepare_query,
            request=prepare_request,
            timeout=prepare_attempt_timeout,
            retry=None,
        )
        prepare_result = await CrossSync.retry_target(
            target,
            prepare_predicate,
            prepare_sleep_generator,
            prepare_operation_timeout,
            exception_factory=_retry_exception_factory,
        )

        prepare_metadata = _pb_metadata_to_metadata_types(prepare_result.metadata)

        retryable_excs = [_get_error_type(e) for e in retryable_errors]

        pb_params = _format_execute_query_params(parameters, parameter_types)

        request_body = {
            "instance_name": instance_name,
            "app_profile_id": app_profile_id,
            "prepared_query": prepare_result.prepared_query,
            "params": pb_params,
        }
        operation_timeout, attempt_timeout = _align_timeouts(
            operation_timeout, attempt_timeout
        )

        return CrossSync.ExecuteQueryIterator(
            self,
            instance_id,
            app_profile_id,
            request_body,
            prepare_metadata,
            attempt_timeout,
            operation_timeout,
            retryable_excs=retryable_excs,
        )

    @CrossSync.convert(sync_name="__enter__")
    async def __aenter__(self):
        self._start_background_channel_refresh()
        return self

    @CrossSync.convert(sync_name="__exit__", replace_symbols={"__aexit__": "__exit__"})
    async def __aexit__(self, exc_type, exc_val, exc_tb):
        await self.close()
        await self._gapic_client.__aexit__(exc_type, exc_val, exc_tb)


@CrossSync.convert_class(sync_name="_DataApiTarget")
class _DataApiTargetAsync(abc.ABC):
    """
    Abstract class containing API surface for BigtableDataClient. Should not be created directly

    Can be instantiated as a Table or an AuthorizedView
    """

    @CrossSync.convert(
        replace_symbols={"BigtableDataClientAsync": "BigtableDataClient"},
        docstring_format_vars={
            "LOOP_MESSAGE": (
                "Must be created within an async context (running event loop)",
                "",
            ),
            "RAISE_NO_LOOP": (
                "RuntimeError: if called outside of an async context (no running event loop)",
                "None",
            ),
        },
    )
    def __init__(
        self,
        client: BigtableDataClientAsync,
        instance_id: str,
        table_id: str,
        app_profile_id: str | None = None,
        *,
        default_read_rows_operation_timeout: float = 600,
        default_read_rows_attempt_timeout: float | None = 20,
        default_mutate_rows_operation_timeout: float = 600,
        default_mutate_rows_attempt_timeout: float | None = 60,
        default_operation_timeout: float = 60,
        default_attempt_timeout: float | None = 20,
        default_read_rows_retryable_errors: Sequence[type[Exception]] = (
            DeadlineExceeded,
            ServiceUnavailable,
            Aborted,
        ),
        default_mutate_rows_retryable_errors: Sequence[type[Exception]] = (
            DeadlineExceeded,
            ServiceUnavailable,
        ),
        default_retryable_errors: Sequence[type[Exception]] = (
            DeadlineExceeded,
            ServiceUnavailable,
        ),
    ):
        """
        Initialize a Table instance

        {LOOP_MESSAGE}

        Args:
            instance_id: The Bigtable instance ID to associate with this client.
                instance_id is combined with the client's project to fully
                specify the instance
            table_id: The ID of the table. table_id is combined with the
                instance_id and the client's project to fully specify the table
            app_profile_id: The app profile to associate with requests.
                https://cloud.google.com/bigtable/docs/app-profiles
            default_read_rows_operation_timeout: The default timeout for read rows
                operations, in seconds. If not set, defaults to 600 seconds (10 minutes)
            default_read_rows_attempt_timeout: The default timeout for individual
                read rows rpc requests, in seconds. If not set, defaults to 20 seconds
            default_mutate_rows_operation_timeout: The default timeout for mutate rows
                operations, in seconds. If not set, defaults to 600 seconds (10 minutes)
            default_mutate_rows_attempt_timeout: The default timeout for individual
                mutate rows rpc requests, in seconds. If not set, defaults to 60 seconds
            default_operation_timeout: The default timeout for all other operations, in
                seconds. If not set, defaults to 60 seconds
            default_attempt_timeout: The default timeout for all other individual rpc
                requests, in seconds. If not set, defaults to 20 seconds
            default_read_rows_retryable_errors: a list of errors that will be retried
                if encountered during read_rows and related operations.
                Defaults to 4 (DeadlineExceeded), 14 (ServiceUnavailable), and 10 (Aborted)
            default_mutate_rows_retryable_errors: a list of errors that will be retried
                if encountered during mutate_rows and related operations.
                Defaults to 4 (DeadlineExceeded) and 14 (ServiceUnavailable)
            default_retryable_errors: a list of errors that will be retried if
                encountered during all other operations.
                Defaults to 4 (DeadlineExceeded) and 14 (ServiceUnavailable)
        Raises:
            {RAISE_NO_LOOP}
        """
        # NOTE: any changes to the signature of this method should also be reflected
        # in client.get_table()
        # validate timeouts
        _validate_timeouts(
            default_operation_timeout, default_attempt_timeout, allow_none=True
        )
        _validate_timeouts(
            default_read_rows_operation_timeout,
            default_read_rows_attempt_timeout,
            allow_none=True,
        )
        _validate_timeouts(
            default_mutate_rows_operation_timeout,
            default_mutate_rows_attempt_timeout,
            allow_none=True,
        )

        self.client = client
        self.instance_id = instance_id
        self.instance_name = self.client._gapic_client.instance_path(
            self.client.project, instance_id
        )
        self.table_id = table_id
        self.table_name = self.client._gapic_client.table_path(
            self.client.project, instance_id, table_id
        )
        self.app_profile_id: str | None = app_profile_id

        self.default_operation_timeout: float = default_operation_timeout
        self.default_attempt_timeout: float | None = default_attempt_timeout
        self.default_read_rows_operation_timeout: float = (
            default_read_rows_operation_timeout
        )
        self.default_read_rows_attempt_timeout: float | None = (
            default_read_rows_attempt_timeout
        )
        self.default_mutate_rows_operation_timeout: float = (
            default_mutate_rows_operation_timeout
        )
        self.default_mutate_rows_attempt_timeout: float | None = (
            default_mutate_rows_attempt_timeout
        )

        self.default_read_rows_retryable_errors: Sequence[type[Exception]] = (
            default_read_rows_retryable_errors or ()
        )
        self.default_mutate_rows_retryable_errors: Sequence[type[Exception]] = (
            default_mutate_rows_retryable_errors or ()
        )
        self.default_retryable_errors: Sequence[type[Exception]] = (
            default_retryable_errors or ()
        )

        self._metrics = BigtableClientSideMetricsController(
            client._interceptor,
            project_id=self.client.project,
            instance_id=instance_id,
            table_id=table_id,
            app_profile_id=app_profile_id,
        )
        # TODO: simplify interceptors
        if CrossSync.is_async:
            client.transport.grpc_channel._unary_unary_interceptors.append(
                self._metrics.interceptor
            )
            client.transport.grpc_channel._unary_stream_interceptors.append(
                self._metrics.interceptor
            )
        else:
            client.transport.grpc_channel = intercept_channel(
                self._metrics.interceptor, client.transport.grpc_channel
            )

        try:
            self._register_instance_future = CrossSync.create_task(
                self.client._register_instance,
                self.instance_id,
                self,
                sync_executor=self.client._executor,
            )
        except RuntimeError as e:
            raise RuntimeError(
                f"{self.__class__.__name__} must be created within an async event loop context."
            ) from e

    @property
    @abc.abstractmethod
    def _request_path(self) -> dict[str, str]:
        """
        Used to populate table_name or authorized_view_name for rpc requests, depending on the subclass

        Unimplemented in base class
        """
        raise NotImplementedError

    def __str__(self):
        path_str = list(self._request_path.values())[0] if self._request_path else ""
        return f"{self.__class__.__name__}<{path_str!r}>"

    @CrossSync.convert(replace_symbols={"AsyncIterable": "Iterable"})
    async def read_rows_stream(
        self,
        query: ReadRowsQuery,
        *,
        operation_timeout: float | TABLE_DEFAULT = TABLE_DEFAULT.READ_ROWS,
        attempt_timeout: float | None | TABLE_DEFAULT = TABLE_DEFAULT.READ_ROWS,
        retryable_errors: Sequence[type[Exception]]
        | TABLE_DEFAULT = TABLE_DEFAULT.READ_ROWS,
    ) -> AsyncIterable[Row]:
        """
        Read a set of rows from the table, based on the specified query.
        Returns an iterator to asynchronously stream back row data.

        Failed requests within operation_timeout will be retried based on the
        retryable_errors list until operation_timeout is reached.

        Args:
            query: contains details about which rows to return
            operation_timeout: the time budget for the entire operation, in seconds.
                 Failed requests will be retried within the budget.
                 Defaults to the Table's default_read_rows_operation_timeout
            attempt_timeout: the time budget for an individual network request, in seconds.
                If it takes longer than this time to complete, the request will be cancelled with
                a DeadlineExceeded exception, and a retry will be attempted.
                Defaults to the Table's default_read_rows_attempt_timeout.
                If None, defaults to operation_timeout.
            retryable_errors: a list of errors that will be retried if encountered.
                Defaults to the Table's default_read_rows_retryable_errors
        Returns:
            AsyncIterable[Row]: an asynchronous iterator that yields rows returned by the query
        Raises:
            google.api_core.exceptions.DeadlineExceeded: raised after operation timeout
                will be chained with a RetryExceptionGroup containing GoogleAPIError exceptions
                from any retries that failed
            google.api_core.exceptions.GoogleAPIError: raised if the request encounters an unrecoverable error
        """
        operation_timeout, attempt_timeout = _get_timeouts(
            operation_timeout, attempt_timeout, self
        )
        retryable_excs = _get_retryable_errors(retryable_errors, self)

        row_merger = CrossSync._ReadRowsOperation(
            query,
            self,
            operation_timeout=operation_timeout,
            attempt_timeout=attempt_timeout,
            retryable_exceptions=retryable_excs,
        )
        return row_merger.start_operation()

    @CrossSync.convert
    async def read_rows(
        self,
        query: ReadRowsQuery,
        *,
        operation_timeout: float | TABLE_DEFAULT = TABLE_DEFAULT.READ_ROWS,
        attempt_timeout: float | None | TABLE_DEFAULT = TABLE_DEFAULT.READ_ROWS,
        retryable_errors: Sequence[type[Exception]]
        | TABLE_DEFAULT = TABLE_DEFAULT.READ_ROWS,
    ) -> list[Row]:
        """
        Read a set of rows from the table, based on the specified query.
        Retruns results as a list of Row objects when the request is complete.
        For streamed results, use read_rows_stream.

        Failed requests within operation_timeout will be retried based on the
        retryable_errors list until operation_timeout is reached.

        Args:
            query: contains details about which rows to return
            operation_timeout: the time budget for the entire operation, in seconds.
                 Failed requests will be retried within the budget.
                 Defaults to the Table's default_read_rows_operation_timeout
            attempt_timeout: the time budget for an individual network request, in seconds.
                If it takes longer than this time to complete, the request will be cancelled with
                a DeadlineExceeded exception, and a retry will be attempted.
                Defaults to the Table's default_read_rows_attempt_timeout.
                If None, defaults to operation_timeout.
                If None, defaults to the Table's default_read_rows_attempt_timeout,
                or the operation_timeout if that is also None.
            retryable_errors: a list of errors that will be retried if encountered.
                Defaults to the Table's default_read_rows_retryable_errors.
        Returns:
            list[Row]: a list of Rows returned by the query
        Raises:
            google.api_core.exceptions.DeadlineExceeded: raised after operation timeout
                will be chained with a RetryExceptionGroup containing GoogleAPIError exceptions
                from any retries that failed
            google.api_core.exceptions.GoogleAPIError: raised if the request encounters an unrecoverable error
        """
        row_generator = await self.read_rows_stream(
            query,
            operation_timeout=operation_timeout,
            attempt_timeout=attempt_timeout,
            retryable_errors=retryable_errors,
        )
        return [row async for row in row_generator]

    @CrossSync.convert
    async def read_row(
        self,
        row_key: str | bytes,
        *,
        row_filter: RowFilter | None = None,
        operation_timeout: float | TABLE_DEFAULT = TABLE_DEFAULT.READ_ROWS,
        attempt_timeout: float | None | TABLE_DEFAULT = TABLE_DEFAULT.READ_ROWS,
        retryable_errors: Sequence[type[Exception]]
        | TABLE_DEFAULT = TABLE_DEFAULT.READ_ROWS,
    ) -> Row | None:
        """
        Read a single row from the table, based on the specified key.

        Failed requests within operation_timeout will be retried based on the
        retryable_errors list until operation_timeout is reached.

        Args:
            query: contains details about which rows to return
            operation_timeout: the time budget for the entire operation, in seconds.
                 Failed requests will be retried within the budget.
                 Defaults to the Table's default_read_rows_operation_timeout
            attempt_timeout: the time budget for an individual network request, in seconds.
                If it takes longer than this time to complete, the request will be cancelled with
                a DeadlineExceeded exception, and a retry will be attempted.
                Defaults to the Table's default_read_rows_attempt_timeout.
                If None, defaults to operation_timeout.
            retryable_errors: a list of errors that will be retried if encountered.
                Defaults to the Table's default_read_rows_retryable_errors.
        Returns:
            Row | None: a Row object if the row exists, otherwise None
        Raises:
            google.api_core.exceptions.DeadlineExceeded: raised after operation timeout
                will be chained with a RetryExceptionGroup containing GoogleAPIError exceptions
                from any retries that failed
            google.api_core.exceptions.GoogleAPIError: raised if the request encounters an unrecoverable error
        """
        if row_key is None:
            raise ValueError("row_key must be string or bytes")
        query = ReadRowsQuery(row_keys=row_key, row_filter=row_filter, limit=1)
        results = await self.read_rows(
            query,
            operation_timeout=operation_timeout,
            attempt_timeout=attempt_timeout,
            retryable_errors=retryable_errors,
        )
        if len(results) == 0:
            return None
        return results[0]

    @CrossSync.convert
    async def read_rows_sharded(
        self,
        sharded_query: ShardedQuery,
        *,
        operation_timeout: float | TABLE_DEFAULT = TABLE_DEFAULT.READ_ROWS,
        attempt_timeout: float | None | TABLE_DEFAULT = TABLE_DEFAULT.READ_ROWS,
        retryable_errors: Sequence[type[Exception]]
        | TABLE_DEFAULT = TABLE_DEFAULT.READ_ROWS,
    ) -> list[Row]:
        """
        Runs a sharded query in parallel, then return the results in a single list.
        Results will be returned in the order of the input queries.

        This function is intended to be run on the results on a query.shard() call.
        For example::

            table_shard_keys = await table.sample_row_keys()
            query = ReadRowsQuery(...)
            shard_queries = query.shard(table_shard_keys)
            results = await table.read_rows_sharded(shard_queries)

        Args:
            sharded_query: a sharded query to execute
            operation_timeout: the time budget for the entire operation, in seconds.
                 Failed requests will be retried within the budget.
                 Defaults to the Table's default_read_rows_operation_timeout
            attempt_timeout: the time budget for an individual network request, in seconds.
                If it takes longer than this time to complete, the request will be cancelled with
                a DeadlineExceeded exception, and a retry will be attempted.
                Defaults to the Table's default_read_rows_attempt_timeout.
                If None, defaults to operation_timeout.
            retryable_errors: a list of errors that will be retried if encountered.
                Defaults to the Table's default_read_rows_retryable_errors.
        Returns:
            list[Row]: a list of Rows returned by the query
        Raises:
            ShardedReadRowsExceptionGroup: if any of the queries failed
            ValueError: if the query_list is empty
        """
        if not sharded_query:
            raise ValueError("empty sharded_query")
        operation_timeout, attempt_timeout = _get_timeouts(
            operation_timeout, attempt_timeout, self
        )
        # make sure each rpc stays within overall operation timeout
        rpc_timeout_generator = _attempt_timeout_generator(
            operation_timeout, operation_timeout
        )

        # limit the number of concurrent requests using a semaphore
        concurrency_sem = CrossSync.Semaphore(_CONCURRENCY_LIMIT)

        @CrossSync.convert
        async def read_rows_with_semaphore(query):
            async with concurrency_sem:
                # calculate new timeout based on time left in overall operation
                shard_timeout = next(rpc_timeout_generator)
                if shard_timeout <= 0:
                    raise DeadlineExceeded(
                        "Operation timeout exceeded before starting query"
                    )
                return await self.read_rows(
                    query,
                    operation_timeout=shard_timeout,
                    attempt_timeout=min(attempt_timeout, shard_timeout),
                    retryable_errors=retryable_errors,
                )

        routine_list = [
            partial(read_rows_with_semaphore, query) for query in sharded_query
        ]
        batch_result = await CrossSync.gather_partials(
            routine_list,
            return_exceptions=True,
            sync_executor=self.client._executor,
        )

        # collect results and errors
        error_dict = {}
        shard_idx = 0
        results_list = []
        for result in batch_result:
            if isinstance(result, Exception):
                error_dict[shard_idx] = result
            elif isinstance(result, BaseException):
                # BaseException not expected; raise immediately
                raise result
            else:
                results_list.extend(result)
            shard_idx += 1
        if error_dict:
            # if any sub-request failed, raise an exception instead of returning results
            raise ShardedReadRowsExceptionGroup(
                [
                    FailedQueryShardError(idx, sharded_query[idx], e)
                    for idx, e in error_dict.items()
                ],
                results_list,
                len(sharded_query),
            )
        return results_list

    @CrossSync.convert
    async def row_exists(
        self,
        row_key: str | bytes,
        *,
        operation_timeout: float | TABLE_DEFAULT = TABLE_DEFAULT.READ_ROWS,
        attempt_timeout: float | None | TABLE_DEFAULT = TABLE_DEFAULT.READ_ROWS,
        retryable_errors: Sequence[type[Exception]]
        | TABLE_DEFAULT = TABLE_DEFAULT.READ_ROWS,
    ) -> bool:
        """
        Return a boolean indicating whether the specified row exists in the table.
        uses the filters: chain(limit cells per row = 1, strip value)

        Args:
            row_key: the key of the row to check
            operation_timeout: the time budget for the entire operation, in seconds.
                 Failed requests will be retried within the budget.
                 Defaults to the Table's default_read_rows_operation_timeout
            attempt_timeout: the time budget for an individual network request, in seconds.
                If it takes longer than this time to complete, the request will be cancelled with
                a DeadlineExceeded exception, and a retry will be attempted.
                Defaults to the Table's default_read_rows_attempt_timeout.
                If None, defaults to operation_timeout.
            retryable_errors: a list of errors that will be retried if encountered.
                Defaults to the Table's default_read_rows_retryable_errors.
        Returns:
            bool: a bool indicating whether the row exists
        Raises:
            google.api_core.exceptions.DeadlineExceeded: raised after operation timeout
                will be chained with a RetryExceptionGroup containing GoogleAPIError exceptions
                from any retries that failed
            google.api_core.exceptions.GoogleAPIError: raised if the request encounters an unrecoverable error
        """
        if row_key is None:
            raise ValueError("row_key must be string or bytes")

        strip_filter = StripValueTransformerFilter(flag=True)
        limit_filter = CellsRowLimitFilter(1)
        chain_filter = RowFilterChain(filters=[limit_filter, strip_filter])
        query = ReadRowsQuery(row_keys=row_key, limit=1, row_filter=chain_filter)
        results = await self.read_rows(
            query,
            operation_timeout=operation_timeout,
            attempt_timeout=attempt_timeout,
            retryable_errors=retryable_errors,
        )
        return len(results) > 0

    @CrossSync.convert
    async def sample_row_keys(
        self,
        *,
        operation_timeout: float | TABLE_DEFAULT = TABLE_DEFAULT.DEFAULT,
        attempt_timeout: float | None | TABLE_DEFAULT = TABLE_DEFAULT.DEFAULT,
        retryable_errors: Sequence[type[Exception]]
        | TABLE_DEFAULT = TABLE_DEFAULT.DEFAULT,
    ) -> RowKeySamples:
        """
        Return a set of RowKeySamples that delimit contiguous sections of the table of
        approximately equal size

        RowKeySamples output can be used with ReadRowsQuery.shard() to create a sharded query that
        can be parallelized across multiple backend nodes read_rows and read_rows_stream
        requests will call sample_row_keys internally for this purpose when sharding is enabled

        RowKeySamples is simply a type alias for list[tuple[bytes, int]]; a list of
        row_keys, along with offset positions in the table

        Args:
            operation_timeout: the time budget for the entire operation, in seconds.
                Failed requests will be retried within the budget.i
                Defaults to the Table's default_operation_timeout
            attempt_timeout: the time budget for an individual network request, in seconds.
                If it takes longer than this time to complete, the request will be cancelled with
                a DeadlineExceeded exception, and a retry will be attempted.
                Defaults to the Table's default_attempt_timeout.
                If None, defaults to operation_timeout.
            retryable_errors: a list of errors that will be retried if encountered.
                Defaults to the Table's default_retryable_errors.
        Returns:
            RowKeySamples: a set of RowKeySamples the delimit contiguous sections of the table
        Raises:
            google.api_core.exceptions.DeadlineExceeded: raised after operation timeout
                will be chained with a RetryExceptionGroup containing GoogleAPIError exceptions
                from any retries that failed
            google.api_core.exceptions.GoogleAPIError: raised if the request encounters an unrecoverable error
        """
        # prepare timeouts
        operation_timeout, attempt_timeout = _get_timeouts(
            operation_timeout, attempt_timeout, self
        )
        attempt_timeout_gen = _attempt_timeout_generator(
            attempt_timeout, operation_timeout
        )
        # prepare retryable
        retryable_excs = _get_retryable_errors(retryable_errors, self)
        predicate = retries.if_exception_type(*retryable_excs)

        sleep_generator = retries.exponential_sleep_generator(0.01, 2, 60)

        @CrossSync.convert
        async def execute_rpc():
            results = await self.client._gapic_client.sample_row_keys(
                request=SampleRowKeysRequest(
                    app_profile_id=self.app_profile_id, **self._request_path
                ),
                timeout=next(attempt_timeout_gen),
                retry=None,
            )
            return [(s.row_key, s.offset_bytes) async for s in results]

        return await CrossSync.retry_target(
            execute_rpc,
            predicate,
            sleep_generator,
            operation_timeout,
            exception_factory=_retry_exception_factory,
        )

    @CrossSync.convert(replace_symbols={"MutationsBatcherAsync": "MutationsBatcher"})
    def mutations_batcher(
        self,
        *,
        flush_interval: float | None = 5,
        flush_limit_mutation_count: int | None = 1000,
        flush_limit_bytes: int = 20 * _MB_SIZE,
        flow_control_max_mutation_count: int = 100_000,
        flow_control_max_bytes: int = 100 * _MB_SIZE,
        batch_operation_timeout: float | TABLE_DEFAULT = TABLE_DEFAULT.MUTATE_ROWS,
        batch_attempt_timeout: float | None | TABLE_DEFAULT = TABLE_DEFAULT.MUTATE_ROWS,
        batch_retryable_errors: Sequence[type[Exception]]
        | TABLE_DEFAULT = TABLE_DEFAULT.MUTATE_ROWS,
    ) -> "MutationsBatcherAsync":
        """
        Returns a new mutations batcher instance.

        Can be used to iteratively add mutations that are flushed as a group,
        to avoid excess network calls

        Args:
          flush_interval: Automatically flush every flush_interval seconds. If None,
              a table default will be used
          flush_limit_mutation_count: Flush immediately after flush_limit_mutation_count
              mutations are added across all entries. If None, this limit is ignored.
          flush_limit_bytes: Flush immediately after flush_limit_bytes bytes are added.
          flow_control_max_mutation_count: Maximum number of inflight mutations.
          flow_control_max_bytes: Maximum number of inflight bytes.
          batch_operation_timeout: timeout for each mutate_rows operation, in seconds.
              Defaults to the Table's default_mutate_rows_operation_timeout
          batch_attempt_timeout: timeout for each individual request, in seconds.
              Defaults to the Table's default_mutate_rows_attempt_timeout.
              If None, defaults to batch_operation_timeout.
          batch_retryable_errors: a list of errors that will be retried if encountered.
              Defaults to the Table's default_mutate_rows_retryable_errors.
        Returns:
            MutationsBatcherAsync: a MutationsBatcherAsync context manager that can batch requests
        """
        return CrossSync.MutationsBatcher(
            self,
            flush_interval=flush_interval,
            flush_limit_mutation_count=flush_limit_mutation_count,
            flush_limit_bytes=flush_limit_bytes,
            flow_control_max_mutation_count=flow_control_max_mutation_count,
            flow_control_max_bytes=flow_control_max_bytes,
            batch_operation_timeout=batch_operation_timeout,
            batch_attempt_timeout=batch_attempt_timeout,
            batch_retryable_errors=batch_retryable_errors,
        )

    @CrossSync.convert
    async def mutate_row(
        self,
        row_key: str | bytes,
        mutations: list[Mutation] | Mutation,
        *,
        operation_timeout: float | TABLE_DEFAULT = TABLE_DEFAULT.DEFAULT,
        attempt_timeout: float | None | TABLE_DEFAULT = TABLE_DEFAULT.DEFAULT,
        retryable_errors: Sequence[type[Exception]]
        | TABLE_DEFAULT = TABLE_DEFAULT.DEFAULT,
    ):
        """
        Mutates a row atomically.

        Cells already present in the row are left unchanged unless explicitly changed
        by ``mutation``.

        Idempotent operations (i.e, all mutations have an explicit timestamp) will be
        retried on server failure. Non-idempotent operations will not.

        Args:
            row_key: the row to apply mutations to
            mutations: the set of mutations to apply to the row
            operation_timeout: the time budget for the entire operation, in seconds.
                Failed requests will be retried within the budget.
                Defaults to the Table's default_operation_timeout
            attempt_timeout: the time budget for an individual network request, in seconds.
                If it takes longer than this time to complete, the request will be cancelled with
                a DeadlineExceeded exception, and a retry will be attempted.
                Defaults to the Table's default_attempt_timeout.
                If None, defaults to operation_timeout.
            retryable_errors: a list of errors that will be retried if encountered.
                Only idempotent mutations will be retried. Defaults to the Table's
                default_retryable_errors.
        Raises:
            google.api_core.exceptions.DeadlineExceeded: raised after operation timeout
                will be chained with a RetryExceptionGroup containing all
                GoogleAPIError exceptions from any retries that failed
            google.api_core.exceptions.GoogleAPIError: raised on non-idempotent operations that cannot be
                safely retried.
            ValueError: if invalid arguments are provided
        """
        operation_timeout, attempt_timeout = _get_timeouts(
            operation_timeout, attempt_timeout, self
        )

        if not mutations:
            raise ValueError("No mutations provided")
        mutations_list = mutations if isinstance(mutations, list) else [mutations]

        if all(mutation.is_idempotent() for mutation in mutations_list):
            # mutations are all idempotent and safe to retry
            predicate = retries.if_exception_type(
                *_get_retryable_errors(retryable_errors, self)
            )
        else:
            # mutations should not be retried
            predicate = retries.if_exception_type()

        sleep_generator = retries.exponential_sleep_generator(0.01, 2, 60)

        target = partial(
            self.client._gapic_client.mutate_row,
            request=MutateRowRequest(
                row_key=row_key.encode("utf-8")
                if isinstance(row_key, str)
                else row_key,
                mutations=[mutation._to_pb() for mutation in mutations_list],
                app_profile_id=self.app_profile_id,
                **self._request_path,
            ),
            timeout=attempt_timeout,
            retry=None,
        )
        return await CrossSync.retry_target(
            target,
            predicate,
            sleep_generator,
            operation_timeout,
            exception_factory=_retry_exception_factory,
        )

    @CrossSync.convert
    async def bulk_mutate_rows(
        self,
        mutation_entries: list[RowMutationEntry],
        *,
        operation_timeout: float | TABLE_DEFAULT = TABLE_DEFAULT.MUTATE_ROWS,
        attempt_timeout: float | None | TABLE_DEFAULT = TABLE_DEFAULT.MUTATE_ROWS,
        retryable_errors: Sequence[type[Exception]]
        | TABLE_DEFAULT = TABLE_DEFAULT.MUTATE_ROWS,
    ):
        """
        Applies mutations for multiple rows in a single batched request.

        Each individual RowMutationEntry is applied atomically, but separate entries
        may be applied in arbitrary order (even for entries targetting the same row)
        In total, the row_mutations can contain at most 100000 individual mutations
        across all entries

        Idempotent entries (i.e., entries with mutations with explicit timestamps)
        will be retried on failure. Non-idempotent will not, and will reported in a
        raised exception group

        Args:
            mutation_entries: the batches of mutations to apply
                Each entry will be applied atomically, but entries will be applied
                in arbitrary order
            operation_timeout: the time budget for the entire operation, in seconds.
                Failed requests will be retried within the budget.
                Defaults to the Table's default_mutate_rows_operation_timeout
            attempt_timeout: the time budget for an individual network request, in seconds.
                If it takes longer than this time to complete, the request will be cancelled with
                a DeadlineExceeded exception, and a retry will be attempted.
                Defaults to the Table's default_mutate_rows_attempt_timeout.
                If None, defaults to operation_timeout.
            retryable_errors: a list of errors that will be retried if encountered.
                Defaults to the Table's default_mutate_rows_retryable_errors
        Raises:
            MutationsExceptionGroup: if one or more mutations fails
                Contains details about any failed entries in .exceptions
            ValueError: if invalid arguments are provided
        """
        operation_timeout, attempt_timeout = _get_timeouts(
            operation_timeout, attempt_timeout, self
        )
        retryable_excs = _get_retryable_errors(retryable_errors, self)

        operation = CrossSync._MutateRowsOperation(
            self.client._gapic_client,
            self,
            mutation_entries,
            operation_timeout,
            attempt_timeout,
            retryable_exceptions=retryable_excs,
        )
        await operation.start()

    @CrossSync.convert
    async def check_and_mutate_row(
        self,
        row_key: str | bytes,
        predicate: RowFilter | None,
        *,
        true_case_mutations: Mutation | list[Mutation] | None = None,
        false_case_mutations: Mutation | list[Mutation] | None = None,
        operation_timeout: float | TABLE_DEFAULT = TABLE_DEFAULT.DEFAULT,
    ) -> bool:
        """
        Mutates a row atomically based on the output of a predicate filter

        Non-idempotent operation: will not be retried

        Args:
            row_key: the key of the row to mutate
            predicate: the filter to be applied to the contents of the specified row.
                Depending on whether or not any results  are yielded,
                either true_case_mutations or false_case_mutations will be executed.
                If None, checks that the row contains any values at all.
            true_case_mutations:
                Changes to be atomically applied to the specified row if
                predicate yields at least one cell when
                applied to row_key. Entries are applied in order,
                meaning that earlier mutations can be masked by later
                ones. Must contain at least one entry if
                false_case_mutations is empty, and at most 100000.
            false_case_mutations:
                Changes to be atomically applied to the specified row if
                predicate_filter does not yield any cells when
                applied to row_key. Entries are applied in order,
                meaning that earlier mutations can be masked by later
                ones. Must contain at least one entry if
                `true_case_mutations` is empty, and at most 100000.
            operation_timeout: the time budget for the entire operation, in seconds.
                Failed requests will not be retried. Defaults to the Table's default_operation_timeout
        Returns:
            bool indicating whether the predicate was true or false
        Raises:
            google.api_core.exceptions.GoogleAPIError: exceptions from grpc call
        """
        operation_timeout, _ = _get_timeouts(operation_timeout, None, self)
        if true_case_mutations is not None and not isinstance(
            true_case_mutations, list
        ):
            true_case_mutations = [true_case_mutations]
        true_case_list = [m._to_pb() for m in true_case_mutations or []]
        if false_case_mutations is not None and not isinstance(
            false_case_mutations, list
        ):
            false_case_mutations = [false_case_mutations]
        false_case_list = [m._to_pb() for m in false_case_mutations or []]
        result = await self.client._gapic_client.check_and_mutate_row(
            request=CheckAndMutateRowRequest(
                true_mutations=true_case_list,
                false_mutations=false_case_list,
                predicate_filter=predicate._to_pb() if predicate is not None else None,
                row_key=row_key.encode("utf-8")
                if isinstance(row_key, str)
                else row_key,
                app_profile_id=self.app_profile_id,
                **self._request_path,
            ),
            timeout=operation_timeout,
            retry=None,
        )
        return result.predicate_matched

    @CrossSync.convert
    async def read_modify_write_row(
        self,
        row_key: str | bytes,
        rules: ReadModifyWriteRule | list[ReadModifyWriteRule],
        *,
        operation_timeout: float | TABLE_DEFAULT = TABLE_DEFAULT.DEFAULT,
    ) -> Row:
        """
        Reads and modifies a row atomically according to input ReadModifyWriteRules,
        and returns the contents of all modified cells

        The new value for the timestamp is the greater of the existing timestamp or
        the current server time.

        Non-idempotent operation: will not be retried

        Args:
            row_key: the key of the row to apply read/modify/write rules to
            rules: A rule or set of rules to apply to the row.
                Rules are applied in order, meaning that earlier rules will affect the
                results of later ones.
            operation_timeout: the time budget for the entire operation, in seconds.
                Failed requests will not be retried.
                Defaults to the Table's default_operation_timeout.
        Returns:
            Row: a Row containing cell data that was modified as part of the operation
        Raises:
            google.api_core.exceptions.GoogleAPIError: exceptions from grpc call
            ValueError: if invalid arguments are provided
        """
        operation_timeout, _ = _get_timeouts(operation_timeout, None, self)
        if operation_timeout <= 0:
            raise ValueError("operation_timeout must be greater than 0")
        if rules is not None and not isinstance(rules, list):
            rules = [rules]
        if not rules:
            raise ValueError("rules must contain at least one item")
        result = await self.client._gapic_client.read_modify_write_row(
            request=ReadModifyWriteRowRequest(
                rules=[rule._to_pb() for rule in rules],
                row_key=row_key.encode("utf-8")
                if isinstance(row_key, str)
                else row_key,
                app_profile_id=self.app_profile_id,
                **self._request_path,
            ),
            timeout=operation_timeout,
            retry=None,
        )
        # construct Row from result
        return Row._from_pb(result.row)

    @CrossSync.convert
    async def close(self):
        """
        Called to close the Table instance and release any resources held by it.
        """
        if self._register_instance_future:
            self._register_instance_future.cancel()
        await self.client._remove_instance_registration(self.instance_id, self)

    @CrossSync.convert(sync_name="__enter__")
    async def __aenter__(self):
        """
        Implement async context manager protocol

        Ensure registration task has time to run, so that
        grpc channels will be warmed for the specified instance
        """
        if self._register_instance_future:
            await self._register_instance_future
        return self

    @CrossSync.convert(sync_name="__exit__")
    async def __aexit__(self, exc_type, exc_val, exc_tb):
        """
        Implement async context manager protocol

        Unregister this instance with the client, so that
        grpc channels will no longer be warmed
        """
        await self.close()


@CrossSync.convert_class(
    sync_name="Table",
    add_mapping_for_name="Table",
    replace_symbols={"_DataApiTargetAsync": "_DataApiTarget"},
)
class TableAsync(_DataApiTargetAsync):
    """
    Main Data API surface for interacting with a Bigtable table.

    Table object maintains table_id, and app_profile_id context, and passes them with
    each call
    """

    @property
    def _request_path(self) -> dict[str, str]:
        return {"table_name": self.table_name}


@CrossSync.convert_class(
    sync_name="AuthorizedView",
    add_mapping_for_name="AuthorizedView",
    replace_symbols={"_DataApiTargetAsync": "_DataApiTarget"},
)
class AuthorizedViewAsync(_DataApiTargetAsync):
    """
    Provides access to an authorized view of a table.

    An authorized view is a subset of a table that you configure to include specific table data.
    Then you grant access to the authorized view separately from access to the table.

    AuthorizedView object maintains table_id, app_profile_id, and authorized_view_id context,
    and passed them with each call
    """

    @CrossSync.convert(
        docstring_format_vars={
            "LOOP_MESSAGE": (
                "Must be created within an async context (running event loop)",
                "",
            ),
            "RAISE_NO_LOOP": (
                "RuntimeError: if called outside of an async context (no running event loop)",
                "None",
            ),
        }
    )
    def __init__(
        self,
        client,
        instance_id,
        table_id,
        authorized_view_id,
        app_profile_id: str | None = None,
        **kwargs,
    ):
        """
        Initialize an AuthorizedView instance

        {LOOP_MESSAGE}

        Args:
            instance_id: The Bigtable instance ID to associate with this client.
                instance_id is combined with the client's project to fully
                specify the instance
            table_id: The ID of the table. table_id is combined with the
                instance_id and the client's project to fully specify the table
            authorized_view_id: The id for the authorized view to use for requests
            app_profile_id: The app profile to associate with requests.
                https://cloud.google.com/bigtable/docs/app-profiles
            default_read_rows_operation_timeout: The default timeout for read rows
                operations, in seconds. If not set, defaults to 600 seconds (10 minutes)
            default_read_rows_attempt_timeout: The default timeout for individual
                read rows rpc requests, in seconds. If not set, defaults to 20 seconds
            default_mutate_rows_operation_timeout: The default timeout for mutate rows
                operations, in seconds. If not set, defaults to 600 seconds (10 minutes)
            default_mutate_rows_attempt_timeout: The default timeout for individual
                mutate rows rpc requests, in seconds. If not set, defaults to 60 seconds
            default_operation_timeout: The default timeout for all other operations, in
                seconds. If not set, defaults to 60 seconds
            default_attempt_timeout: The default timeout for all other individual rpc
                requests, in seconds. If not set, defaults to 20 seconds
            default_read_rows_retryable_errors: a list of errors that will be retried
                if encountered during read_rows and related operations.
                Defaults to 4 (DeadlineExceeded), 14 (ServiceUnavailable), and 10 (Aborted)
            default_mutate_rows_retryable_errors: a list of errors that will be retried
                if encountered during mutate_rows and related operations.
                Defaults to 4 (DeadlineExceeded) and 14 (ServiceUnavailable)
            default_retryable_errors: a list of errors that will be retried if
                encountered during all other operations.
                Defaults to 4 (DeadlineExceeded) and 14 (ServiceUnavailable)
        Raises:
            {RAISE_NO_LOOP}
        """
        super().__init__(client, instance_id, table_id, app_profile_id, **kwargs)
        self.authorized_view_id = authorized_view_id
        self.authorized_view_name: str = self.client._gapic_client.authorized_view_path(
            self.client.project, instance_id, table_id, authorized_view_id
        )

    @property
    def _request_path(self) -> dict[str, str]:
        return {"authorized_view_name": self.authorized_view_name}<|MERGE_RESOLUTION|>--- conflicted
+++ resolved
@@ -97,26 +97,20 @@
         BigtableAsyncClient as GapicClient,
     )
     from google.cloud.bigtable.data._async.mutations_batcher import _MB_SIZE
-<<<<<<< HEAD
     from google.cloud.bigtable.data._async.metrics_interceptor import AsyncBigtableMetricsInterceptor as MetricInterceptorType
-=======
     from google.cloud.bigtable.data._async._swappable_channel import (
         AsyncSwappableChannel,
     )
->>>>>>> fcb062e4
 else:
     from typing import Iterable  # noqa: F401
     from grpc import insecure_channel
     from google.cloud.bigtable_v2.services.bigtable.transports import BigtableGrpcTransport as TransportType  # type: ignore
     from google.cloud.bigtable_v2.services.bigtable import BigtableClient as GapicClient  # type: ignore
     from google.cloud.bigtable.data._sync_autogen.mutations_batcher import _MB_SIZE
-<<<<<<< HEAD
     from google.cloud.bigtable.data._sync_autogen.metrics_interceptor import BigtableMetricsInterceptor as MetricInterceptorType
-=======
     from google.cloud.bigtable.data._sync_autogen._swappable_channel import (  # noqa: F401
         SwappableChannel,
     )
->>>>>>> fcb062e4
 
 
 if TYPE_CHECKING:
