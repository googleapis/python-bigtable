--- conflicted
+++ resolved
@@ -971,13 +971,7 @@
             default_retryable_errors or ()
         )
 
-<<<<<<< HEAD
-        self._metrics = BigtableClientSideMetricsController(
-            handlers=[],
-        )
-=======
         self._metrics = BigtableClientSideMetricsController()
->>>>>>> c1cc24dc
 
         try:
             self._register_instance_future = CrossSync.create_task(
