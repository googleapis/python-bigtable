--- conflicted
+++ resolved
@@ -812,60 +812,16 @@
         """
         if not sharded_query:
             raise ValueError("empty sharded_query")
-<<<<<<< HEAD
-        # reduce operation_timeout between batches
         operation_timeout, attempt_timeout = _helpers._get_timeouts(
             operation_timeout, attempt_timeout, self
         )
-        timeout_generator = _helpers._attempt_timeout_generator(
+        # make sure each rpc stays within overall operation timeout
+        rpc_timeout_generator = _helpers._attempt_timeout_generator(
             operation_timeout, operation_timeout
         )
-        # submit shards in batches if the number of shards goes over _CONCURRENCY_LIMIT
-        batched_queries = [
-            sharded_query[i : i + _helpers._CONCURRENCY_LIMIT]
-            for i in range(0, len(sharded_query), _helpers._CONCURRENCY_LIMIT)
-        ]
-        # run batches and collect results
-        results_list = []
-        error_dict = {}
-        shard_idx = 0
-        for batch in batched_queries:
-            batch_operation_timeout = next(timeout_generator)
-            batch_partial_list = [
-                partial(
-                    self.read_rows,
-                    query=query,
-                    operation_timeout=batch_operation_timeout,
-                    attempt_timeout=min(attempt_timeout, batch_operation_timeout),
-                    retryable_errors=retryable_errors,
-                )
-                for query in batch
-            ]
-            batch_result = await CrossSync.gather_partials(
-                batch_partial_list,
-                return_exceptions=True,
-                sync_executor=self.client._executor,
-            )
-            for result in batch_result:
-                if isinstance(result, Exception):
-                    error_dict[shard_idx] = result
-                elif isinstance(result, BaseException):
-                    # BaseException not expected; raise immediately
-                    raise result
-                else:
-                    results_list.extend(result)
-                shard_idx += 1
-=======
-        operation_timeout, attempt_timeout = _get_timeouts(
-            operation_timeout, attempt_timeout, self
-        )
-        # make sure each rpc stays within overall operation timeout
-        rpc_timeout_generator = _attempt_timeout_generator(
-            operation_timeout, operation_timeout
-        )
 
         # limit the number of concurrent requests using a semaphore
-        concurrency_sem = asyncio.Semaphore(_CONCURRENCY_LIMIT)
+        concurrency_sem = asyncio.Semaphore(_helpers._CONCURRENCY_LIMIT)
 
         async def read_rows_with_semaphore(query):
             async with concurrency_sem:
@@ -898,7 +854,6 @@
             else:
                 results_list.extend(result)
             shard_idx += 1
->>>>>>> c573e9b6
         if error_dict:
             # if any sub-request failed, raise an exception instead of returning results
             raise ShardedReadRowsExceptionGroup(
