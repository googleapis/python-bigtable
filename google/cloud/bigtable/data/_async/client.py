# Copyright 2023 Google LLC
#
# Licensed under the Apache License, Version 2.0 (the "License");
# you may not use this file except in compliance with the License.
# You may obtain a copy of the License at
#
#     http://www.apache.org/licenses/LICENSE-2.0
#
# Unless required by applicable law or agreed to in writing, software
# distributed under the License is distributed on an "AS IS" BASIS,
# WITHOUT WARRANTIES OR CONDITIONS OF ANY KIND, either express or implied.
# See the License for the specific language governing permissions and
# limitations under the License.
#

from __future__ import annotations

import asyncio
from functools import partial
import os
import random
import sys
import time
from typing import (
    TYPE_CHECKING,
    Any,
    AsyncIterable,
    Dict,
    Optional,
    Sequence,
    Set,
    Union,
    cast,
)
import warnings

from google.api_core import client_options as client_options_lib
from google.api_core import retry as retries
from google.api_core.exceptions import Aborted, DeadlineExceeded, ServiceUnavailable
import google.auth._default
import google.auth.credentials
from google.cloud.client import ClientWithProject
from google.cloud.environment_vars import BIGTABLE_EMULATOR  # type: ignore
import grpc

from google.cloud.bigtable.client import _DEFAULT_BIGTABLE_EMULATOR_CLIENT
from google.cloud.bigtable.data.execute_query._async.execute_query_iterator import (
    ExecuteQueryIteratorAsync,
)
from google.cloud.bigtable.data._async._mutate_rows import _MutateRowsOperationAsync
from google.cloud.bigtable.data._async._read_rows import _ReadRowsOperationAsync
from google.cloud.bigtable.data._async.mutations_batcher import (
    _MB_SIZE,
    MutationsBatcherAsync,
)
from google.cloud.bigtable.data._helpers import (
    _CONCURRENCY_LIMIT,
    TABLE_DEFAULT,
    _attempt_timeout_generator,
    _get_error_type,
    _get_retryable_errors,
    _get_timeouts,
    _retry_exception_factory,
    _validate_timeouts,
    _WarmedInstanceKey,
)
from google.cloud.bigtable.data.exceptions import (
    FailedQueryShardError,
    ShardedReadRowsExceptionGroup,
)
from google.cloud.bigtable.data.mutations import Mutation, RowMutationEntry
from google.cloud.bigtable.data.read_modify_write_rules import ReadModifyWriteRule
from google.cloud.bigtable.data.read_rows_query import ReadRowsQuery
from google.cloud.bigtable.data.row import Row
from google.cloud.bigtable.data.row_filters import (
    CellsRowLimitFilter,
    RowFilter,
    RowFilterChain,
    StripValueTransformerFilter,
)
from google.cloud.bigtable.data.execute_query.values import ExecuteQueryValueType
from google.cloud.bigtable.data.execute_query.metadata import SqlType
from google.cloud.bigtable.data.execute_query._parameters_formatting import (
    _format_execute_query_params,
)
from google.cloud.bigtable_v2.services.bigtable.async_client import (
    DEFAULT_CLIENT_INFO,
    BigtableAsyncClient,
)
from google.cloud.bigtable_v2.services.bigtable.transports import (
    BigtableGrpcAsyncIOTransport,
)
from google.cloud.bigtable_v2.types.bigtable import PingAndWarmRequest
from google.cloud.bigtable_v2.types.bigtable import SampleRowKeysRequest
from google.cloud.bigtable_v2.types.bigtable import MutateRowRequest
from google.cloud.bigtable_v2.types.bigtable import CheckAndMutateRowRequest
from google.cloud.bigtable_v2.types.bigtable import ReadModifyWriteRowRequest

if TYPE_CHECKING:
    from google.cloud.bigtable.data._helpers import RowKeySamples, ShardedQuery


class BigtableDataClientAsync(ClientWithProject):
    def __init__(
        self,
        *,
        project: str | None = None,
        credentials: google.auth.credentials.Credentials | None = None,
        client_options: dict[str, Any]
        | "google.api_core.client_options.ClientOptions"
        | None = None,
        **kwargs,
    ):
        """
        Create a client instance for the Bigtable Data API

        Client should be created within an async context (running event loop)

        Args:
            project: the project which the client acts on behalf of.
                If not passed, falls back to the default inferred
                from the environment.
            credentials:
                Thehe OAuth2 Credentials to use for this
                client. If not passed (and if no ``_http`` object is
                passed), falls back to the default inferred from the
                environment.
            client_options:
                Client options used to set user options
                on the client. API Endpoint should be set through client_options.
        Raises:
            RuntimeError: if called outside of an async context (no running event loop)
        """
        if "pool_size" in kwargs:
            warnings.warn("pool_size no longer supported")
        # set up client info headers for veneer library
        client_info = DEFAULT_CLIENT_INFO
        client_info.client_library_version = self._client_version()
        # parse client options
        if type(client_options) is dict:
            client_options = client_options_lib.from_dict(client_options)
        client_options = cast(
            Optional[client_options_lib.ClientOptions], client_options
        )
        custom_channel = None
        self._emulator_host = os.getenv(BIGTABLE_EMULATOR)
        if self._emulator_host is not None:
            warnings.warn(
                "Connecting to Bigtable emulator at {}".format(self._emulator_host),
                RuntimeWarning,
                stacklevel=2,
            )
            # use insecure channel if emulator is set
            custom_channel = grpc.aio.insecure_channel(self._emulator_host)
            if credentials is None:
                credentials = google.auth.credentials.AnonymousCredentials()
            if project is None:
                project = _DEFAULT_BIGTABLE_EMULATOR_CLIENT
        # initialize client
        ClientWithProject.__init__(
            self,
            credentials=credentials,
            project=project,
            client_options=client_options,
        )
        self._gapic_client = BigtableAsyncClient(
            credentials=credentials,
            client_options=client_options,
            client_info=client_info,
            transport=lambda *args, **kwargs: BigtableGrpcAsyncIOTransport(
                *args, **kwargs, channel=custom_channel
            ),
        )
        self.transport = cast(
            BigtableGrpcAsyncIOTransport, self._gapic_client.transport
        )
        # keep track of active instances to for warmup on channel refresh
        self._active_instances: Set[_WarmedInstanceKey] = set()
        # keep track of table objects associated with each instance
        # only remove instance from _active_instances when all associated tables remove it
        self._instance_owners: dict[_WarmedInstanceKey, Set[int]] = {}
        self._channel_init_time = time.monotonic()
        self._channel_refresh_task: asyncio.Task[None] | None = None
        if self._emulator_host is None:
            # attempt to start background channel refresh tasks
            try:
                self._start_background_channel_refresh()
            except RuntimeError:
                warnings.warn(
                    f"{self.__class__.__name__} should be started in an "
                    "asyncio event loop. Channel refresh will not be started",
                    RuntimeWarning,
                    stacklevel=2,
                )

    @staticmethod
    def _client_version() -> str:
        """
        Helper function to return the client version string for this client
        """
        return f"{google.cloud.bigtable.__version__}-data-async"

    def _start_background_channel_refresh(self) -> None:
        """
        Starts a background task to ping and warm grpc channel

        Raises:
          RuntimeError: if not called in an asyncio event loop
        """
        if not self._channel_refresh_task and not self._emulator_host:
            # raise RuntimeError if there is no event loop
            asyncio.get_running_loop()
            self._channel_refresh_task = asyncio.create_task(self._manage_channel())
            if sys.version_info >= (3, 8):
                # task names supported in Python 3.8+
                self._channel_refresh_task.set_name(
                    f"{self.__class__.__name__} channel refresh"
                )

    async def close(self, timeout: float = 2.0):
        """
        Cancel all background tasks
        """
        if self._channel_refresh_task:
            self._channel_refresh_task.cancel()
            try:
                await asyncio.wait_for(self._channel_refresh_task, timeout=timeout)
            except asyncio.CancelledError:
                pass
        await self.transport.close()
        self._channel_refresh_task = None

    async def _ping_and_warm_instances(
        self,
        instance_key: _WarmedInstanceKey | None = None,
        channel: grpc.aio.Channel | None = None,
    ) -> list[BaseException | None]:
        """
        Prepares the backend for requests on a channel

        Pings each Bigtable instance registered in `_active_instances` on the client

        Args:
            instance_key: if provided, only warm the instance associated with the key
            channel: grpc channel to warm. If none, warms `self.transport.grpc_channel`
        Returns:
            list[BaseException | None]: sequence of results or exceptions from the ping requests
        """
        channel = channel or self.transport.grpc_channel
        instance_list = (
            [instance_key] if instance_key is not None else self._active_instances
        )
        ping_rpc = channel.unary_unary(
            "/google.bigtable.v2.Bigtable/PingAndWarm",
            request_serializer=PingAndWarmRequest.serialize,
        )
        # prepare list of coroutines to run
        tasks = []
        for instance_name, table_name, app_profile_id in instance_list:
            metadata_str = f"name={instance_name}"
            if app_profile_id is not None:
                metadata_str = f"{metadata_str}&app_profile_id={app_profile_id}"
            tasks.append(
                ping_rpc(
                    request={"name": instance_name, "app_profile_id": app_profile_id},
                    metadata=[("x-goog-request-params", metadata_str)],
                    wait_for_ready=True,
                )
            )
        # execute coroutines in parallel
        result_list = await asyncio.gather(*tasks, return_exceptions=True)
        # return None in place of empty successful responses
        return [r or None for r in result_list]

    async def _manage_channel(
        self,
        refresh_interval_min: float = 60 * 35,
        refresh_interval_max: float = 60 * 45,
        grace_period: float = 60 * 10,
    ) -> None:
        """
        Background coroutine that periodically refreshes and warms a grpc channel

        The backend will automatically close channels after 60 minutes, so
        `refresh_interval` + `grace_period` should be < 60 minutes

        Runs continuously until the client is closed

        Args:
            refresh_interval_min: minimum interval before initiating refresh
                process in seconds. Actual interval will be a random value
                between `refresh_interval_min` and `refresh_interval_max`
            refresh_interval_max: maximum interval before initiating refresh
                process in seconds. Actual interval will be a random value
                between `refresh_interval_min` and `refresh_interval_max`
            grace_period: time to allow previous channel to serve existing
                requests before closing, in seconds
        """
        first_refresh = self._channel_init_time + random.uniform(
            refresh_interval_min, refresh_interval_max
        )
        next_sleep = max(first_refresh - time.monotonic(), 0)
        if next_sleep > 0:
            # warm the current channel immediately
            await self._ping_and_warm_instances(channel=self.transport.grpc_channel)
        # continuously refresh the channel every `refresh_interval` seconds
        while True:
            await asyncio.sleep(next_sleep)
            start_timestamp = time.time()
            # prepare new channel for use
            old_channel = self.transport.grpc_channel
            new_channel = self.transport.create_channel()
            await self._ping_and_warm_instances(channel=new_channel)
            # cycle channel out of use, with long grace window before closure
            self.transport._grpc_channel = new_channel
            await old_channel.close(grace_period)
            # subtract the time spent waiting for the channel to be replaced
            next_refresh = random.uniform(refresh_interval_min, refresh_interval_max)
            next_sleep = next_refresh - (time.time() - start_timestamp)

    async def _register_instance(
        self,
        instance_id: str,
        owner: Union[_ApiSurfaceAsync, ExecuteQueryIteratorAsync],
    ) -> None:
        """
        Registers an instance with the client, and warms the channel for the instance
        The client will periodically refresh grpc channel used to make
        requests, and new channels will be warmed for each registered instance
        Channels will not be refreshed unless at least one instance is registered

        Args:
          instance_id: id of the instance to register.
          owner: table that owns the instance. Owners will be tracked in
              _instance_owners, and instances will only be unregistered when all
              owners call _remove_instance_registration
        """
        instance_name = self._gapic_client.instance_path(self.project, instance_id)
        instance_key = _WarmedInstanceKey(
            instance_name, owner.table_name, owner.app_profile_id
        )
        self._instance_owners.setdefault(instance_key, set()).add(id(owner))
        if instance_key not in self._active_instances:
            self._active_instances.add(instance_key)
            if self._channel_refresh_task:
                # refresh tasks already running
                # call ping and warm on all existing channels
                await self._ping_and_warm_instances(instance_key)
            else:
                # refresh tasks aren't active. start them as background tasks
                self._start_background_channel_refresh()

    async def _remove_instance_registration(
        self,
        instance_id: str,
        owner: Union[_ApiSurfaceAsync, ExecuteQueryIteratorAsync],
    ) -> bool:
        """
        Removes an instance from the client's registered instances, to prevent
        warming new channels for the instance

        If instance_id is not registered, or is still in use by other tables, returns False

        Args:
            instance_id: id of the instance to remove
            owner: table that owns the instance. Owners will be tracked in
              _instance_owners, and instances will only be unregistered when all
              owners call _remove_instance_registration
        Returns:
            bool: True if instance was removed, else False
        """
        instance_name = self._gapic_client.instance_path(self.project, instance_id)
        instance_key = _WarmedInstanceKey(
            instance_name, owner.table_name, owner.app_profile_id
        )
        owner_list = self._instance_owners.get(instance_key, set())
        try:
            owner_list.remove(id(owner))
            if len(owner_list) == 0:
                self._active_instances.remove(instance_key)
            return True
        except KeyError:
            return False

    def get_table(self, instance_id: str, table_id: str, *args, **kwargs) -> TableAsync:
        """
        Returns a table instance for making data API requests. All arguments are passed
        directly to the TableAsync constructor.

        Args:
            instance_id: The Bigtable instance ID to associate with this client.
                instance_id is combined with the client's project to fully
                specify the instance
            table_id: The ID of the table. table_id is combined with the
                instance_id and the client's project to fully specify the table
            app_profile_id: The app profile to associate with requests.
                https://cloud.google.com/bigtable/docs/app-profiles
            default_read_rows_operation_timeout: The default timeout for read rows
                operations, in seconds. If not set, defaults to 600 seconds (10 minutes)
            default_read_rows_attempt_timeout: The default timeout for individual
                read rows rpc requests, in seconds. If not set, defaults to 20 seconds
            default_mutate_rows_operation_timeout: The default timeout for mutate rows
                operations, in seconds. If not set, defaults to 600 seconds (10 minutes)
            default_mutate_rows_attempt_timeout: The default timeout for individual
                mutate rows rpc requests, in seconds. If not set, defaults to 60 seconds
            default_operation_timeout: The default timeout for all other operations, in
                seconds. If not set, defaults to 60 seconds
            default_attempt_timeout: The default timeout for all other individual rpc
                requests, in seconds. If not set, defaults to 20 seconds
            default_read_rows_retryable_errors: a list of errors that will be retried
                if encountered during read_rows and related operations.
                Defaults to 4 (DeadlineExceeded), 14 (ServiceUnavailable), and 10 (Aborted)
            default_mutate_rows_retryable_errors: a list of errors that will be retried
                if encountered during mutate_rows and related operations.
                Defaults to 4 (DeadlineExceeded) and 14 (ServiceUnavailable)
            default_retryable_errors: a list of errors that will be retried if
                encountered during all other operations.
                Defaults to 4 (DeadlineExceeded) and 14 (ServiceUnavailable)
        Returns:
            TableAsync: a table instance for making data API requests
        Raises:
            RuntimeError: if called outside of an async context (no running event loop)
        """
        return TableAsync(self, instance_id, table_id, *args, **kwargs)

    def get_authorized_view(
        self, instance_id: str, table_id: str, view_id: str, *args, **kwargs
    ) -> AuthorizedViewAsync:
        """
        Returns an authorized view nstance for making data API requests. All arguments are passed
        directly to the AuthorizedViewAsync constructor.

        Args:
            instance_id: The Bigtable instance ID to associate with this client.
                instance_id is combined with the client's project to fully
                specify the instance
            table_id: The ID of the table. table_id is combined with the
                instance_id and the client's project to fully specify the table
            view_id: The id for the authorized view to use for requests
            app_profile_id: The app profile to associate with requests.
                https://cloud.google.com/bigtable/docs/app-profiles
            default_read_rows_operation_timeout: The default timeout for read rows
                operations, in seconds. If not set, defaults to Table's value
            default_read_rows_attempt_timeout: The default timeout for individual
                read rows rpc requests, in seconds. If not set, defaults Table's value
            default_mutate_rows_operation_timeout: The default timeout for mutate rows
                operations, in seconds. If not set, defaults to Table's value
            default_mutate_rows_attempt_timeout: The default timeout for individual
                mutate rows rpc requests, in seconds. If not set, defaults Table's value
            default_operation_timeout: The default timeout for all other operations, in
                seconds. If not set, defaults to Table's value
            default_attempt_timeout: The default timeout for all other individual rpc
                requests, in seconds. If not set, defaults to Table's value
            default_read_rows_retryable_errors: a list of errors that will be retried
                if encountered during read_rows and related operations. If not set,
                defaults to Table's value
            default_mutate_rows_retryable_errors: a list of errors that will be retried
                if encountered during mutate_rows and related operations. If not set,
                defaults to Table's value
            default_retryable_errors: a list of errors that will be retried if
                encountered during all other operations. If not set, defaults to
                Table's value
        Returns:
            AuthorizedViewAsync: a table instance for making data API requests
        Raises:
            RuntimeError: If called outside an async context (no running event loop)
        """
        return AuthorizedViewAsync(
            self,
            instance_id,
            table_id,
            view_id,
            *args,
            **kwargs,
        )

    async def execute_query(
        self,
        query: str,
        instance_id: str,
        *,
        parameters: Dict[str, ExecuteQueryValueType] | None = None,
        parameter_types: Dict[str, SqlType.Type] | None = None,
        app_profile_id: str | None = None,
        operation_timeout: float = 600,
        attempt_timeout: float | None = 20,
        retryable_errors: Sequence[type[Exception]] = (
            DeadlineExceeded,
            ServiceUnavailable,
            Aborted,
        ),
    ) -> "ExecuteQueryIteratorAsync":
        """
        Executes an SQL query on an instance.
        Returns an iterator to asynchronously stream back columns from selected rows.

        Failed requests within operation_timeout will be retried based on the
        retryable_errors list until operation_timeout is reached.

        Args:
            query: Query to be run on Bigtable instance. The query can use ``@param``
                placeholders to use parameter interpolation on the server. Values for all
                parameters should be provided in ``parameters``. Types of parameters are
                inferred but should be provided in ``parameter_types`` if the inference is
                not possible (i.e. when value can be None, an empty list or an empty dict).
            instance_id: The Bigtable instance ID to perform the query on.
                instance_id is combined with the client's project to fully
                specify the instance.
            parameters: Dictionary with values for all parameters used in the ``query``.
            parameter_types: Dictionary with types of parameters used in the ``query``.
                Required to contain entries only for parameters whose type cannot be
                detected automatically (i.e. the value can be None, an empty list or
                an empty dict).
            app_profile_id: The app profile to associate with requests.
                https://cloud.google.com/bigtable/docs/app-profiles
            operation_timeout: the time budget for the entire operation, in seconds.
                Failed requests will be retried within the budget.
                Defaults to 600 seconds.
            attempt_timeout: the time budget for an individual network request, in seconds.
                If it takes longer than this time to complete, the request will be cancelled with
                a DeadlineExceeded exception, and a retry will be attempted.
                Defaults to the 20 seconds.
                If None, defaults to operation_timeout.
            retryable_errors: a list of errors that will be retried if encountered.
                Defaults to 4 (DeadlineExceeded), 14 (ServiceUnavailable), and 10 (Aborted)
        Returns:
            ExecuteQueryIteratorAsync: an asynchronous iterator that yields rows returned by the query
        Raises:
            google.api_core.exceptions.DeadlineExceeded: raised after operation timeout
                will be chained with a RetryExceptionGroup containing GoogleAPIError exceptions
                from any retries that failed
            google.api_core.exceptions.GoogleAPIError: raised if the request encounters an unrecoverable error
        """
        warnings.warn(
            "ExecuteQuery is in preview and may change in the future.",
            category=RuntimeWarning,
        )

        retryable_excs = [_get_error_type(e) for e in retryable_errors]

        pb_params = _format_execute_query_params(parameters, parameter_types)

        instance_name = self._gapic_client.instance_path(self.project, instance_id)

        request_body = {
            "instance_name": instance_name,
            "app_profile_id": app_profile_id,
            "query": query,
            "params": pb_params,
            "proto_format": {},
        }

        return ExecuteQueryIteratorAsync(
            self,
            instance_id,
            app_profile_id,
            request_body,
            attempt_timeout,
            operation_timeout,
            retryable_excs=retryable_excs,
        )

    async def __aenter__(self):
        self._start_background_channel_refresh()
        return self

    async def __aexit__(self, exc_type, exc_val, exc_tb):
        await self.close()
        await self._gapic_client.__aexit__(exc_type, exc_val, exc_tb)


class _ApiSurfaceAsync:
    """
    Abstract class containing API surface for BigtableDataClient. Should not be created directly

    Can be instantiated as a TableAsync, or an AuthorizedViewAsync
    """

    def __init__(
        self,
        client: BigtableDataClientAsync,
        instance_id: str,
        table_id: str,
        app_profile_id: str | None = None,
        *,
        default_read_rows_operation_timeout: float = 600,
        default_read_rows_attempt_timeout: float | None = 20,
        default_mutate_rows_operation_timeout: float = 600,
        default_mutate_rows_attempt_timeout: float | None = 60,
        default_operation_timeout: float = 60,
        default_attempt_timeout: float | None = 20,
        default_read_rows_retryable_errors: Sequence[type[Exception]] = (
            DeadlineExceeded,
            ServiceUnavailable,
            Aborted,
        ),
        default_mutate_rows_retryable_errors: Sequence[type[Exception]] = (
            DeadlineExceeded,
            ServiceUnavailable,
        ),
        default_retryable_errors: Sequence[type[Exception]] = (
            DeadlineExceeded,
            ServiceUnavailable,
        ),
    ):
        """
        Must be created within an async context (running event loop)

        Args:
            instance_id: The Bigtable instance ID to associate with this client.
                instance_id is combined with the client's project to fully
                specify the instance
            table_id: The ID of the table. table_id is combined with the
                instance_id and the client's project to fully specify the table
            app_profile_id: The app profile to associate with requests.
                https://cloud.google.com/bigtable/docs/app-profiles
            default_read_rows_operation_timeout: The default timeout for read rows
                operations, in seconds. If not set, defaults to 600 seconds (10 minutes)
            default_read_rows_attempt_timeout: The default timeout for individual
                read rows rpc requests, in seconds. If not set, defaults to 20 seconds
            default_mutate_rows_operation_timeout: The default timeout for mutate rows
                operations, in seconds. If not set, defaults to 600 seconds (10 minutes)
            default_mutate_rows_attempt_timeout: The default timeout for individual
                mutate rows rpc requests, in seconds. If not set, defaults to 60 seconds
            default_operation_timeout: The default timeout for all other operations, in
                seconds. If not set, defaults to 60 seconds
            default_attempt_timeout: The default timeout for all other individual rpc
                requests, in seconds. If not set, defaults to 20 seconds
            default_read_rows_retryable_errors: a list of errors that will be retried
                if encountered during read_rows and related operations.
                Defaults to 4 (DeadlineExceeded), 14 (ServiceUnavailable), and 10 (Aborted)
            default_mutate_rows_retryable_errors: a list of errors that will be retried
                if encountered during mutate_rows and related operations.
                Defaults to 4 (DeadlineExceeded) and 14 (ServiceUnavailable)
            default_retryable_errors: a list of errors that will be retried if
                encountered during all other operations.
                Defaults to 4 (DeadlineExceeded) and 14 (ServiceUnavailable)
        Raises:
            RuntimeError: if called outside of an async context (no running event loop)
        """
        # NOTE: any changes to the signature of this method should also be reflected
        # in client.get_table()
        # validate timeouts
        _validate_timeouts(
            default_operation_timeout, default_attempt_timeout, allow_none=True
        )
        _validate_timeouts(
            default_read_rows_operation_timeout,
            default_read_rows_attempt_timeout,
            allow_none=True,
        )
        _validate_timeouts(
            default_mutate_rows_operation_timeout,
            default_mutate_rows_attempt_timeout,
            allow_none=True,
        )

        self.client = client
        self.instance_id = instance_id
        self.instance_name = self.client._gapic_client.instance_path(
            self.client.project, instance_id
        )
        self.table_id = table_id
        self.table_name = self.client._gapic_client.table_path(
            self.client.project, instance_id, table_id
        )
        self.app_profile_id = app_profile_id

        self.default_operation_timeout = default_operation_timeout
        self.default_attempt_timeout = default_attempt_timeout
        self.default_read_rows_operation_timeout = default_read_rows_operation_timeout
        self.default_read_rows_attempt_timeout = default_read_rows_attempt_timeout
        self.default_mutate_rows_operation_timeout = (
            default_mutate_rows_operation_timeout
        )
        self.default_mutate_rows_attempt_timeout = default_mutate_rows_attempt_timeout

        self.default_read_rows_retryable_errors = (
            default_read_rows_retryable_errors or ()
        )
        self.default_mutate_rows_retryable_errors = (
            default_mutate_rows_retryable_errors or ()
        )
        self.default_retryable_errors = default_retryable_errors or ()

        # set on AuthorizedView subclass
        self._authorized_view_name: str | None = None

        # raises RuntimeError if called outside of an async context (no running event loop)
        try:
            self._register_instance_task = asyncio.create_task(
                self.client._register_instance(instance_id, self)
            )
        except RuntimeError as e:
            raise RuntimeError(
                f"{self.__class__.__name__} must be created within an async event loop context."
            ) from e

    async def read_rows_stream(
        self,
        query: ReadRowsQuery,
        *,
        operation_timeout: float | TABLE_DEFAULT = TABLE_DEFAULT.READ_ROWS,
        attempt_timeout: float | None | TABLE_DEFAULT = TABLE_DEFAULT.READ_ROWS,
        retryable_errors: Sequence[type[Exception]]
        | TABLE_DEFAULT = TABLE_DEFAULT.READ_ROWS,
    ) -> AsyncIterable[Row]:
        """
        Read a set of rows from the table, based on the specified query.
        Returns an iterator to asynchronously stream back row data.

        Failed requests within operation_timeout will be retried based on the
        retryable_errors list until operation_timeout is reached.

        Args:
            query: contains details about which rows to return
            operation_timeout: the time budget for the entire operation, in seconds.
                 Failed requests will be retried within the budget.
                 Defaults to the Table's default_read_rows_operation_timeout
            attempt_timeout: the time budget for an individual network request, in seconds.
                If it takes longer than this time to complete, the request will be cancelled with
                a DeadlineExceeded exception, and a retry will be attempted.
                Defaults to the Table's default_read_rows_attempt_timeout.
                If None, defaults to operation_timeout.
            retryable_errors: a list of errors that will be retried if encountered.
                Defaults to the Table's default_read_rows_retryable_errors
        Returns:
            AsyncIterable[Row]: an asynchronous iterator that yields rows returned by the query
        Raises:
            google.api_core.exceptions.DeadlineExceeded: raised after operation timeout
                will be chained with a RetryExceptionGroup containing GoogleAPIError exceptions
                from any retries that failed
            google.api_core.exceptions.GoogleAPIError: raised if the request encounters an unrecoverable error
        """
        operation_timeout, attempt_timeout = _get_timeouts(
            operation_timeout, attempt_timeout, self
        )
        retryable_excs = _get_retryable_errors(retryable_errors, self)

        row_merger = _ReadRowsOperationAsync(
            query,
            self,
            operation_timeout=operation_timeout,
            attempt_timeout=attempt_timeout,
            retryable_exceptions=retryable_excs,
        )
        return row_merger.start_operation()

    async def read_rows(
        self,
        query: ReadRowsQuery,
        *,
        operation_timeout: float | TABLE_DEFAULT = TABLE_DEFAULT.READ_ROWS,
        attempt_timeout: float | None | TABLE_DEFAULT = TABLE_DEFAULT.READ_ROWS,
        retryable_errors: Sequence[type[Exception]]
        | TABLE_DEFAULT = TABLE_DEFAULT.READ_ROWS,
    ) -> list[Row]:
        """
        Read a set of rows from the table, based on the specified query.
        Retruns results as a list of Row objects when the request is complete.
        For streamed results, use read_rows_stream.

        Failed requests within operation_timeout will be retried based on the
        retryable_errors list until operation_timeout is reached.

        Args:
            query: contains details about which rows to return
            operation_timeout: the time budget for the entire operation, in seconds.
                 Failed requests will be retried within the budget.
                 Defaults to the Table's default_read_rows_operation_timeout
            attempt_timeout: the time budget for an individual network request, in seconds.
                If it takes longer than this time to complete, the request will be cancelled with
                a DeadlineExceeded exception, and a retry will be attempted.
                Defaults to the Table's default_read_rows_attempt_timeout.
                If None, defaults to operation_timeout.
                If None, defaults to the Table's default_read_rows_attempt_timeout,
                or the operation_timeout if that is also None.
            retryable_errors: a list of errors that will be retried if encountered.
                Defaults to the Table's default_read_rows_retryable_errors.
        Returns:
            list[Row]: a list of Rows returned by the query
        Raises:
            google.api_core.exceptions.DeadlineExceeded: raised after operation timeout
                will be chained with a RetryExceptionGroup containing GoogleAPIError exceptions
                from any retries that failed
            google.api_core.exceptions.GoogleAPIError: raised if the request encounters an unrecoverable error
        """
        row_generator = await self.read_rows_stream(
            query,
            operation_timeout=operation_timeout,
            attempt_timeout=attempt_timeout,
            retryable_errors=retryable_errors,
        )
        return [row async for row in row_generator]

    async def read_row(
        self,
        row_key: str | bytes,
        *,
        row_filter: RowFilter | None = None,
        operation_timeout: float | TABLE_DEFAULT = TABLE_DEFAULT.READ_ROWS,
        attempt_timeout: float | None | TABLE_DEFAULT = TABLE_DEFAULT.READ_ROWS,
        retryable_errors: Sequence[type[Exception]]
        | TABLE_DEFAULT = TABLE_DEFAULT.READ_ROWS,
    ) -> Row | None:
        """
        Read a single row from the table, based on the specified key.

        Failed requests within operation_timeout will be retried based on the
        retryable_errors list until operation_timeout is reached.

        Args:
            query: contains details about which rows to return
            operation_timeout: the time budget for the entire operation, in seconds.
                 Failed requests will be retried within the budget.
                 Defaults to the Table's default_read_rows_operation_timeout
            attempt_timeout: the time budget for an individual network request, in seconds.
                If it takes longer than this time to complete, the request will be cancelled with
                a DeadlineExceeded exception, and a retry will be attempted.
                Defaults to the Table's default_read_rows_attempt_timeout.
                If None, defaults to operation_timeout.
            retryable_errors: a list of errors that will be retried if encountered.
                Defaults to the Table's default_read_rows_retryable_errors.
        Returns:
            Row | None: a Row object if the row exists, otherwise None
        Raises:
            google.api_core.exceptions.DeadlineExceeded: raised after operation timeout
                will be chained with a RetryExceptionGroup containing GoogleAPIError exceptions
                from any retries that failed
            google.api_core.exceptions.GoogleAPIError: raised if the request encounters an unrecoverable error
        """
        if row_key is None:
            raise ValueError("row_key must be string or bytes")
        query = ReadRowsQuery(row_keys=row_key, row_filter=row_filter, limit=1)
        results = await self.read_rows(
            query,
            operation_timeout=operation_timeout,
            attempt_timeout=attempt_timeout,
            retryable_errors=retryable_errors,
        )
        if len(results) == 0:
            return None
        return results[0]

    async def read_rows_sharded(
        self,
        sharded_query: ShardedQuery,
        *,
        operation_timeout: float | TABLE_DEFAULT = TABLE_DEFAULT.READ_ROWS,
        attempt_timeout: float | None | TABLE_DEFAULT = TABLE_DEFAULT.READ_ROWS,
        retryable_errors: Sequence[type[Exception]]
        | TABLE_DEFAULT = TABLE_DEFAULT.READ_ROWS,
    ) -> list[Row]:
        """
        Runs a sharded query in parallel, then return the results in a single list.
        Results will be returned in the order of the input queries.

        This function is intended to be run on the results on a query.shard() call.
        For example::

            table_shard_keys = await table.sample_row_keys()
            query = ReadRowsQuery(...)
            shard_queries = query.shard(table_shard_keys)
            results = await table.read_rows_sharded(shard_queries)

        Args:
            sharded_query: a sharded query to execute
            operation_timeout: the time budget for the entire operation, in seconds.
                 Failed requests will be retried within the budget.
                 Defaults to the Table's default_read_rows_operation_timeout
            attempt_timeout: the time budget for an individual network request, in seconds.
                If it takes longer than this time to complete, the request will be cancelled with
                a DeadlineExceeded exception, and a retry will be attempted.
                Defaults to the Table's default_read_rows_attempt_timeout.
                If None, defaults to operation_timeout.
            retryable_errors: a list of errors that will be retried if encountered.
                Defaults to the Table's default_read_rows_retryable_errors.
        Returns:
            list[Row]: a list of Rows returned by the query
        Raises:
            ShardedReadRowsExceptionGroup: if any of the queries failed
            ValueError: if the query_list is empty
        """
        if not sharded_query:
            raise ValueError("empty sharded_query")
        operation_timeout, attempt_timeout = _get_timeouts(
            operation_timeout, attempt_timeout, self
        )
        # make sure each rpc stays within overall operation timeout
        rpc_timeout_generator = _attempt_timeout_generator(
            operation_timeout, operation_timeout
        )

        # limit the number of concurrent requests using a semaphore
        concurrency_sem = asyncio.Semaphore(_CONCURRENCY_LIMIT)

        async def read_rows_with_semaphore(query):
            async with concurrency_sem:
                # calculate new timeout based on time left in overall operation
                shard_timeout = next(rpc_timeout_generator)
                if shard_timeout <= 0:
                    raise DeadlineExceeded(
                        "Operation timeout exceeded before starting query"
                    )
                return await self.read_rows(
                    query,
                    operation_timeout=shard_timeout,
                    attempt_timeout=min(attempt_timeout, shard_timeout),
                    retryable_errors=retryable_errors,
                )

        routine_list = [read_rows_with_semaphore(query) for query in sharded_query]
        batch_result = await asyncio.gather(*routine_list, return_exceptions=True)

        # collect results and errors
        error_dict = {}
        shard_idx = 0
        results_list = []
        for result in batch_result:
            if isinstance(result, Exception):
                error_dict[shard_idx] = result
            elif isinstance(result, BaseException):
                # BaseException not expected; raise immediately
                raise result
            else:
                results_list.extend(result)
            shard_idx += 1
        if error_dict:
            # if any sub-request failed, raise an exception instead of returning results
            raise ShardedReadRowsExceptionGroup(
                [
                    FailedQueryShardError(idx, sharded_query[idx], e)
                    for idx, e in error_dict.items()
                ],
                results_list,
                len(sharded_query),
            )
        return results_list

    async def row_exists(
        self,
        row_key: str | bytes,
        *,
        operation_timeout: float | TABLE_DEFAULT = TABLE_DEFAULT.READ_ROWS,
        attempt_timeout: float | None | TABLE_DEFAULT = TABLE_DEFAULT.READ_ROWS,
        retryable_errors: Sequence[type[Exception]]
        | TABLE_DEFAULT = TABLE_DEFAULT.READ_ROWS,
    ) -> bool:
        """
        Return a boolean indicating whether the specified row exists in the table.
        uses the filters: chain(limit cells per row = 1, strip value)

        Args:
            row_key: the key of the row to check
            operation_timeout: the time budget for the entire operation, in seconds.
                 Failed requests will be retried within the budget.
                 Defaults to the Table's default_read_rows_operation_timeout
            attempt_timeout: the time budget for an individual network request, in seconds.
                If it takes longer than this time to complete, the request will be cancelled with
                a DeadlineExceeded exception, and a retry will be attempted.
                Defaults to the Table's default_read_rows_attempt_timeout.
                If None, defaults to operation_timeout.
            retryable_errors: a list of errors that will be retried if encountered.
                Defaults to the Table's default_read_rows_retryable_errors.
        Returns:
            bool: a bool indicating whether the row exists
        Raises:
            google.api_core.exceptions.DeadlineExceeded: raised after operation timeout
                will be chained with a RetryExceptionGroup containing GoogleAPIError exceptions
                from any retries that failed
            google.api_core.exceptions.GoogleAPIError: raised if the request encounters an unrecoverable error
        """
        if row_key is None:
            raise ValueError("row_key must be string or bytes")

        strip_filter = StripValueTransformerFilter(flag=True)
        limit_filter = CellsRowLimitFilter(1)
        chain_filter = RowFilterChain(filters=[limit_filter, strip_filter])
        query = ReadRowsQuery(row_keys=row_key, limit=1, row_filter=chain_filter)
        results = await self.read_rows(
            query,
            operation_timeout=operation_timeout,
            attempt_timeout=attempt_timeout,
            retryable_errors=retryable_errors,
        )
        return len(results) > 0

    async def sample_row_keys(
        self,
        *,
        operation_timeout: float | TABLE_DEFAULT = TABLE_DEFAULT.DEFAULT,
        attempt_timeout: float | None | TABLE_DEFAULT = TABLE_DEFAULT.DEFAULT,
        retryable_errors: Sequence[type[Exception]]
        | TABLE_DEFAULT = TABLE_DEFAULT.DEFAULT,
    ) -> RowKeySamples:
        """
        Return a set of RowKeySamples that delimit contiguous sections of the table of
        approximately equal size

        RowKeySamples output can be used with ReadRowsQuery.shard() to create a sharded query that
        can be parallelized across multiple backend nodes read_rows and read_rows_stream
        requests will call sample_row_keys internally for this purpose when sharding is enabled

        RowKeySamples is simply a type alias for list[tuple[bytes, int]]; a list of
        row_keys, along with offset positions in the table

        Args:
            operation_timeout: the time budget for the entire operation, in seconds.
                Failed requests will be retried within the budget.i
                Defaults to the Table's default_operation_timeout
            attempt_timeout: the time budget for an individual network request, in seconds.
                If it takes longer than this time to complete, the request will be cancelled with
                a DeadlineExceeded exception, and a retry will be attempted.
                Defaults to the Table's default_attempt_timeout.
                If None, defaults to operation_timeout.
            retryable_errors: a list of errors that will be retried if encountered.
                Defaults to the Table's default_retryable_errors.
        Returns:
            RowKeySamples: a set of RowKeySamples the delimit contiguous sections of the table
        Raises:
            google.api_core.exceptions.DeadlineExceeded: raised after operation timeout
                will be chained with a RetryExceptionGroup containing GoogleAPIError exceptions
                from any retries that failed
            google.api_core.exceptions.GoogleAPIError: raised if the request encounters an unrecoverable error
        """
        # prepare timeouts
        operation_timeout, attempt_timeout = _get_timeouts(
            operation_timeout, attempt_timeout, self
        )
        attempt_timeout_gen = _attempt_timeout_generator(
            attempt_timeout, operation_timeout
        )
        # prepare retryable
        retryable_excs = _get_retryable_errors(retryable_errors, self)
        predicate = retries.if_exception_type(*retryable_excs)

        sleep_generator = retries.exponential_sleep_generator(0.01, 2, 60)

        # prepare request
        async def execute_rpc():
            results = await self.client._gapic_client.sample_row_keys(
                request=SampleRowKeysRequest(
                    table_name=self.table_name,
                    app_profile_id=self.app_profile_id,
                    authorized_view_name=self._authorized_view_name,
                ),
                timeout=next(attempt_timeout_gen),
                retry=None,
            )
            return [(s.row_key, s.offset_bytes) async for s in results]

        return await retries.retry_target_async(
            execute_rpc,
            predicate,
            sleep_generator,
            operation_timeout,
            exception_factory=_retry_exception_factory,
        )

    def mutations_batcher(
        self,
        *,
        flush_interval: float | None = 5,
        flush_limit_mutation_count: int | None = 1000,
        flush_limit_bytes: int = 20 * _MB_SIZE,
        flow_control_max_mutation_count: int = 100_000,
        flow_control_max_bytes: int = 100 * _MB_SIZE,
        batch_operation_timeout: float | TABLE_DEFAULT = TABLE_DEFAULT.MUTATE_ROWS,
        batch_attempt_timeout: float | None | TABLE_DEFAULT = TABLE_DEFAULT.MUTATE_ROWS,
        batch_retryable_errors: Sequence[type[Exception]]
        | TABLE_DEFAULT = TABLE_DEFAULT.MUTATE_ROWS,
    ) -> MutationsBatcherAsync:
        """
        Returns a new mutations batcher instance.

        Can be used to iteratively add mutations that are flushed as a group,
        to avoid excess network calls

        Args:
          flush_interval: Automatically flush every flush_interval seconds. If None,
              a table default will be used
          flush_limit_mutation_count: Flush immediately after flush_limit_mutation_count
              mutations are added across all entries. If None, this limit is ignored.
          flush_limit_bytes: Flush immediately after flush_limit_bytes bytes are added.
          flow_control_max_mutation_count: Maximum number of inflight mutations.
          flow_control_max_bytes: Maximum number of inflight bytes.
          batch_operation_timeout: timeout for each mutate_rows operation, in seconds.
              Defaults to the Table's default_mutate_rows_operation_timeout
          batch_attempt_timeout: timeout for each individual request, in seconds.
              Defaults to the Table's default_mutate_rows_attempt_timeout.
              If None, defaults to batch_operation_timeout.
          batch_retryable_errors: a list of errors that will be retried if encountered.
              Defaults to the Table's default_mutate_rows_retryable_errors.
        Returns:
            MutationsBatcherAsync: a MutationsBatcherAsync context manager that can batch requests
        """
        return MutationsBatcherAsync(
            self,
            flush_interval=flush_interval,
            flush_limit_mutation_count=flush_limit_mutation_count,
            flush_limit_bytes=flush_limit_bytes,
            flow_control_max_mutation_count=flow_control_max_mutation_count,
            flow_control_max_bytes=flow_control_max_bytes,
            batch_operation_timeout=batch_operation_timeout,
            batch_attempt_timeout=batch_attempt_timeout,
            batch_retryable_errors=batch_retryable_errors,
        )

    async def mutate_row(
        self,
        row_key: str | bytes,
        mutations: list[Mutation] | Mutation,
        *,
        operation_timeout: float | TABLE_DEFAULT = TABLE_DEFAULT.DEFAULT,
        attempt_timeout: float | None | TABLE_DEFAULT = TABLE_DEFAULT.DEFAULT,
        retryable_errors: Sequence[type[Exception]]
        | TABLE_DEFAULT = TABLE_DEFAULT.DEFAULT,
    ):
        """
        Mutates a row atomically.

        Cells already present in the row are left unchanged unless explicitly changed
        by ``mutation``.

        Idempotent operations (i.e, all mutations have an explicit timestamp) will be
        retried on server failure. Non-idempotent operations will not.

        Args:
            row_key: the row to apply mutations to
            mutations: the set of mutations to apply to the row
            operation_timeout: the time budget for the entire operation, in seconds.
                Failed requests will be retried within the budget.
                Defaults to the Table's default_operation_timeout
            attempt_timeout: the time budget for an individual network request, in seconds.
                If it takes longer than this time to complete, the request will be cancelled with
                a DeadlineExceeded exception, and a retry will be attempted.
                Defaults to the Table's default_attempt_timeout.
                If None, defaults to operation_timeout.
            retryable_errors: a list of errors that will be retried if encountered.
                Only idempotent mutations will be retried. Defaults to the Table's
                default_retryable_errors.
        Raises:
            google.api_core.exceptions.DeadlineExceeded: raised after operation timeout
                will be chained with a RetryExceptionGroup containing all
                GoogleAPIError exceptions from any retries that failed
            google.api_core.exceptions.GoogleAPIError: raised on non-idempotent operations that cannot be
                safely retried.
            ValueError: if invalid arguments are provided
        """
        operation_timeout, attempt_timeout = _get_timeouts(
            operation_timeout, attempt_timeout, self
        )

        if not mutations:
            raise ValueError("No mutations provided")
        mutations_list = mutations if isinstance(mutations, list) else [mutations]

        if all(mutation.is_idempotent() for mutation in mutations_list):
            # mutations are all idempotent and safe to retry
            predicate = retries.if_exception_type(
                *_get_retryable_errors(retryable_errors, self)
            )
        else:
            # mutations should not be retried
            predicate = retries.if_exception_type()

        sleep_generator = retries.exponential_sleep_generator(0.01, 2, 60)

        target = partial(
            self.client._gapic_client.mutate_row,
            request=MutateRowRequest(
                row_key=row_key.encode("utf-8")
                if isinstance(row_key, str)
                else row_key,
                mutations=[mutation._to_pb() for mutation in mutations_list],
                table_name=self.table_name,
                app_profile_id=self.app_profile_id,
                authorized_view_name=self._authorized_view_name,
            ),
            timeout=attempt_timeout,
            retry=None,
        )
        return await retries.retry_target_async(
            target,
            predicate,
            sleep_generator,
            operation_timeout,
            exception_factory=_retry_exception_factory,
        )

    async def bulk_mutate_rows(
        self,
        mutation_entries: list[RowMutationEntry],
        *,
        operation_timeout: float | TABLE_DEFAULT = TABLE_DEFAULT.MUTATE_ROWS,
        attempt_timeout: float | None | TABLE_DEFAULT = TABLE_DEFAULT.MUTATE_ROWS,
        retryable_errors: Sequence[type[Exception]]
        | TABLE_DEFAULT = TABLE_DEFAULT.MUTATE_ROWS,
    ):
        """
        Applies mutations for multiple rows in a single batched request.

        Each individual RowMutationEntry is applied atomically, but separate entries
        may be applied in arbitrary order (even for entries targetting the same row)
        In total, the row_mutations can contain at most 100000 individual mutations
        across all entries

        Idempotent entries (i.e., entries with mutations with explicit timestamps)
        will be retried on failure. Non-idempotent will not, and will reported in a
        raised exception group

        Args:
            mutation_entries: the batches of mutations to apply
                Each entry will be applied atomically, but entries will be applied
                in arbitrary order
            operation_timeout: the time budget for the entire operation, in seconds.
                Failed requests will be retried within the budget.
                Defaults to the Table's default_mutate_rows_operation_timeout
            attempt_timeout: the time budget for an individual network request, in seconds.
                If it takes longer than this time to complete, the request will be cancelled with
                a DeadlineExceeded exception, and a retry will be attempted.
                Defaults to the Table's default_mutate_rows_attempt_timeout.
                If None, defaults to operation_timeout.
            retryable_errors: a list of errors that will be retried if encountered.
                Defaults to the Table's default_mutate_rows_retryable_errors
        Raises:
            MutationsExceptionGroup: if one or more mutations fails
                Contains details about any failed entries in .exceptions
            ValueError: if invalid arguments are provided
        """
        operation_timeout, attempt_timeout = _get_timeouts(
            operation_timeout, attempt_timeout, self
        )
        retryable_excs = _get_retryable_errors(retryable_errors, self)

        operation = _MutateRowsOperationAsync(
            self.client._gapic_client,
            self,
            mutation_entries,
            operation_timeout,
            attempt_timeout,
            retryable_exceptions=retryable_excs,
        )
        await operation.start()

    async def check_and_mutate_row(
        self,
        row_key: str | bytes,
        predicate: RowFilter | None,
        *,
        true_case_mutations: Mutation | list[Mutation] | None = None,
        false_case_mutations: Mutation | list[Mutation] | None = None,
        operation_timeout: float | TABLE_DEFAULT = TABLE_DEFAULT.DEFAULT,
    ) -> bool:
        """
        Mutates a row atomically based on the output of a predicate filter

        Non-idempotent operation: will not be retried

        Args:
            row_key: the key of the row to mutate
            predicate: the filter to be applied to the contents of the specified row.
                Depending on whether or not any results  are yielded,
                either true_case_mutations or false_case_mutations will be executed.
                If None, checks that the row contains any values at all.
            true_case_mutations:
                Changes to be atomically applied to the specified row if
                predicate yields at least one cell when
                applied to row_key. Entries are applied in order,
                meaning that earlier mutations can be masked by later
                ones. Must contain at least one entry if
                false_case_mutations is empty, and at most 100000.
            false_case_mutations:
                Changes to be atomically applied to the specified row if
                predicate_filter does not yield any cells when
                applied to row_key. Entries are applied in order,
                meaning that earlier mutations can be masked by later
                ones. Must contain at least one entry if
                `true_case_mutations` is empty, and at most 100000.
            operation_timeout: the time budget for the entire operation, in seconds.
                Failed requests will not be retried. Defaults to the Table's default_operation_timeout
        Returns:
            bool indicating whether the predicate was true or false
        Raises:
            google.api_core.exceptions.GoogleAPIError: exceptions from grpc call
        """
        operation_timeout, _ = _get_timeouts(operation_timeout, None, self)
        if true_case_mutations is not None and not isinstance(
            true_case_mutations, list
        ):
            true_case_mutations = [true_case_mutations]
        true_case_list = [m._to_pb() for m in true_case_mutations or []]
        if false_case_mutations is not None and not isinstance(
            false_case_mutations, list
        ):
            false_case_mutations = [false_case_mutations]
        false_case_list = [m._to_pb() for m in false_case_mutations or []]
        result = await self.client._gapic_client.check_and_mutate_row(
<<<<<<< HEAD
            request=CheckAndMutateRowRequest(
                true_mutations=true_case_list,
                false_mutations=false_case_list,
                predicate_filter=predicate._to_pb() if predicate is not None else None,
                row_key=row_key.encode("utf-8")
                if isinstance(row_key, str)
                else row_key,
                table_name=self.table_name,
                app_profile_id=self.app_profile_id,
                authorized_view_name=self._authorized_view_name,
            ),
            metadata=metadata,
=======
            true_mutations=true_case_list,
            false_mutations=false_case_list,
            predicate_filter=predicate._to_pb() if predicate is not None else None,
            row_key=row_key.encode("utf-8") if isinstance(row_key, str) else row_key,
            table_name=self.table_name,
            app_profile_id=self.app_profile_id,
>>>>>>> d354349c
            timeout=operation_timeout,
            retry=None,
        )
        return result.predicate_matched

    async def read_modify_write_row(
        self,
        row_key: str | bytes,
        rules: ReadModifyWriteRule | list[ReadModifyWriteRule],
        *,
        operation_timeout: float | TABLE_DEFAULT = TABLE_DEFAULT.DEFAULT,
    ) -> Row:
        """
        Reads and modifies a row atomically according to input ReadModifyWriteRules,
        and returns the contents of all modified cells

        The new value for the timestamp is the greater of the existing timestamp or
        the current server time.

        Non-idempotent operation: will not be retried

        Args:
            row_key: the key of the row to apply read/modify/write rules to
            rules: A rule or set of rules to apply to the row.
                Rules are applied in order, meaning that earlier rules will affect the
                results of later ones.
            operation_timeout: the time budget for the entire operation, in seconds.
                Failed requests will not be retried.
                Defaults to the Table's default_operation_timeout.
        Returns:
            Row: a Row containing cell data that was modified as part of the operation
        Raises:
            google.api_core.exceptions.GoogleAPIError: exceptions from grpc call
            ValueError: if invalid arguments are provided
        """
        operation_timeout, _ = _get_timeouts(operation_timeout, None, self)
        if operation_timeout <= 0:
            raise ValueError("operation_timeout must be greater than 0")
        if rules is not None and not isinstance(rules, list):
            rules = [rules]
        if not rules:
            raise ValueError("rules must contain at least one item")
        result = await self.client._gapic_client.read_modify_write_row(
<<<<<<< HEAD
            request=ReadModifyWriteRowRequest(
                rules=[rule._to_pb() for rule in rules],
                row_key=row_key.encode("utf-8")
                if isinstance(row_key, str)
                else row_key,
                table_name=self.table_name,
                app_profile_id=self.app_profile_id,
                authorized_view_name=self._authorized_view_name,
            ),
            metadata=metadata,
=======
            rules=[rule._to_pb() for rule in rules],
            row_key=row_key.encode("utf-8") if isinstance(row_key, str) else row_key,
            table_name=self.table_name,
            app_profile_id=self.app_profile_id,
>>>>>>> d354349c
            timeout=operation_timeout,
            retry=None,
        )
        # construct Row from result
        return Row._from_pb(result.row)

    async def close(self):
        """
        Called to close the Table instance and release any resources held by it.
        """
        self._register_instance_task.cancel()
        await self.client._remove_instance_registration(self.instance_id, self)

    async def __aenter__(self):
        """
        Implement async context manager protocol

        Ensure registration task has time to run, so that
        grpc channels will be warmed for the specified instance
        """
        await self._register_instance_task
        return self

    async def __aexit__(self, exc_type, exc_val, exc_tb):
        """
        Implement async context manager protocol

        Unregister this instance with the client, so that
        grpc channels will no longer be warmed
        """
        await self.close()


class TableAsync(_ApiSurfaceAsync):
    """
    Main Data API surface for interacting with a Bigtable table.

    Table object maintains table_id, and app_profile_id context, and passes them with
    each call
    """


class AuthorizedViewAsync(_ApiSurfaceAsync):
    """
    Provides access to an authorized view of a table.

    An authorized view is a subset of a table that you configure to include specific table data.
    Then you grant access to the authorized view separately from access to the table.

    AuthorizedView object maintains table_id, app_profile_id, and authorized_view_id context,
    and passed them with each call
    """

    def __init__(
        self, client, instance_id, table_id, view_id, app_profile_id, **kwargs
    ):
        """
        Initialize an AuthorizedView instance

        Must be created within an async context (running event loop)

        Args:
            instance_id: The Bigtable instance ID to associate with this client.
                instance_id is combined with the client's project to fully
                specify the instance
            table_id: The ID of the table. table_id is combined with the
                instance_id and the client's project to fully specify the table
            view_id: The id for the authorized view to use for requests
            app_profile_id: The app profile to associate with requests.
                https://cloud.google.com/bigtable/docs/app-profiles
            default_read_rows_operation_timeout: The default timeout for read rows
                operations, in seconds. If not set, defaults to 600 seconds (10 minutes)
            default_read_rows_attempt_timeout: The default timeout for individual
                read rows rpc requests, in seconds. If not set, defaults to 20 seconds
            default_mutate_rows_operation_timeout: The default timeout for mutate rows
                operations, in seconds. If not set, defaults to 600 seconds (10 minutes)
            default_mutate_rows_attempt_timeout: The default timeout for individual
                mutate rows rpc requests, in seconds. If not set, defaults to 60 seconds
            default_operation_timeout: The default timeout for all other operations, in
                seconds. If not set, defaults to 60 seconds
            default_attempt_timeout: The default timeout for all other individual rpc
                requests, in seconds. If not set, defaults to 20 seconds
            default_read_rows_retryable_errors: a list of errors that will be retried
                if encountered during read_rows and related operations.
                Defaults to 4 (DeadlineExceeded), 14 (ServiceUnavailable), and 10 (Aborted)
            default_mutate_rows_retryable_errors: a list of errors that will be retried
                if encountered during mutate_rows and related operations.
                Defaults to 4 (DeadlineExceeded) and 14 (ServiceUnavailable)
            default_retryable_errors: a list of errors that will be retried if
                encountered during all other operations.
                Defaults to 4 (DeadlineExceeded) and 14 (ServiceUnavailable)
        Raises:
            RuntimeError: if called outside of an async context (no running event loop)
        """
        super().__init__(client, instance_id, table_id, app_profile_id, **kwargs)
        self.authorized_view_id = view_id
        self._authorized_view_name: str = (
            self.client._gapic_client.authorized_view_path(
                self.client.project, instance_id, table_id, view_id
            )
        )

    @property
    def authroized_view_name(self) -> str:
        return self._authorized_view_name<|MERGE_RESOLUTION|>--- conflicted
+++ resolved
@@ -1296,7 +1296,6 @@
             false_case_mutations = [false_case_mutations]
         false_case_list = [m._to_pb() for m in false_case_mutations or []]
         result = await self.client._gapic_client.check_and_mutate_row(
-<<<<<<< HEAD
             request=CheckAndMutateRowRequest(
                 true_mutations=true_case_list,
                 false_mutations=false_case_list,
@@ -1308,15 +1307,6 @@
                 app_profile_id=self.app_profile_id,
                 authorized_view_name=self._authorized_view_name,
             ),
-            metadata=metadata,
-=======
-            true_mutations=true_case_list,
-            false_mutations=false_case_list,
-            predicate_filter=predicate._to_pb() if predicate is not None else None,
-            row_key=row_key.encode("utf-8") if isinstance(row_key, str) else row_key,
-            table_name=self.table_name,
-            app_profile_id=self.app_profile_id,
->>>>>>> d354349c
             timeout=operation_timeout,
             retry=None,
         )
@@ -1360,7 +1350,6 @@
         if not rules:
             raise ValueError("rules must contain at least one item")
         result = await self.client._gapic_client.read_modify_write_row(
-<<<<<<< HEAD
             request=ReadModifyWriteRowRequest(
                 rules=[rule._to_pb() for rule in rules],
                 row_key=row_key.encode("utf-8")
@@ -1370,13 +1359,6 @@
                 app_profile_id=self.app_profile_id,
                 authorized_view_name=self._authorized_view_name,
             ),
-            metadata=metadata,
-=======
-            rules=[rule._to_pb() for rule in rules],
-            row_key=row_key.encode("utf-8") if isinstance(row_key, str) else row_key,
-            table_name=self.table_name,
-            app_profile_id=self.app_profile_id,
->>>>>>> d354349c
             timeout=operation_timeout,
             retry=None,
         )
