# Copyright 2023 Google LLC
#
# Licensed under the Apache License, Version 2.0 (the "License");
# you may not use this file except in compliance with the License.
# You may obtain a copy of the License at
#
#     http://www.apache.org/licenses/LICENSE-2.0
#
# Unless required by applicable law or agreed to in writing, software
# distributed under the License is distributed on an "AS IS" BASIS,
# WITHOUT WARRANTIES OR CONDITIONS OF ANY KIND, either express or implied.
# See the License for the specific language governing permissions and
# limitations under the License.
#

from __future__ import annotations

from typing import (
    cast,
    Any,
    AsyncIterable,
    Optional,
    Set,
    Sequence,
    TYPE_CHECKING,
)

import time
import warnings
import random
import os
import concurrent.futures

from functools import partial
from grpc import Channel

from google.cloud.bigtable.data.execute_query.values import ExecuteQueryValueType
from google.cloud.bigtable.data.execute_query.metadata import SqlType
from google.cloud.bigtable.data.execute_query._parameters_formatting import (
    _format_execute_query_params,
)
from google.cloud.bigtable_v2.services.bigtable.transports.base import (
    DEFAULT_CLIENT_INFO,
)
from google.cloud.bigtable_v2.types.bigtable import PingAndWarmRequest
<<<<<<< HEAD
from google.cloud.bigtable_v2.types.bigtable import SampleRowKeysRequest
from google.cloud.bigtable_v2.types.bigtable import MutateRowRequest
from google.cloud.bigtable_v2.types.bigtable import CheckAndMutateRowRequest
from google.cloud.bigtable_v2.types.bigtable import ReadModifyWriteRowRequest
=======
from google.cloud.client import ClientWithProject
from google.cloud.environment_vars import BIGTABLE_EMULATOR  # type: ignore
from google.api_core import retry as retries
from google.api_core.exceptions import DeadlineExceeded
from google.api_core.exceptions import ServiceUnavailable
from google.api_core.exceptions import Aborted

import google.auth.credentials
import google.auth._default
from google.api_core import client_options as client_options_lib
from google.cloud.bigtable.client import _DEFAULT_BIGTABLE_EMULATOR_CLIENT
from google.cloud.bigtable.data.row import Row
from google.cloud.bigtable.data.read_rows_query import ReadRowsQuery
from google.cloud.bigtable.data.exceptions import FailedQueryShardError
from google.cloud.bigtable.data.exceptions import ShardedReadRowsExceptionGroup

from google.cloud.bigtable.data._helpers import TABLE_DEFAULT
from google.cloud.bigtable.data._helpers import _WarmedInstanceKey
from google.cloud.bigtable.data._helpers import _CONCURRENCY_LIMIT
from google.cloud.bigtable.data._helpers import _retry_exception_factory
from google.cloud.bigtable.data._helpers import _validate_timeouts
from google.cloud.bigtable.data._helpers import _get_error_type
from google.cloud.bigtable.data._helpers import _get_retryable_errors
from google.cloud.bigtable.data._helpers import _get_timeouts
from google.cloud.bigtable.data._helpers import _attempt_timeout_generator
from google.cloud.bigtable.data.mutations import Mutation, RowMutationEntry

from google.cloud.bigtable.data.read_modify_write_rules import ReadModifyWriteRule
from google.cloud.bigtable.data.row_filters import RowFilter
from google.cloud.bigtable.data.row_filters import StripValueTransformerFilter
from google.cloud.bigtable.data.row_filters import CellsRowLimitFilter
from google.cloud.bigtable.data.row_filters import RowFilterChain

from google.cloud.bigtable.data._cross_sync import CrossSync

if CrossSync.is_async:
    from grpc.aio import insecure_channel
    from google.cloud.bigtable_v2.services.bigtable.transports import (
        BigtableGrpcAsyncIOTransport as TransportType,
    )
    from google.cloud.bigtable.data._async.mutations_batcher import _MB_SIZE
else:
    from grpc import insecure_channel
    from google.cloud.bigtable_v2.services.bigtable.transports import BigtableGrpcTransport as TransportType  # type: ignore

>>>>>>> 7ea3c23d

if TYPE_CHECKING:
    from google.cloud.bigtable.data._helpers import RowKeySamples
    from google.cloud.bigtable.data._helpers import ShardedQuery

    if CrossSync.is_async:
        from google.cloud.bigtable.data._async.mutations_batcher import (
            MutationsBatcherAsync,
        )
        from google.cloud.bigtable.data.execute_query._async.execute_query_iterator import (
            ExecuteQueryIteratorAsync,
        )


__CROSS_SYNC_OUTPUT__ = "google.cloud.bigtable.data._sync_autogen.client"


@CrossSync.convert_class(
    sync_name="BigtableDataClient",
    add_mapping_for_name="DataClient",
)
class BigtableDataClientAsync(ClientWithProject):
    @CrossSync.convert(
        docstring_format_vars={
            "LOOP_MESSAGE": (
                "Client should be created within an async context (running event loop)",
                None,
            ),
            "RAISE_NO_LOOP": (
                "RuntimeError: if called outside of an async context (no running event loop)",
                None,
            ),
        }
    )
    def __init__(
        self,
        *,
        project: str | None = None,
        credentials: google.auth.credentials.Credentials | None = None,
        client_options: dict[str, Any]
        | "google.api_core.client_options.ClientOptions"
        | None = None,
        **kwargs,
    ):
        """
        Create a client instance for the Bigtable Data API

        {LOOP_MESSAGE}

        Args:
            project: the project which the client acts on behalf of.
                If not passed, falls back to the default inferred
                from the environment.
            credentials:
                Thehe OAuth2 Credentials to use for this
                client. If not passed (and if no ``_http`` object is
                passed), falls back to the default inferred from the
                environment.
            client_options:
                Client options used to set user options
                on the client. API Endpoint should be set through client_options.
        Raises:
            {RAISE_NO_LOOP}
        """
        if "pool_size" in kwargs:
            warnings.warn("pool_size no longer supported")
        # set up client info headers for veneer library
        client_info = DEFAULT_CLIENT_INFO
        client_info.client_library_version = self._client_version()
        # parse client options
        if type(client_options) is dict:
            client_options = client_options_lib.from_dict(client_options)
        client_options = cast(
            Optional[client_options_lib.ClientOptions], client_options
        )
        custom_channel = None
        self._emulator_host = os.getenv(BIGTABLE_EMULATOR)
        if self._emulator_host is not None:
            warnings.warn(
                "Connecting to Bigtable emulator at {}".format(self._emulator_host),
                RuntimeWarning,
                stacklevel=2,
            )
            # use insecure channel if emulator is set
            custom_channel = insecure_channel(self._emulator_host)
            if credentials is None:
                credentials = google.auth.credentials.AnonymousCredentials()
            if project is None:
                project = _DEFAULT_BIGTABLE_EMULATOR_CLIENT
        # initialize client
        ClientWithProject.__init__(
            self,
            credentials=credentials,
            project=project,
            client_options=client_options,
        )
        self._gapic_client = CrossSync.GapicClient(
            credentials=credentials,
            client_options=client_options,
            client_info=client_info,
            transport=lambda *args, **kwargs: TransportType(
                *args, **kwargs, channel=custom_channel
            ),
        )
        self._is_closed = CrossSync.Event()
        self.transport = cast(TransportType, self._gapic_client.transport)
        # keep track of active instances to for warmup on channel refresh
        self._active_instances: Set[_WarmedInstanceKey] = set()
        # keep track of table objects associated with each instance
        # only remove instance from _active_instances when all associated tables remove it
        self._instance_owners: dict[_WarmedInstanceKey, Set[int]] = {}
        self._channel_init_time = time.monotonic()
        self._channel_refresh_task: CrossSync.Task[None] | None = None
        self._executor = (
            concurrent.futures.ThreadPoolExecutor() if not CrossSync.is_async else None
        )
        if self._emulator_host is None:
            # attempt to start background channel refresh tasks
            try:
                self._start_background_channel_refresh()
            except RuntimeError:
                warnings.warn(
                    f"{self.__class__.__name__} should be started in an "
                    "asyncio event loop. Channel refresh will not be started",
                    RuntimeWarning,
                    stacklevel=2,
                )

    @staticmethod
    def _client_version() -> str:
        """
        Helper function to return the client version string for this client
        """
        version_str = f"{google.cloud.bigtable.__version__}-data"
        if CrossSync.is_async:
            version_str += "-async"
        return version_str

    @CrossSync.convert(
        docstring_format_vars={
            "RAISE_NO_LOOP": (
                "RuntimeError: if not called in an asyncio event loop",
                "None",
            )
        }
    )
    def _start_background_channel_refresh(self) -> None:
        """
        Starts a background task to ping and warm grpc channel

        Raises:
            {RAISE_NO_LOOP}
        """
        if (
            not self._channel_refresh_task
            and not self._emulator_host
            and not self._is_closed.is_set()
        ):
            # raise error if not in an event loop in async client
            CrossSync.verify_async_event_loop()
            self._channel_refresh_task = CrossSync.create_task(
                self._manage_channel,
                sync_executor=self._executor,
                task_name=f"{self.__class__.__name__} channel refresh",
            )

    @CrossSync.convert
    async def close(self, timeout: float | None = 2.0):
        """
        Cancel all background tasks
        """
        self._is_closed.set()
        if self._channel_refresh_task is not None:
            self._channel_refresh_task.cancel()
            await CrossSync.wait([self._channel_refresh_task], timeout=timeout)
        await self.transport.close()
        if self._executor:
            self._executor.shutdown(wait=False)
        self._channel_refresh_task = None

    @CrossSync.convert
    async def _ping_and_warm_instances(
        self,
        instance_key: _WarmedInstanceKey | None = None,
        channel: Channel | None = None,
    ) -> list[BaseException | None]:
        """
        Prepares the backend for requests on a channel

        Pings each Bigtable instance registered in `_active_instances` on the client

        Args:
            instance_key: if provided, only warm the instance associated with the key
            channel: grpc channel to warm. If none, warms `self.transport.grpc_channel`
        Returns:
            list[BaseException | None]: sequence of results or exceptions from the ping requests
        """
        channel = channel or self.transport.grpc_channel
        instance_list = (
            [instance_key] if instance_key is not None else self._active_instances
        )
        ping_rpc = channel.unary_unary(
            "/google.bigtable.v2.Bigtable/PingAndWarm",
            request_serializer=PingAndWarmRequest.serialize,
        )
        # prepare list of coroutines to run
        partial_list = [
            partial(
                ping_rpc,
                request={"name": instance_name, "app_profile_id": app_profile_id},
                metadata=[
                    (
                        "x-goog-request-params",
                        f"name={instance_name}&app_profile_id={app_profile_id}",
                    )
                ],
                wait_for_ready=True,
            )
            for (instance_name, table_name, app_profile_id) in instance_list
        ]
        result_list = await CrossSync.gather_partials(
            partial_list, return_exceptions=True, sync_executor=self._executor
        )
        return [r or None for r in result_list]

    @CrossSync.convert
    async def _manage_channel(
        self,
        refresh_interval_min: float = 60 * 35,
        refresh_interval_max: float = 60 * 45,
        grace_period: float = 60 * 10,
    ) -> None:
        """
        Background task that periodically refreshes and warms a grpc channel

        The backend will automatically close channels after 60 minutes, so
        `refresh_interval` + `grace_period` should be < 60 minutes

        Runs continuously until the client is closed

        Args:
            refresh_interval_min: minimum interval before initiating refresh
                process in seconds. Actual interval will be a random value
                between `refresh_interval_min` and `refresh_interval_max`
            refresh_interval_max: maximum interval before initiating refresh
                process in seconds. Actual interval will be a random value
                between `refresh_interval_min` and `refresh_interval_max`
            grace_period: time to allow previous channel to serve existing
                requests before closing, in seconds
        """
        first_refresh = self._channel_init_time + random.uniform(
            refresh_interval_min, refresh_interval_max
        )
        next_sleep = max(first_refresh - time.monotonic(), 0)
        if next_sleep > 0:
            # warm the current channel immediately
            await self._ping_and_warm_instances(channel=self.transport.grpc_channel)
        # continuously refresh the channel every `refresh_interval` seconds
        while not self._is_closed.is_set():
            await CrossSync.event_wait(
                self._is_closed,
                next_sleep,
                async_break_early=False,  # no need to interrupt sleep. Task will be cancelled on close
            )
            if self._is_closed.is_set():
                # don't refresh if client is closed
                break
            start_timestamp = time.monotonic()
            # prepare new channel for use
            old_channel = self.transport.grpc_channel
            new_channel = self.transport.create_channel()
            await self._ping_and_warm_instances(channel=new_channel)
            # cycle channel out of use, with long grace window before closure
            self.transport._grpc_channel = new_channel
            # give old_channel a chance to complete existing rpcs
            if CrossSync.is_async:
                await old_channel.close(grace_period)
            else:
                if grace_period:
                    self._is_closed.wait(grace_period)  # type: ignore
                old_channel.close()  # type: ignore
            # subtract thed time spent waiting for the channel to be replaced
            next_refresh = random.uniform(refresh_interval_min, refresh_interval_max)
            next_sleep = max(next_refresh - (time.monotonic() - start_timestamp), 0)

    @CrossSync.convert(
        replace_symbols={
            "TableAsync": "Table",
            "ExecuteQueryIteratorAsync": "ExecuteQueryIterator",
        }
    )
    async def _register_instance(
<<<<<<< HEAD
        self,
        instance_id: str,
        owner: Union[_ApiSurfaceAsync, ExecuteQueryIteratorAsync],
=======
        self, instance_id: str, owner: TableAsync | ExecuteQueryIteratorAsync
>>>>>>> 7ea3c23d
    ) -> None:
        """
        Registers an instance with the client, and warms the channel for the instance
        The client will periodically refresh grpc channel used to make
        requests, and new channels will be warmed for each registered instance
        Channels will not be refreshed unless at least one instance is registered

        Args:
          instance_id: id of the instance to register.
          owner: table that owns the instance. Owners will be tracked in
              _instance_owners, and instances will only be unregistered when all
              owners call _remove_instance_registration
        """
        instance_name = self._gapic_client.instance_path(self.project, instance_id)
        instance_key = _WarmedInstanceKey(
            instance_name, owner.table_name, owner.app_profile_id
        )
        self._instance_owners.setdefault(instance_key, set()).add(id(owner))
        if instance_key not in self._active_instances:
            self._active_instances.add(instance_key)
            if self._channel_refresh_task:
                # refresh tasks already running
                # call ping and warm on all existing channels
                await self._ping_and_warm_instances(instance_key)
            else:
                # refresh tasks aren't active. start them as background tasks
                self._start_background_channel_refresh()

    @CrossSync.convert(
        replace_symbols={
            "TableAsync": "Table",
            "ExecuteQueryIteratorAsync": "ExecuteQueryIterator",
        }
    )
    async def _remove_instance_registration(
<<<<<<< HEAD
        self,
        instance_id: str,
        owner: Union[_ApiSurfaceAsync, ExecuteQueryIteratorAsync],
=======
        self, instance_id: str, owner: TableAsync | "ExecuteQueryIteratorAsync"
>>>>>>> 7ea3c23d
    ) -> bool:
        """
        Removes an instance from the client's registered instances, to prevent
        warming new channels for the instance

        If instance_id is not registered, or is still in use by other tables, returns False

        Args:
            instance_id: id of the instance to remove
            owner: table that owns the instance. Owners will be tracked in
              _instance_owners, and instances will only be unregistered when all
              owners call _remove_instance_registration
        Returns:
            bool: True if instance was removed, else False
        """
        instance_name = self._gapic_client.instance_path(self.project, instance_id)
        instance_key = _WarmedInstanceKey(
            instance_name, owner.table_name, owner.app_profile_id
        )
        owner_list = self._instance_owners.get(instance_key, set())
        try:
            owner_list.remove(id(owner))
            if len(owner_list) == 0:
                self._active_instances.remove(instance_key)
            return True
        except KeyError:
            return False

    @CrossSync.convert(
        replace_symbols={"TableAsync": "Table"},
        docstring_format_vars={
            "LOOP_MESSAGE": (
                "Must be created within an async context (running event loop)",
                "",
            ),
            "RAISE_NO_LOOP": (
                "RuntimeError: if called outside of an async context (no running event loop)",
                "None",
            ),
        },
    )
    def get_table(self, instance_id: str, table_id: str, *args, **kwargs) -> TableAsync:
        """
        Returns a table instance for making data API requests. All arguments are passed
        directly to the TableAsync constructor.

        {LOOP_MESSAGE}

        Args:
            instance_id: The Bigtable instance ID to associate with this client.
                instance_id is combined with the client's project to fully
                specify the instance
            table_id: The ID of the table. table_id is combined with the
                instance_id and the client's project to fully specify the table
            app_profile_id: The app profile to associate with requests.
                https://cloud.google.com/bigtable/docs/app-profiles
            default_read_rows_operation_timeout: The default timeout for read rows
                operations, in seconds. If not set, defaults to 600 seconds (10 minutes)
            default_read_rows_attempt_timeout: The default timeout for individual
                read rows rpc requests, in seconds. If not set, defaults to 20 seconds
            default_mutate_rows_operation_timeout: The default timeout for mutate rows
                operations, in seconds. If not set, defaults to 600 seconds (10 minutes)
            default_mutate_rows_attempt_timeout: The default timeout for individual
                mutate rows rpc requests, in seconds. If not set, defaults to 60 seconds
            default_operation_timeout: The default timeout for all other operations, in
                seconds. If not set, defaults to 60 seconds
            default_attempt_timeout: The default timeout for all other individual rpc
                requests, in seconds. If not set, defaults to 20 seconds
            default_read_rows_retryable_errors: a list of errors that will be retried
                if encountered during read_rows and related operations.
                Defaults to 4 (DeadlineExceeded), 14 (ServiceUnavailable), and 10 (Aborted)
            default_mutate_rows_retryable_errors: a list of errors that will be retried
                if encountered during mutate_rows and related operations.
                Defaults to 4 (DeadlineExceeded) and 14 (ServiceUnavailable)
            default_retryable_errors: a list of errors that will be retried if
                encountered during all other operations.
                Defaults to 4 (DeadlineExceeded) and 14 (ServiceUnavailable)
        Returns:
            TableAsync: a table instance for making data API requests
        Raises:
            {RAISE_NO_LOOP}
        """
        return TableAsync(self, instance_id, table_id, *args, **kwargs)

<<<<<<< HEAD
    def get_authorized_view(
        self, instance_id: str, table_id: str, view_id: str, *args, **kwargs
    ) -> AuthorizedViewAsync:
        """
        Returns an authorized view nstance for making data API requests. All arguments are passed
        directly to the AuthorizedViewAsync constructor.

        Args:
            instance_id: The Bigtable instance ID to associate with this client.
                instance_id is combined with the client's project to fully
                specify the instance
            table_id: The ID of the table. table_id is combined with the
                instance_id and the client's project to fully specify the table
            view_id: The id for the authorized view to use for requests
            app_profile_id: The app profile to associate with requests.
                https://cloud.google.com/bigtable/docs/app-profiles
            default_read_rows_operation_timeout: The default timeout for read rows
                operations, in seconds. If not set, defaults to Table's value
            default_read_rows_attempt_timeout: The default timeout for individual
                read rows rpc requests, in seconds. If not set, defaults Table's value
            default_mutate_rows_operation_timeout: The default timeout for mutate rows
                operations, in seconds. If not set, defaults to Table's value
            default_mutate_rows_attempt_timeout: The default timeout for individual
                mutate rows rpc requests, in seconds. If not set, defaults Table's value
            default_operation_timeout: The default timeout for all other operations, in
                seconds. If not set, defaults to Table's value
            default_attempt_timeout: The default timeout for all other individual rpc
                requests, in seconds. If not set, defaults to Table's value
            default_read_rows_retryable_errors: a list of errors that will be retried
                if encountered during read_rows and related operations. If not set,
                defaults to Table's value
            default_mutate_rows_retryable_errors: a list of errors that will be retried
                if encountered during mutate_rows and related operations. If not set,
                defaults to Table's value
            default_retryable_errors: a list of errors that will be retried if
                encountered during all other operations. If not set, defaults to
                Table's value
        Returns:
            AuthorizedViewAsync: a table instance for making data API requests
        Raises:
            RuntimeError: If called outside an async context (no running event loop)
        """
        return AuthorizedViewAsync(
            self,
            instance_id,
            table_id,
            view_id,
            *args,
            **kwargs,
        )

=======
    @CrossSync.convert(
        replace_symbols={"ExecuteQueryIteratorAsync": "ExecuteQueryIterator"}
    )
>>>>>>> 7ea3c23d
    async def execute_query(
        self,
        query: str,
        instance_id: str,
        *,
        parameters: dict[str, ExecuteQueryValueType] | None = None,
        parameter_types: dict[str, SqlType.Type] | None = None,
        app_profile_id: str | None = None,
        operation_timeout: float = 600,
        attempt_timeout: float | None = 20,
        retryable_errors: Sequence[type[Exception]] = (
            DeadlineExceeded,
            ServiceUnavailable,
            Aborted,
        ),
    ) -> "ExecuteQueryIteratorAsync":
        """
        Executes an SQL query on an instance.
        Returns an iterator to asynchronously stream back columns from selected rows.

        Failed requests within operation_timeout will be retried based on the
        retryable_errors list until operation_timeout is reached.

        Args:
            query: Query to be run on Bigtable instance. The query can use ``@param``
                placeholders to use parameter interpolation on the server. Values for all
                parameters should be provided in ``parameters``. Types of parameters are
                inferred but should be provided in ``parameter_types`` if the inference is
                not possible (i.e. when value can be None, an empty list or an empty dict).
            instance_id: The Bigtable instance ID to perform the query on.
                instance_id is combined with the client's project to fully
                specify the instance.
            parameters: Dictionary with values for all parameters used in the ``query``.
            parameter_types: Dictionary with types of parameters used in the ``query``.
                Required to contain entries only for parameters whose type cannot be
                detected automatically (i.e. the value can be None, an empty list or
                an empty dict).
            app_profile_id: The app profile to associate with requests.
                https://cloud.google.com/bigtable/docs/app-profiles
            operation_timeout: the time budget for the entire operation, in seconds.
                Failed requests will be retried within the budget.
                Defaults to 600 seconds.
            attempt_timeout: the time budget for an individual network request, in seconds.
                If it takes longer than this time to complete, the request will be cancelled with
                a DeadlineExceeded exception, and a retry will be attempted.
                Defaults to the 20 seconds.
                If None, defaults to operation_timeout.
            retryable_errors: a list of errors that will be retried if encountered.
                Defaults to 4 (DeadlineExceeded), 14 (ServiceUnavailable), and 10 (Aborted)
        Returns:
            ExecuteQueryIteratorAsync: an asynchronous iterator that yields rows returned by the query
        Raises:
            google.api_core.exceptions.DeadlineExceeded: raised after operation timeout
                will be chained with a RetryExceptionGroup containing GoogleAPIError exceptions
                from any retries that failed
            google.api_core.exceptions.GoogleAPIError: raised if the request encounters an unrecoverable error
        """
        warnings.warn(
            "ExecuteQuery is in preview and may change in the future.",
            category=RuntimeWarning,
        )

        retryable_excs = [_get_error_type(e) for e in retryable_errors]

        pb_params = _format_execute_query_params(parameters, parameter_types)

        instance_name = self._gapic_client.instance_path(self.project, instance_id)

        request_body = {
            "instance_name": instance_name,
            "app_profile_id": app_profile_id,
            "query": query,
            "params": pb_params,
            "proto_format": {},
        }

        return CrossSync.ExecuteQueryIterator(
            self,
            instance_id,
            app_profile_id,
            request_body,
            attempt_timeout,
            operation_timeout,
            retryable_excs=retryable_excs,
        )

    @CrossSync.convert(sync_name="__enter__")
    async def __aenter__(self):
        self._start_background_channel_refresh()
        return self

    @CrossSync.convert(sync_name="__exit__", replace_symbols={"__aexit__": "__exit__"})
    async def __aexit__(self, exc_type, exc_val, exc_tb):
        await self.close()
        await self._gapic_client.__aexit__(exc_type, exc_val, exc_tb)


<<<<<<< HEAD
class _ApiSurfaceAsync:
=======
@CrossSync.convert_class(sync_name="Table", add_mapping_for_name="Table")
class TableAsync:
>>>>>>> 7ea3c23d
    """
    Abstract class containing API surface for BigtableDataClient. Should not be created directly

    Can be instantiated as a TableAsync, or an AuthorizedViewAsync
    """

    @CrossSync.convert(
        replace_symbols={"BigtableDataClientAsync": "BigtableDataClient"},
        docstring_format_vars={
            "LOOP_MESSAGE": (
                "Must be created within an async context (running event loop)",
                "",
            ),
            "RAISE_NO_LOOP": (
                "RuntimeError: if called outside of an async context (no running event loop)",
                "None",
            ),
        },
    )
    def __init__(
        self,
        client: BigtableDataClientAsync,
        instance_id: str,
        table_id: str,
        app_profile_id: str | None = None,
        *,
        default_read_rows_operation_timeout: float = 600,
        default_read_rows_attempt_timeout: float | None = 20,
        default_mutate_rows_operation_timeout: float = 600,
        default_mutate_rows_attempt_timeout: float | None = 60,
        default_operation_timeout: float = 60,
        default_attempt_timeout: float | None = 20,
        default_read_rows_retryable_errors: Sequence[type[Exception]] = (
            DeadlineExceeded,
            ServiceUnavailable,
            Aborted,
        ),
        default_mutate_rows_retryable_errors: Sequence[type[Exception]] = (
            DeadlineExceeded,
            ServiceUnavailable,
        ),
        default_retryable_errors: Sequence[type[Exception]] = (
            DeadlineExceeded,
            ServiceUnavailable,
        ),
    ):
        """
<<<<<<< HEAD
        Must be created within an async context (running event loop)
=======
        Initialize a Table instance

        {LOOP_MESSAGE}
>>>>>>> 7ea3c23d

        Args:
            instance_id: The Bigtable instance ID to associate with this client.
                instance_id is combined with the client's project to fully
                specify the instance
            table_id: The ID of the table. table_id is combined with the
                instance_id and the client's project to fully specify the table
            app_profile_id: The app profile to associate with requests.
                https://cloud.google.com/bigtable/docs/app-profiles
            default_read_rows_operation_timeout: The default timeout for read rows
                operations, in seconds. If not set, defaults to 600 seconds (10 minutes)
            default_read_rows_attempt_timeout: The default timeout for individual
                read rows rpc requests, in seconds. If not set, defaults to 20 seconds
            default_mutate_rows_operation_timeout: The default timeout for mutate rows
                operations, in seconds. If not set, defaults to 600 seconds (10 minutes)
            default_mutate_rows_attempt_timeout: The default timeout for individual
                mutate rows rpc requests, in seconds. If not set, defaults to 60 seconds
            default_operation_timeout: The default timeout for all other operations, in
                seconds. If not set, defaults to 60 seconds
            default_attempt_timeout: The default timeout for all other individual rpc
                requests, in seconds. If not set, defaults to 20 seconds
            default_read_rows_retryable_errors: a list of errors that will be retried
                if encountered during read_rows and related operations.
                Defaults to 4 (DeadlineExceeded), 14 (ServiceUnavailable), and 10 (Aborted)
            default_mutate_rows_retryable_errors: a list of errors that will be retried
                if encountered during mutate_rows and related operations.
                Defaults to 4 (DeadlineExceeded) and 14 (ServiceUnavailable)
            default_retryable_errors: a list of errors that will be retried if
                encountered during all other operations.
                Defaults to 4 (DeadlineExceeded) and 14 (ServiceUnavailable)
        Raises:
            {RAISE_NO_LOOP}
        """
        # NOTE: any changes to the signature of this method should also be reflected
        # in client.get_table()
        # validate timeouts
        _validate_timeouts(
            default_operation_timeout, default_attempt_timeout, allow_none=True
        )
        _validate_timeouts(
            default_read_rows_operation_timeout,
            default_read_rows_attempt_timeout,
            allow_none=True,
        )
        _validate_timeouts(
            default_mutate_rows_operation_timeout,
            default_mutate_rows_attempt_timeout,
            allow_none=True,
        )

        self.client = client
        self.instance_id = instance_id
        self.instance_name = self.client._gapic_client.instance_path(
            self.client.project, instance_id
        )
        self.table_id = table_id
        self.table_name = self.client._gapic_client.table_path(
            self.client.project, instance_id, table_id
        )
        self.app_profile_id = app_profile_id

        self.default_operation_timeout = default_operation_timeout
        self.default_attempt_timeout = default_attempt_timeout
        self.default_read_rows_operation_timeout = default_read_rows_operation_timeout
        self.default_read_rows_attempt_timeout = default_read_rows_attempt_timeout
        self.default_mutate_rows_operation_timeout = (
            default_mutate_rows_operation_timeout
        )
        self.default_mutate_rows_attempt_timeout = default_mutate_rows_attempt_timeout

        self.default_read_rows_retryable_errors = (
            default_read_rows_retryable_errors or ()
        )
        self.default_mutate_rows_retryable_errors = (
            default_mutate_rows_retryable_errors or ()
        )
        self.default_retryable_errors = default_retryable_errors or ()
<<<<<<< HEAD

        # set on AuthorizedView subclass
        self._authorized_view_name: str | None = None

        # raises RuntimeError if called outside of an async context (no running event loop)
=======
>>>>>>> 7ea3c23d
        try:
            self._register_instance_future = CrossSync.create_task(
                self.client._register_instance,
                self.instance_id,
                self,
                sync_executor=self.client._executor,
            )
        except RuntimeError as e:
            raise RuntimeError(
                f"{self.__class__.__name__} must be created within an async event loop context."
            ) from e

    @CrossSync.convert(replace_symbols={"AsyncIterable": "Iterable"})
    async def read_rows_stream(
        self,
        query: ReadRowsQuery,
        *,
        operation_timeout: float | TABLE_DEFAULT = TABLE_DEFAULT.READ_ROWS,
        attempt_timeout: float | None | TABLE_DEFAULT = TABLE_DEFAULT.READ_ROWS,
        retryable_errors: Sequence[type[Exception]]
        | TABLE_DEFAULT = TABLE_DEFAULT.READ_ROWS,
    ) -> AsyncIterable[Row]:
        """
        Read a set of rows from the table, based on the specified query.
        Returns an iterator to asynchronously stream back row data.

        Failed requests within operation_timeout will be retried based on the
        retryable_errors list until operation_timeout is reached.

        Args:
            query: contains details about which rows to return
            operation_timeout: the time budget for the entire operation, in seconds.
                 Failed requests will be retried within the budget.
                 Defaults to the Table's default_read_rows_operation_timeout
            attempt_timeout: the time budget for an individual network request, in seconds.
                If it takes longer than this time to complete, the request will be cancelled with
                a DeadlineExceeded exception, and a retry will be attempted.
                Defaults to the Table's default_read_rows_attempt_timeout.
                If None, defaults to operation_timeout.
            retryable_errors: a list of errors that will be retried if encountered.
                Defaults to the Table's default_read_rows_retryable_errors
        Returns:
            AsyncIterable[Row]: an asynchronous iterator that yields rows returned by the query
        Raises:
            google.api_core.exceptions.DeadlineExceeded: raised after operation timeout
                will be chained with a RetryExceptionGroup containing GoogleAPIError exceptions
                from any retries that failed
            google.api_core.exceptions.GoogleAPIError: raised if the request encounters an unrecoverable error
        """
        operation_timeout, attempt_timeout = _get_timeouts(
            operation_timeout, attempt_timeout, self
        )
        retryable_excs = _get_retryable_errors(retryable_errors, self)

        row_merger = CrossSync._ReadRowsOperation(
            query,
            self,
            operation_timeout=operation_timeout,
            attempt_timeout=attempt_timeout,
            retryable_exceptions=retryable_excs,
        )
        return row_merger.start_operation()

    @CrossSync.convert
    async def read_rows(
        self,
        query: ReadRowsQuery,
        *,
        operation_timeout: float | TABLE_DEFAULT = TABLE_DEFAULT.READ_ROWS,
        attempt_timeout: float | None | TABLE_DEFAULT = TABLE_DEFAULT.READ_ROWS,
        retryable_errors: Sequence[type[Exception]]
        | TABLE_DEFAULT = TABLE_DEFAULT.READ_ROWS,
    ) -> list[Row]:
        """
        Read a set of rows from the table, based on the specified query.
        Retruns results as a list of Row objects when the request is complete.
        For streamed results, use read_rows_stream.

        Failed requests within operation_timeout will be retried based on the
        retryable_errors list until operation_timeout is reached.

        Args:
            query: contains details about which rows to return
            operation_timeout: the time budget for the entire operation, in seconds.
                 Failed requests will be retried within the budget.
                 Defaults to the Table's default_read_rows_operation_timeout
            attempt_timeout: the time budget for an individual network request, in seconds.
                If it takes longer than this time to complete, the request will be cancelled with
                a DeadlineExceeded exception, and a retry will be attempted.
                Defaults to the Table's default_read_rows_attempt_timeout.
                If None, defaults to operation_timeout.
                If None, defaults to the Table's default_read_rows_attempt_timeout,
                or the operation_timeout if that is also None.
            retryable_errors: a list of errors that will be retried if encountered.
                Defaults to the Table's default_read_rows_retryable_errors.
        Returns:
            list[Row]: a list of Rows returned by the query
        Raises:
            google.api_core.exceptions.DeadlineExceeded: raised after operation timeout
                will be chained with a RetryExceptionGroup containing GoogleAPIError exceptions
                from any retries that failed
            google.api_core.exceptions.GoogleAPIError: raised if the request encounters an unrecoverable error
        """
        row_generator = await self.read_rows_stream(
            query,
            operation_timeout=operation_timeout,
            attempt_timeout=attempt_timeout,
            retryable_errors=retryable_errors,
        )
        return [row async for row in row_generator]

    @CrossSync.convert
    async def read_row(
        self,
        row_key: str | bytes,
        *,
        row_filter: RowFilter | None = None,
        operation_timeout: float | TABLE_DEFAULT = TABLE_DEFAULT.READ_ROWS,
        attempt_timeout: float | None | TABLE_DEFAULT = TABLE_DEFAULT.READ_ROWS,
        retryable_errors: Sequence[type[Exception]]
        | TABLE_DEFAULT = TABLE_DEFAULT.READ_ROWS,
    ) -> Row | None:
        """
        Read a single row from the table, based on the specified key.

        Failed requests within operation_timeout will be retried based on the
        retryable_errors list until operation_timeout is reached.

        Args:
            query: contains details about which rows to return
            operation_timeout: the time budget for the entire operation, in seconds.
                 Failed requests will be retried within the budget.
                 Defaults to the Table's default_read_rows_operation_timeout
            attempt_timeout: the time budget for an individual network request, in seconds.
                If it takes longer than this time to complete, the request will be cancelled with
                a DeadlineExceeded exception, and a retry will be attempted.
                Defaults to the Table's default_read_rows_attempt_timeout.
                If None, defaults to operation_timeout.
            retryable_errors: a list of errors that will be retried if encountered.
                Defaults to the Table's default_read_rows_retryable_errors.
        Returns:
            Row | None: a Row object if the row exists, otherwise None
        Raises:
            google.api_core.exceptions.DeadlineExceeded: raised after operation timeout
                will be chained with a RetryExceptionGroup containing GoogleAPIError exceptions
                from any retries that failed
            google.api_core.exceptions.GoogleAPIError: raised if the request encounters an unrecoverable error
        """
        if row_key is None:
            raise ValueError("row_key must be string or bytes")
        query = ReadRowsQuery(row_keys=row_key, row_filter=row_filter, limit=1)
        results = await self.read_rows(
            query,
            operation_timeout=operation_timeout,
            attempt_timeout=attempt_timeout,
            retryable_errors=retryable_errors,
        )
        if len(results) == 0:
            return None
        return results[0]

    @CrossSync.convert
    async def read_rows_sharded(
        self,
        sharded_query: ShardedQuery,
        *,
        operation_timeout: float | TABLE_DEFAULT = TABLE_DEFAULT.READ_ROWS,
        attempt_timeout: float | None | TABLE_DEFAULT = TABLE_DEFAULT.READ_ROWS,
        retryable_errors: Sequence[type[Exception]]
        | TABLE_DEFAULT = TABLE_DEFAULT.READ_ROWS,
    ) -> list[Row]:
        """
        Runs a sharded query in parallel, then return the results in a single list.
        Results will be returned in the order of the input queries.

        This function is intended to be run on the results on a query.shard() call.
        For example::

            table_shard_keys = await table.sample_row_keys()
            query = ReadRowsQuery(...)
            shard_queries = query.shard(table_shard_keys)
            results = await table.read_rows_sharded(shard_queries)

        Args:
            sharded_query: a sharded query to execute
            operation_timeout: the time budget for the entire operation, in seconds.
                 Failed requests will be retried within the budget.
                 Defaults to the Table's default_read_rows_operation_timeout
            attempt_timeout: the time budget for an individual network request, in seconds.
                If it takes longer than this time to complete, the request will be cancelled with
                a DeadlineExceeded exception, and a retry will be attempted.
                Defaults to the Table's default_read_rows_attempt_timeout.
                If None, defaults to operation_timeout.
            retryable_errors: a list of errors that will be retried if encountered.
                Defaults to the Table's default_read_rows_retryable_errors.
        Returns:
            list[Row]: a list of Rows returned by the query
        Raises:
            ShardedReadRowsExceptionGroup: if any of the queries failed
            ValueError: if the query_list is empty
        """
        if not sharded_query:
            raise ValueError("empty sharded_query")
        operation_timeout, attempt_timeout = _get_timeouts(
            operation_timeout, attempt_timeout, self
        )
        # make sure each rpc stays within overall operation timeout
        rpc_timeout_generator = _attempt_timeout_generator(
            operation_timeout, operation_timeout
        )

        # limit the number of concurrent requests using a semaphore
        concurrency_sem = CrossSync.Semaphore(_CONCURRENCY_LIMIT)

        @CrossSync.convert
        async def read_rows_with_semaphore(query):
            async with concurrency_sem:
                # calculate new timeout based on time left in overall operation
                shard_timeout = next(rpc_timeout_generator)
                if shard_timeout <= 0:
                    raise DeadlineExceeded(
                        "Operation timeout exceeded before starting query"
                    )
                return await self.read_rows(
                    query,
                    operation_timeout=shard_timeout,
                    attempt_timeout=min(attempt_timeout, shard_timeout),
                    retryable_errors=retryable_errors,
                )

        routine_list = [
            partial(read_rows_with_semaphore, query) for query in sharded_query
        ]
        batch_result = await CrossSync.gather_partials(
            routine_list,
            return_exceptions=True,
            sync_executor=self.client._executor,
        )

        # collect results and errors
        error_dict = {}
        shard_idx = 0
        results_list = []
        for result in batch_result:
            if isinstance(result, Exception):
                error_dict[shard_idx] = result
            elif isinstance(result, BaseException):
                # BaseException not expected; raise immediately
                raise result
            else:
                results_list.extend(result)
            shard_idx += 1
        if error_dict:
            # if any sub-request failed, raise an exception instead of returning results
            raise ShardedReadRowsExceptionGroup(
                [
                    FailedQueryShardError(idx, sharded_query[idx], e)
                    for idx, e in error_dict.items()
                ],
                results_list,
                len(sharded_query),
            )
        return results_list

    @CrossSync.convert
    async def row_exists(
        self,
        row_key: str | bytes,
        *,
        operation_timeout: float | TABLE_DEFAULT = TABLE_DEFAULT.READ_ROWS,
        attempt_timeout: float | None | TABLE_DEFAULT = TABLE_DEFAULT.READ_ROWS,
        retryable_errors: Sequence[type[Exception]]
        | TABLE_DEFAULT = TABLE_DEFAULT.READ_ROWS,
    ) -> bool:
        """
        Return a boolean indicating whether the specified row exists in the table.
        uses the filters: chain(limit cells per row = 1, strip value)

        Args:
            row_key: the key of the row to check
            operation_timeout: the time budget for the entire operation, in seconds.
                 Failed requests will be retried within the budget.
                 Defaults to the Table's default_read_rows_operation_timeout
            attempt_timeout: the time budget for an individual network request, in seconds.
                If it takes longer than this time to complete, the request will be cancelled with
                a DeadlineExceeded exception, and a retry will be attempted.
                Defaults to the Table's default_read_rows_attempt_timeout.
                If None, defaults to operation_timeout.
            retryable_errors: a list of errors that will be retried if encountered.
                Defaults to the Table's default_read_rows_retryable_errors.
        Returns:
            bool: a bool indicating whether the row exists
        Raises:
            google.api_core.exceptions.DeadlineExceeded: raised after operation timeout
                will be chained with a RetryExceptionGroup containing GoogleAPIError exceptions
                from any retries that failed
            google.api_core.exceptions.GoogleAPIError: raised if the request encounters an unrecoverable error
        """
        if row_key is None:
            raise ValueError("row_key must be string or bytes")

        strip_filter = StripValueTransformerFilter(flag=True)
        limit_filter = CellsRowLimitFilter(1)
        chain_filter = RowFilterChain(filters=[limit_filter, strip_filter])
        query = ReadRowsQuery(row_keys=row_key, limit=1, row_filter=chain_filter)
        results = await self.read_rows(
            query,
            operation_timeout=operation_timeout,
            attempt_timeout=attempt_timeout,
            retryable_errors=retryable_errors,
        )
        return len(results) > 0

    @CrossSync.convert
    async def sample_row_keys(
        self,
        *,
        operation_timeout: float | TABLE_DEFAULT = TABLE_DEFAULT.DEFAULT,
        attempt_timeout: float | None | TABLE_DEFAULT = TABLE_DEFAULT.DEFAULT,
        retryable_errors: Sequence[type[Exception]]
        | TABLE_DEFAULT = TABLE_DEFAULT.DEFAULT,
    ) -> RowKeySamples:
        """
        Return a set of RowKeySamples that delimit contiguous sections of the table of
        approximately equal size

        RowKeySamples output can be used with ReadRowsQuery.shard() to create a sharded query that
        can be parallelized across multiple backend nodes read_rows and read_rows_stream
        requests will call sample_row_keys internally for this purpose when sharding is enabled

        RowKeySamples is simply a type alias for list[tuple[bytes, int]]; a list of
        row_keys, along with offset positions in the table

        Args:
            operation_timeout: the time budget for the entire operation, in seconds.
                Failed requests will be retried within the budget.i
                Defaults to the Table's default_operation_timeout
            attempt_timeout: the time budget for an individual network request, in seconds.
                If it takes longer than this time to complete, the request will be cancelled with
                a DeadlineExceeded exception, and a retry will be attempted.
                Defaults to the Table's default_attempt_timeout.
                If None, defaults to operation_timeout.
            retryable_errors: a list of errors that will be retried if encountered.
                Defaults to the Table's default_retryable_errors.
        Returns:
            RowKeySamples: a set of RowKeySamples the delimit contiguous sections of the table
        Raises:
            google.api_core.exceptions.DeadlineExceeded: raised after operation timeout
                will be chained with a RetryExceptionGroup containing GoogleAPIError exceptions
                from any retries that failed
            google.api_core.exceptions.GoogleAPIError: raised if the request encounters an unrecoverable error
        """
        # prepare timeouts
        operation_timeout, attempt_timeout = _get_timeouts(
            operation_timeout, attempt_timeout, self
        )
        attempt_timeout_gen = _attempt_timeout_generator(
            attempt_timeout, operation_timeout
        )
        # prepare retryable
        retryable_excs = _get_retryable_errors(retryable_errors, self)
        predicate = retries.if_exception_type(*retryable_excs)

        sleep_generator = retries.exponential_sleep_generator(0.01, 2, 60)

        @CrossSync.convert
        async def execute_rpc():
            results = await self.client._gapic_client.sample_row_keys(
                request=SampleRowKeysRequest(
                    table_name=self.table_name,
                    app_profile_id=self.app_profile_id,
                    authorized_view_name=self._authorized_view_name,
                ),
                timeout=next(attempt_timeout_gen),
                retry=None,
            )
            return [(s.row_key, s.offset_bytes) async for s in results]

        return await CrossSync.retry_target(
            execute_rpc,
            predicate,
            sleep_generator,
            operation_timeout,
            exception_factory=_retry_exception_factory,
        )

    @CrossSync.convert(replace_symbols={"MutationsBatcherAsync": "MutationsBatcher"})
    def mutations_batcher(
        self,
        *,
        flush_interval: float | None = 5,
        flush_limit_mutation_count: int | None = 1000,
        flush_limit_bytes: int = 20 * _MB_SIZE,
        flow_control_max_mutation_count: int = 100_000,
        flow_control_max_bytes: int = 100 * _MB_SIZE,
        batch_operation_timeout: float | TABLE_DEFAULT = TABLE_DEFAULT.MUTATE_ROWS,
        batch_attempt_timeout: float | None | TABLE_DEFAULT = TABLE_DEFAULT.MUTATE_ROWS,
        batch_retryable_errors: Sequence[type[Exception]]
        | TABLE_DEFAULT = TABLE_DEFAULT.MUTATE_ROWS,
    ) -> "MutationsBatcherAsync":
        """
        Returns a new mutations batcher instance.

        Can be used to iteratively add mutations that are flushed as a group,
        to avoid excess network calls

        Args:
          flush_interval: Automatically flush every flush_interval seconds. If None,
              a table default will be used
          flush_limit_mutation_count: Flush immediately after flush_limit_mutation_count
              mutations are added across all entries. If None, this limit is ignored.
          flush_limit_bytes: Flush immediately after flush_limit_bytes bytes are added.
          flow_control_max_mutation_count: Maximum number of inflight mutations.
          flow_control_max_bytes: Maximum number of inflight bytes.
          batch_operation_timeout: timeout for each mutate_rows operation, in seconds.
              Defaults to the Table's default_mutate_rows_operation_timeout
          batch_attempt_timeout: timeout for each individual request, in seconds.
              Defaults to the Table's default_mutate_rows_attempt_timeout.
              If None, defaults to batch_operation_timeout.
          batch_retryable_errors: a list of errors that will be retried if encountered.
              Defaults to the Table's default_mutate_rows_retryable_errors.
        Returns:
            MutationsBatcherAsync: a MutationsBatcherAsync context manager that can batch requests
        """
        return CrossSync.MutationsBatcher(
            self,
            flush_interval=flush_interval,
            flush_limit_mutation_count=flush_limit_mutation_count,
            flush_limit_bytes=flush_limit_bytes,
            flow_control_max_mutation_count=flow_control_max_mutation_count,
            flow_control_max_bytes=flow_control_max_bytes,
            batch_operation_timeout=batch_operation_timeout,
            batch_attempt_timeout=batch_attempt_timeout,
            batch_retryable_errors=batch_retryable_errors,
        )

    @CrossSync.convert
    async def mutate_row(
        self,
        row_key: str | bytes,
        mutations: list[Mutation] | Mutation,
        *,
        operation_timeout: float | TABLE_DEFAULT = TABLE_DEFAULT.DEFAULT,
        attempt_timeout: float | None | TABLE_DEFAULT = TABLE_DEFAULT.DEFAULT,
        retryable_errors: Sequence[type[Exception]]
        | TABLE_DEFAULT = TABLE_DEFAULT.DEFAULT,
    ):
        """
        Mutates a row atomically.

        Cells already present in the row are left unchanged unless explicitly changed
        by ``mutation``.

        Idempotent operations (i.e, all mutations have an explicit timestamp) will be
        retried on server failure. Non-idempotent operations will not.

        Args:
            row_key: the row to apply mutations to
            mutations: the set of mutations to apply to the row
            operation_timeout: the time budget for the entire operation, in seconds.
                Failed requests will be retried within the budget.
                Defaults to the Table's default_operation_timeout
            attempt_timeout: the time budget for an individual network request, in seconds.
                If it takes longer than this time to complete, the request will be cancelled with
                a DeadlineExceeded exception, and a retry will be attempted.
                Defaults to the Table's default_attempt_timeout.
                If None, defaults to operation_timeout.
            retryable_errors: a list of errors that will be retried if encountered.
                Only idempotent mutations will be retried. Defaults to the Table's
                default_retryable_errors.
        Raises:
            google.api_core.exceptions.DeadlineExceeded: raised after operation timeout
                will be chained with a RetryExceptionGroup containing all
                GoogleAPIError exceptions from any retries that failed
            google.api_core.exceptions.GoogleAPIError: raised on non-idempotent operations that cannot be
                safely retried.
            ValueError: if invalid arguments are provided
        """
        operation_timeout, attempt_timeout = _get_timeouts(
            operation_timeout, attempt_timeout, self
        )

        if not mutations:
            raise ValueError("No mutations provided")
        mutations_list = mutations if isinstance(mutations, list) else [mutations]

        if all(mutation.is_idempotent() for mutation in mutations_list):
            # mutations are all idempotent and safe to retry
            predicate = retries.if_exception_type(
                *_get_retryable_errors(retryable_errors, self)
            )
        else:
            # mutations should not be retried
            predicate = retries.if_exception_type()

        sleep_generator = retries.exponential_sleep_generator(0.01, 2, 60)

        target = partial(
            self.client._gapic_client.mutate_row,
            request=MutateRowRequest(
                row_key=row_key.encode("utf-8")
                if isinstance(row_key, str)
                else row_key,
                mutations=[mutation._to_pb() for mutation in mutations_list],
                table_name=self.table_name,
                app_profile_id=self.app_profile_id,
                authorized_view_name=self._authorized_view_name,
            ),
            timeout=attempt_timeout,
            retry=None,
        )
        return await CrossSync.retry_target(
            target,
            predicate,
            sleep_generator,
            operation_timeout,
            exception_factory=_retry_exception_factory,
        )

    @CrossSync.convert
    async def bulk_mutate_rows(
        self,
        mutation_entries: list[RowMutationEntry],
        *,
        operation_timeout: float | TABLE_DEFAULT = TABLE_DEFAULT.MUTATE_ROWS,
        attempt_timeout: float | None | TABLE_DEFAULT = TABLE_DEFAULT.MUTATE_ROWS,
        retryable_errors: Sequence[type[Exception]]
        | TABLE_DEFAULT = TABLE_DEFAULT.MUTATE_ROWS,
    ):
        """
        Applies mutations for multiple rows in a single batched request.

        Each individual RowMutationEntry is applied atomically, but separate entries
        may be applied in arbitrary order (even for entries targetting the same row)
        In total, the row_mutations can contain at most 100000 individual mutations
        across all entries

        Idempotent entries (i.e., entries with mutations with explicit timestamps)
        will be retried on failure. Non-idempotent will not, and will reported in a
        raised exception group

        Args:
            mutation_entries: the batches of mutations to apply
                Each entry will be applied atomically, but entries will be applied
                in arbitrary order
            operation_timeout: the time budget for the entire operation, in seconds.
                Failed requests will be retried within the budget.
                Defaults to the Table's default_mutate_rows_operation_timeout
            attempt_timeout: the time budget for an individual network request, in seconds.
                If it takes longer than this time to complete, the request will be cancelled with
                a DeadlineExceeded exception, and a retry will be attempted.
                Defaults to the Table's default_mutate_rows_attempt_timeout.
                If None, defaults to operation_timeout.
            retryable_errors: a list of errors that will be retried if encountered.
                Defaults to the Table's default_mutate_rows_retryable_errors
        Raises:
            MutationsExceptionGroup: if one or more mutations fails
                Contains details about any failed entries in .exceptions
            ValueError: if invalid arguments are provided
        """
        operation_timeout, attempt_timeout = _get_timeouts(
            operation_timeout, attempt_timeout, self
        )
        retryable_excs = _get_retryable_errors(retryable_errors, self)

        operation = CrossSync._MutateRowsOperation(
            self.client._gapic_client,
            self,
            mutation_entries,
            operation_timeout,
            attempt_timeout,
            retryable_exceptions=retryable_excs,
        )
        await operation.start()

    @CrossSync.convert
    async def check_and_mutate_row(
        self,
        row_key: str | bytes,
        predicate: RowFilter | None,
        *,
        true_case_mutations: Mutation | list[Mutation] | None = None,
        false_case_mutations: Mutation | list[Mutation] | None = None,
        operation_timeout: float | TABLE_DEFAULT = TABLE_DEFAULT.DEFAULT,
    ) -> bool:
        """
        Mutates a row atomically based on the output of a predicate filter

        Non-idempotent operation: will not be retried

        Args:
            row_key: the key of the row to mutate
            predicate: the filter to be applied to the contents of the specified row.
                Depending on whether or not any results  are yielded,
                either true_case_mutations or false_case_mutations will be executed.
                If None, checks that the row contains any values at all.
            true_case_mutations:
                Changes to be atomically applied to the specified row if
                predicate yields at least one cell when
                applied to row_key. Entries are applied in order,
                meaning that earlier mutations can be masked by later
                ones. Must contain at least one entry if
                false_case_mutations is empty, and at most 100000.
            false_case_mutations:
                Changes to be atomically applied to the specified row if
                predicate_filter does not yield any cells when
                applied to row_key. Entries are applied in order,
                meaning that earlier mutations can be masked by later
                ones. Must contain at least one entry if
                `true_case_mutations` is empty, and at most 100000.
            operation_timeout: the time budget for the entire operation, in seconds.
                Failed requests will not be retried. Defaults to the Table's default_operation_timeout
        Returns:
            bool indicating whether the predicate was true or false
        Raises:
            google.api_core.exceptions.GoogleAPIError: exceptions from grpc call
        """
        operation_timeout, _ = _get_timeouts(operation_timeout, None, self)
        if true_case_mutations is not None and not isinstance(
            true_case_mutations, list
        ):
            true_case_mutations = [true_case_mutations]
        true_case_list = [m._to_pb() for m in true_case_mutations or []]
        if false_case_mutations is not None and not isinstance(
            false_case_mutations, list
        ):
            false_case_mutations = [false_case_mutations]
        false_case_list = [m._to_pb() for m in false_case_mutations or []]
        result = await self.client._gapic_client.check_and_mutate_row(
            request=CheckAndMutateRowRequest(
                true_mutations=true_case_list,
                false_mutations=false_case_list,
                predicate_filter=predicate._to_pb() if predicate is not None else None,
                row_key=row_key.encode("utf-8")
                if isinstance(row_key, str)
                else row_key,
                table_name=self.table_name,
                app_profile_id=self.app_profile_id,
                authorized_view_name=self._authorized_view_name,
            ),
            timeout=operation_timeout,
            retry=None,
        )
        return result.predicate_matched

    @CrossSync.convert
    async def read_modify_write_row(
        self,
        row_key: str | bytes,
        rules: ReadModifyWriteRule | list[ReadModifyWriteRule],
        *,
        operation_timeout: float | TABLE_DEFAULT = TABLE_DEFAULT.DEFAULT,
    ) -> Row:
        """
        Reads and modifies a row atomically according to input ReadModifyWriteRules,
        and returns the contents of all modified cells

        The new value for the timestamp is the greater of the existing timestamp or
        the current server time.

        Non-idempotent operation: will not be retried

        Args:
            row_key: the key of the row to apply read/modify/write rules to
            rules: A rule or set of rules to apply to the row.
                Rules are applied in order, meaning that earlier rules will affect the
                results of later ones.
            operation_timeout: the time budget for the entire operation, in seconds.
                Failed requests will not be retried.
                Defaults to the Table's default_operation_timeout.
        Returns:
            Row: a Row containing cell data that was modified as part of the operation
        Raises:
            google.api_core.exceptions.GoogleAPIError: exceptions from grpc call
            ValueError: if invalid arguments are provided
        """
        operation_timeout, _ = _get_timeouts(operation_timeout, None, self)
        if operation_timeout <= 0:
            raise ValueError("operation_timeout must be greater than 0")
        if rules is not None and not isinstance(rules, list):
            rules = [rules]
        if not rules:
            raise ValueError("rules must contain at least one item")
        result = await self.client._gapic_client.read_modify_write_row(
            request=ReadModifyWriteRowRequest(
                rules=[rule._to_pb() for rule in rules],
                row_key=row_key.encode("utf-8")
                if isinstance(row_key, str)
                else row_key,
                table_name=self.table_name,
                app_profile_id=self.app_profile_id,
                authorized_view_name=self._authorized_view_name,
            ),
            timeout=operation_timeout,
            retry=None,
        )
        # construct Row from result
        return Row._from_pb(result.row)

    @CrossSync.convert
    async def close(self):
        """
        Called to close the Table instance and release any resources held by it.
        """
        if self._register_instance_future:
            self._register_instance_future.cancel()
        await self.client._remove_instance_registration(self.instance_id, self)

    @CrossSync.convert(sync_name="__enter__")
    async def __aenter__(self):
        """
        Implement async context manager protocol

        Ensure registration task has time to run, so that
        grpc channels will be warmed for the specified instance
        """
        if self._register_instance_future:
            await self._register_instance_future
        return self

    @CrossSync.convert(sync_name="__exit__")
    async def __aexit__(self, exc_type, exc_val, exc_tb):
        """
        Implement async context manager protocol

        Unregister this instance with the client, so that
        grpc channels will no longer be warmed
        """
        await self.close()


class TableAsync(_ApiSurfaceAsync):
    """
    Main Data API surface for interacting with a Bigtable table.

    Table object maintains table_id, and app_profile_id context, and passes them with
    each call
    """


class AuthorizedViewAsync(_ApiSurfaceAsync):
    """
    Provides access to an authorized view of a table.

    An authorized view is a subset of a table that you configure to include specific table data.
    Then you grant access to the authorized view separately from access to the table.

    AuthorizedView object maintains table_id, app_profile_id, and authorized_view_id context,
    and passed them with each call
    """

    def __init__(
        self, client, instance_id, table_id, view_id, app_profile_id, **kwargs
    ):
        """
        Initialize an AuthorizedView instance

        Must be created within an async context (running event loop)

        Args:
            instance_id: The Bigtable instance ID to associate with this client.
                instance_id is combined with the client's project to fully
                specify the instance
            table_id: The ID of the table. table_id is combined with the
                instance_id and the client's project to fully specify the table
            view_id: The id for the authorized view to use for requests
            app_profile_id: The app profile to associate with requests.
                https://cloud.google.com/bigtable/docs/app-profiles
            default_read_rows_operation_timeout: The default timeout for read rows
                operations, in seconds. If not set, defaults to 600 seconds (10 minutes)
            default_read_rows_attempt_timeout: The default timeout for individual
                read rows rpc requests, in seconds. If not set, defaults to 20 seconds
            default_mutate_rows_operation_timeout: The default timeout for mutate rows
                operations, in seconds. If not set, defaults to 600 seconds (10 minutes)
            default_mutate_rows_attempt_timeout: The default timeout for individual
                mutate rows rpc requests, in seconds. If not set, defaults to 60 seconds
            default_operation_timeout: The default timeout for all other operations, in
                seconds. If not set, defaults to 60 seconds
            default_attempt_timeout: The default timeout for all other individual rpc
                requests, in seconds. If not set, defaults to 20 seconds
            default_read_rows_retryable_errors: a list of errors that will be retried
                if encountered during read_rows and related operations.
                Defaults to 4 (DeadlineExceeded), 14 (ServiceUnavailable), and 10 (Aborted)
            default_mutate_rows_retryable_errors: a list of errors that will be retried
                if encountered during mutate_rows and related operations.
                Defaults to 4 (DeadlineExceeded) and 14 (ServiceUnavailable)
            default_retryable_errors: a list of errors that will be retried if
                encountered during all other operations.
                Defaults to 4 (DeadlineExceeded) and 14 (ServiceUnavailable)
        Raises:
            RuntimeError: if called outside of an async context (no running event loop)
        """
        super().__init__(client, instance_id, table_id, app_profile_id, **kwargs)
        self.authorized_view_id = view_id
        self._authorized_view_name: str = (
            self.client._gapic_client.authorized_view_path(
                self.client.project, instance_id, table_id, view_id
            )
        )

    @property
    def authroized_view_name(self) -> str:
        return self._authorized_view_name<|MERGE_RESOLUTION|>--- conflicted
+++ resolved
@@ -43,12 +43,10 @@
     DEFAULT_CLIENT_INFO,
 )
 from google.cloud.bigtable_v2.types.bigtable import PingAndWarmRequest
-<<<<<<< HEAD
 from google.cloud.bigtable_v2.types.bigtable import SampleRowKeysRequest
 from google.cloud.bigtable_v2.types.bigtable import MutateRowRequest
 from google.cloud.bigtable_v2.types.bigtable import CheckAndMutateRowRequest
 from google.cloud.bigtable_v2.types.bigtable import ReadModifyWriteRowRequest
-=======
 from google.cloud.client import ClientWithProject
 from google.cloud.environment_vars import BIGTABLE_EMULATOR  # type: ignore
 from google.api_core import retry as retries
@@ -94,7 +92,6 @@
     from grpc import insecure_channel
     from google.cloud.bigtable_v2.services.bigtable.transports import BigtableGrpcTransport as TransportType  # type: ignore
 
->>>>>>> 7ea3c23d
 
 if TYPE_CHECKING:
     from google.cloud.bigtable.data._helpers import RowKeySamples
@@ -387,13 +384,9 @@
         }
     )
     async def _register_instance(
-<<<<<<< HEAD
         self,
         instance_id: str,
         owner: Union[_ApiSurfaceAsync, ExecuteQueryIteratorAsync],
-=======
-        self, instance_id: str, owner: TableAsync | ExecuteQueryIteratorAsync
->>>>>>> 7ea3c23d
     ) -> None:
         """
         Registers an instance with the client, and warms the channel for the instance
@@ -429,13 +422,9 @@
         }
     )
     async def _remove_instance_registration(
-<<<<<<< HEAD
         self,
         instance_id: str,
         owner: Union[_ApiSurfaceAsync, ExecuteQueryIteratorAsync],
-=======
-        self, instance_id: str, owner: TableAsync | "ExecuteQueryIteratorAsync"
->>>>>>> 7ea3c23d
     ) -> bool:
         """
         Removes an instance from the client's registered instances, to prevent
@@ -520,7 +509,6 @@
         """
         return TableAsync(self, instance_id, table_id, *args, **kwargs)
 
-<<<<<<< HEAD
     def get_authorized_view(
         self, instance_id: str, table_id: str, view_id: str, *args, **kwargs
     ) -> AuthorizedViewAsync:
@@ -563,7 +551,7 @@
         Raises:
             RuntimeError: If called outside an async context (no running event loop)
         """
-        return AuthorizedViewAsync(
+        return CrossSync.AuthorizedView(
             self,
             instance_id,
             table_id,
@@ -572,11 +560,9 @@
             **kwargs,
         )
 
-=======
     @CrossSync.convert(
         replace_symbols={"ExecuteQueryIteratorAsync": "ExecuteQueryIterator"}
     )
->>>>>>> 7ea3c23d
     async def execute_query(
         self,
         query: str,
@@ -674,12 +660,8 @@
         await self._gapic_client.__aexit__(exc_type, exc_val, exc_tb)
 
 
-<<<<<<< HEAD
+@CrossSync.convert_class(sync_name="_ApiSurface")
 class _ApiSurfaceAsync:
-=======
-@CrossSync.convert_class(sync_name="Table", add_mapping_for_name="Table")
-class TableAsync:
->>>>>>> 7ea3c23d
     """
     Abstract class containing API surface for BigtableDataClient. Should not be created directly
 
@@ -727,13 +709,9 @@
         ),
     ):
         """
-<<<<<<< HEAD
-        Must be created within an async context (running event loop)
-=======
         Initialize a Table instance
 
         {LOOP_MESSAGE}
->>>>>>> 7ea3c23d
 
         Args:
             instance_id: The Bigtable instance ID to associate with this client.
@@ -811,14 +789,11 @@
             default_mutate_rows_retryable_errors or ()
         )
         self.default_retryable_errors = default_retryable_errors or ()
-<<<<<<< HEAD
 
         # set on AuthorizedView subclass
         self._authorized_view_name: str | None = None
 
         # raises RuntimeError if called outside of an async context (no running event loop)
-=======
->>>>>>> 7ea3c23d
         try:
             self._register_instance_future = CrossSync.create_task(
                 self.client._register_instance,
@@ -1550,6 +1525,7 @@
         await self.close()
 
 
+@CrossSync.convert_class(sync_name="Table", add_mapping_for_name="Table")
 class TableAsync(_ApiSurfaceAsync):
     """
     Main Data API surface for interacting with a Bigtable table.
@@ -1559,6 +1535,7 @@
     """
 
 
+@CrossSync.convert_class(sync_name="AuthorizedView", add_mapping_for_name="AuthorizedView")
 class AuthorizedViewAsync(_ApiSurfaceAsync):
     """
     Provides access to an authorized view of a table.
