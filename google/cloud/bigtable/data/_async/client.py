--- conflicted
+++ resolved
@@ -1057,21 +1057,12 @@
               Only idempotent mutations will be retried. Defaults to the Table's
               default_retryable_errors.
         Raises:
-<<<<<<< HEAD
-             - DeadlineExceeded: raised after operation timeout
-                 will be chained with a RetryExceptionGroup containing all
-                 GoogleAPICallError exceptions from any retries that failed
-             - GoogleAPICallError: raised on non-idempotent operations that cannot be
-                 safely retried.
-            - ValueError if invalid arguments are provided
-=======
            - DeadlineExceeded: raised after operation timeout
                will be chained with a RetryExceptionGroup containing all
-               GoogleAPIError exceptions from any retries that failed
-           - GoogleAPIError: raised on non-idempotent operations that cannot be
+               GoogleAPICallError exceptions from any retries that failed
+           - GoogleAPICallError: raised on non-idempotent operations that cannot be
                safely retried.
           - ValueError if invalid arguments are provided
->>>>>>> 1bf566cd
         """
         operation_timeout, attempt_timeout = _get_timeouts(
             operation_timeout, attempt_timeout, self
