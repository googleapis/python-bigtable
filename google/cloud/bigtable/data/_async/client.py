--- conflicted
+++ resolved
@@ -977,9 +977,7 @@
         self.default_retryable_errors: Sequence[type[Exception]] = (
             default_retryable_errors or ()
         )
-<<<<<<< HEAD
         self._metrics = BigtableClientSideMetricsController(
-            interceptor=client._metrics_interceptor,
             handlers=[
                 GoogleCloudMetricsHandler(
                     exporter=client._gcp_metrics_exporter,
@@ -990,10 +988,6 @@
                 )
             ]
         )
-=======
-
-        self._metrics = BigtableClientSideMetricsController()
->>>>>>> ed9d3cf4
 
         try:
             self._register_instance_future = CrossSync.create_task(
