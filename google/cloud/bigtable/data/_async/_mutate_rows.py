--- conflicted
+++ resolved
@@ -15,11 +15,6 @@
 from __future__ import annotations
 
 from typing import Sequence, TYPE_CHECKING
-<<<<<<< HEAD
-from dataclasses import dataclass
-=======
-import functools
->>>>>>> 7ea3c23d
 
 from google.api_core import exceptions as core_exceptions
 from google.api_core import retry as retries
@@ -35,22 +30,23 @@
 
 if TYPE_CHECKING:
     from google.cloud.bigtable.data.mutations import RowMutationEntry
-<<<<<<< HEAD
-    from google.cloud.bigtable.data._async.client import _ApiSurfaceAsync
-
-=======
->>>>>>> 7ea3c23d
 
     if CrossSync.is_async:
         from google.cloud.bigtable_v2.services.bigtable.async_client import (
             BigtableAsyncClient as GapicClientType,
+        )
+        from google.cloud.bigtable_v2.services.bigtable.client import (  # type: ignore
+            _ApiSurfaceAsync as ApiSurfaceType
         )
         from google.cloud.bigtable.data._async.client import TableAsync as TableType
     else:
         from google.cloud.bigtable_v2.services.bigtable.client import (  # type: ignore
             BigtableClient as GapicClientType,
         )
-        from google.cloud.bigtable.data._sync_autogen.client import Table as TableType  # type: ignore
+       from google.cloud.bigtable_v2.services.bigtable.client import (  # type: ignore
+            _ApiSurface as ApiSurfaceType
+       )
+       from google.cloud.bigtable.data._sync_autogen.client import Table as TableType  # type: ignore
 
 __CROSS_SYNC_OUTPUT__ = "google.cloud.bigtable.data._sync_autogen._mutate_rows"
 
@@ -78,13 +74,8 @@
     @CrossSync.convert
     def __init__(
         self,
-<<<<<<< HEAD
-        gapic_client: "BigtableAsyncClient",
-        table: "_ApiSurfaceAsync",
-=======
         gapic_client: GapicClientType,
-        table: TableType,
->>>>>>> 7ea3c23d
+        table: ApiSurfaceType,
         mutation_entries: list["RowMutationEntry"],
         operation_timeout: float,
         attempt_timeout: float | None,
