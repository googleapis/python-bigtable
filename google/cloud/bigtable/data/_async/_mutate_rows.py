--- conflicted
+++ resolved
@@ -66,11 +66,8 @@
         mutation_entries: list["RowMutationEntry"],
         operation_timeout: float,
         attempt_timeout: float | None,
-<<<<<<< HEAD
         metrics: ActiveOperationMetric,
-=======
         retryable_exceptions: Sequence[type[Exception]] = (),
->>>>>>> c329474b
     ):
         """
         Args:
@@ -80,6 +77,8 @@
           - operation_timeout: the timeout to use for the entire operation, in seconds.
           - attempt_timeout: the timeout to use for each mutate_rows attempt, in seconds.
               If not specified, the request will run until operation_timeout is reached.
+          - metrics: the metrics object to use for tracking the operation
+          - retryable_exceptions: a list of exceptions that should be retried
         """
         # check that mutations are within limits
         total_mutations = sum(len(entry.mutations) for entry in mutation_entries)
@@ -105,20 +104,6 @@
             # Entry level errors
             bt_exceptions._MutateRowsIncomplete,
         )
-<<<<<<< HEAD
-        # build retryable operation
-        retry = retries.AsyncRetry(
-            predicate=self.is_retryable,
-            timeout=operation_timeout,
-            initial=0.01,
-            multiplier=2,
-            maximum=60,
-        )
-        # TODO: fix typing after streaming retries are finalized
-        retry_wrapped = retry(self._run_attempt)  # type: ignore
-        self._operation = _convert_retry_deadline(
-            retry_wrapped, operation_timeout, is_async=True
-=======
         sleep_generator = retries.exponential_sleep_generator(0.01, 2, 60)
         self._operation = retries.retry_target_async(
             self._run_attempt,
@@ -126,7 +111,6 @@
             sleep_generator,
             operation_timeout,
             exception_factory=_retry_exception_factory,
->>>>>>> c329474b
         )
         # initialize state
         self.timeout_generator = _attempt_timeout_generator(
@@ -147,12 +131,8 @@
         """
         try:
             # trigger mutate_rows
-<<<<<<< HEAD
             self._operation_metrics.start()
-            await self._operation()
-=======
             await self._operation
->>>>>>> c329474b
         except Exception as exc:
             # exceptions raised by retryable are added to the list of exceptions for all unfinalized mutations
             incomplete_indices = self.remaining_indices.copy()
@@ -210,7 +190,6 @@
                 entries=request_entries,
                 retry=None,
             )
-<<<<<<< HEAD
             try:
                 async for result_list in result_generator:
                     for result in result_list.entries:
@@ -234,29 +213,6 @@
                     + await result_generator.initial_metadata()
                 )
                 self._operation_metrics.add_response_metadata(metadata)
-        except asyncio.CancelledError:
-            # when retry wrapper timeout expires, the operation is cancelled
-            # make sure incomplete indices are tracked,
-            # but don't record exception (it will be raised by wrapper)
-            # TODO: remove asyncio.wait_for in retry wrapper. Let grpc call handle expiration
-            self.remaining_indices.extend(active_request_indices.values())
-            raise
-=======
-            async for result_list in result_generator:
-                for result in result_list.entries:
-                    # convert sub-request index to global index
-                    orig_idx = active_request_indices[result.index]
-                    entry_error = core_exceptions.from_grpc_status(
-                        result.status.code,
-                        result.status.message,
-                        details=result.status.details,
-                    )
-                    if result.status.code != 0:
-                        # mutation failed; update error list (and remaining_indices if retryable)
-                        self._handle_entry_error(orig_idx, entry_error)
-                    # remove processed entry from active list
-                    del active_request_indices[result.index]
->>>>>>> c329474b
         except Exception as exc:
             # add this exception to list for each mutation that wasn't
             # already handled, and update remaining_indices if mutation is retryable
