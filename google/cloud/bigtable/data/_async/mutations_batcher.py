# Copyright 2023 Google LLC
#
# Licensed under the Apache License, Version 2.0 (the "License");
# you may not use this file except in compliance with the License.
# You may obtain a copy of the License at
#
#     http://www.apache.org/licenses/LICENSE-2.0
#
# Unless required by applicable law or agreed to in writing, software
# distributed under the License is distributed on an "AS IS" BASIS,
# WITHOUT WARRANTIES OR CONDITIONS OF ANY KIND, either express or implied.
# See the License for the specific language governing permissions and
# limitations under the License.
#
from __future__ import annotations

from typing import Any, Sequence, TYPE_CHECKING
import asyncio
import atexit
import warnings
from collections import deque

from google.cloud.bigtable.data.mutations import RowMutationEntry
from google.cloud.bigtable.data.exceptions import MutationsExceptionGroup
from google.cloud.bigtable.data.exceptions import FailedMutationEntryError
<<<<<<< HEAD
from google.cloud.bigtable.data._helpers import _validate_timeouts
from google.cloud.bigtable.data._helpers import _errors_from_codes
=======
from google.cloud.bigtable.data._helpers import _get_timeouts
from google.cloud.bigtable.data._helpers import TABLE_DEFAULT
>>>>>>> 8ff12166

from google.cloud.bigtable.data._async._mutate_rows import _MutateRowsOperationAsync
from google.cloud.bigtable.data._async._mutate_rows import (
    _MUTATE_ROWS_REQUEST_MUTATION_LIMIT,
)
from google.cloud.bigtable.data.mutations import Mutation

if TYPE_CHECKING:
    import grpc
    from google.cloud.bigtable.data._async.client import TableAsync

# used to make more readable default values
_MB_SIZE = 1024 * 1024


class _FlowControlAsync:
    """
    Manages flow control for batched mutations. Mutations are registered against
    the FlowControl object before being sent, which will block if size or count
    limits have reached capacity. As mutations completed, they are removed from
    the FlowControl object, which will notify any blocked requests that there
    is additional capacity.

    Flow limits are not hard limits. If a single mutation exceeds the configured
    limits, it will be allowed as a single batch when the capacity is available.
    """

    def __init__(
        self,
        max_mutation_count: int,
        max_mutation_bytes: int,
    ):
        """
        Args:
          - max_mutation_count: maximum number of mutations to send in a single rpc.
             This corresponds to individual mutations in a single RowMutationEntry.
          - max_mutation_bytes: maximum number of bytes to send in a single rpc.
        """
        self._max_mutation_count = max_mutation_count
        self._max_mutation_bytes = max_mutation_bytes
        if self._max_mutation_count < 1:
            raise ValueError("max_mutation_count must be greater than 0")
        if self._max_mutation_bytes < 1:
            raise ValueError("max_mutation_bytes must be greater than 0")
        self._capacity_condition = asyncio.Condition()
        self._in_flight_mutation_count = 0
        self._in_flight_mutation_bytes = 0

    def _has_capacity(self, additional_count: int, additional_size: int) -> bool:
        """
        Checks if there is capacity to send a new entry with the given size and count

        FlowControl limits are not hard limits. If a single mutation exceeds
        the configured flow limits, it will be sent in a single batch when
        previous batches have completed.

        Args:
          - additional_count: number of mutations in the pending entry
          - additional_size: size of the pending entry
        Returns:
          -  True if there is capacity to send the pending entry, False otherwise
        """
        # adjust limits to allow overly large mutations
        acceptable_size = max(self._max_mutation_bytes, additional_size)
        acceptable_count = max(self._max_mutation_count, additional_count)
        # check if we have capacity for new mutation
        new_size = self._in_flight_mutation_bytes + additional_size
        new_count = self._in_flight_mutation_count + additional_count
        return new_size <= acceptable_size and new_count <= acceptable_count

    async def remove_from_flow(
        self, mutations: RowMutationEntry | list[RowMutationEntry]
    ) -> None:
        """
        Removes mutations from flow control. This method should be called once
        for each mutation that was sent to add_to_flow, after the corresponding
        operation is complete.

        Args:
          - mutations: mutation or list of mutations to remove from flow control
        """
        if not isinstance(mutations, list):
            mutations = [mutations]
        total_count = sum(len(entry.mutations) for entry in mutations)
        total_size = sum(entry.size() for entry in mutations)
        self._in_flight_mutation_count -= total_count
        self._in_flight_mutation_bytes -= total_size
        # notify any blocked requests that there is additional capacity
        async with self._capacity_condition:
            self._capacity_condition.notify_all()

    async def add_to_flow(self, mutations: RowMutationEntry | list[RowMutationEntry]):
        """
        Generator function that registers mutations with flow control. As mutations
        are accepted into the flow control, they are yielded back to the caller,
        to be sent in a batch. If the flow control is at capacity, the generator
        will block until there is capacity available.

        Args:
          - mutations: list mutations to break up into batches
        Yields:
          - list of mutations that have reserved space in the flow control.
            Each batch contains at least one mutation.
        """
        if not isinstance(mutations, list):
            mutations = [mutations]
        start_idx = 0
        end_idx = 0
        while end_idx < len(mutations):
            start_idx = end_idx
            batch_mutation_count = 0
            # fill up batch until we hit capacity
            async with self._capacity_condition:
                while end_idx < len(mutations):
                    next_entry = mutations[end_idx]
                    next_size = next_entry.size()
                    next_count = len(next_entry.mutations)
                    if (
                        self._has_capacity(next_count, next_size)
                        # make sure not to exceed per-request mutation count limits
                        and (batch_mutation_count + next_count)
                        <= _MUTATE_ROWS_REQUEST_MUTATION_LIMIT
                    ):
                        # room for new mutation; add to batch
                        end_idx += 1
                        batch_mutation_count += next_count
                        self._in_flight_mutation_bytes += next_size
                        self._in_flight_mutation_count += next_count
                    elif start_idx != end_idx:
                        # we have at least one mutation in the batch, so send it
                        break
                    else:
                        # batch is empty. Block until we have capacity
                        await self._capacity_condition.wait_for(
                            lambda: self._has_capacity(next_count, next_size)
                        )
            yield mutations[start_idx:end_idx]


class MutationsBatcherAsync:
    """
    Allows users to send batches using context manager API:

    Runs mutate_row,  mutate_rows, and check_and_mutate_row internally, combining
    to use as few network requests as required

    Flushes:
      - every flush_interval seconds
      - after queue reaches flush_count in quantity
      - after queue reaches flush_size_bytes in storage size
      - when batcher is closed or destroyed

    async with table.mutations_batcher() as batcher:
       for i in range(10):
         batcher.add(row, mut)
    """

    def __init__(
        self,
        table: "TableAsync",
        *,
        flush_interval: float | None = 5,
        flush_limit_mutation_count: int | None = 1000,
        flush_limit_bytes: int = 20 * _MB_SIZE,
        flow_control_max_mutation_count: int = 100_000,
        flow_control_max_bytes: int = 100 * _MB_SIZE,
<<<<<<< HEAD
        batch_operation_timeout: float | None = None,
        batch_attempt_timeout: float | None = None,
        batch_retryable_error_codes: Sequence["grpc.StatusCode" | int | type[Exception]] | None = None
=======
        batch_operation_timeout: float | TABLE_DEFAULT = TABLE_DEFAULT.MUTATE_ROWS,
        batch_attempt_timeout: float | None | TABLE_DEFAULT = TABLE_DEFAULT.MUTATE_ROWS,
>>>>>>> 8ff12166
    ):
        """
        Args:
          - table: Table to preform rpc calls
          - flush_interval: Automatically flush every flush_interval seconds.
              If None, no time-based flushing is performed.
          - flush_limit_mutation_count: Flush immediately after flush_limit_mutation_count
              mutations are added across all entries. If None, this limit is ignored.
          - flush_limit_bytes: Flush immediately after flush_limit_bytes bytes are added.
          - flow_control_max_mutation_count: Maximum number of inflight mutations.
          - flow_control_max_bytes: Maximum number of inflight bytes.
<<<<<<< HEAD
          - batch_operation_timeout: timeout for each mutate_rows operation, in seconds. If None,
              table default_mutate_rows_operation_timeout will be used
          - batch_attempt_timeout: timeout for each individual request, in seconds. If None,
              table default_mutate_rows_attempt_timeout will be used, or batch_operation_timeout
              if that is also None.
          - batch_retryable_error_codes: a list of errors that will be retried if encountered.
              Can be passed as a sequence of grpc.StatusCodes, int representations, or
              the corresponding GoogleApiCallError Exception types.
              If None, uses the Table's default_mutate_rows_retryable_error_codes, which defaults
              to 4 (DeadlineExceeded) and 14 (ServiceUnavailable)
=======
          - batch_operation_timeout: timeout for each mutate_rows operation, in seconds.
              If TABLE_DEFAULT, defaults to the Table's default_mutate_rows_operation_timeout.
          - batch_attempt_timeout: timeout for each individual request, in seconds.
              If TABLE_DEFAULT, defaults to the Table's default_mutate_rows_attempt_timeout.
              If None, defaults to batch_operation_timeout.
>>>>>>> 8ff12166
        """
        self._operation_timeout, self._attempt_timeout = _get_timeouts(
            batch_operation_timeout, batch_attempt_timeout, table
        )
<<<<<<< HEAD
        self._attempt_timeout: float = (
            batch_attempt_timeout
            or table.default_mutate_rows_attempt_timeout
            or self._operation_timeout
        )
        _validate_timeouts(self._operation_timeout, self._attempt_timeout)
        self._retryable_errors: list[type[Exception]] = _errors_from_codes(batch_retryable_error_codes, table.default_mutate_rows_retryable_error_codes)
=======
>>>>>>> 8ff12166
        self.closed: bool = False
        self._table = table
        self._staged_entries: list[RowMutationEntry] = []
        self._staged_count, self._staged_bytes = 0, 0
        self._flow_control = _FlowControlAsync(
            flow_control_max_mutation_count, flow_control_max_bytes
        )
        self._flush_limit_bytes = flush_limit_bytes
        self._flush_limit_count = (
            flush_limit_mutation_count
            if flush_limit_mutation_count is not None
            else float("inf")
        )
        self._flush_timer = self._start_flush_timer(flush_interval)
        self._flush_jobs: set[asyncio.Future[None]] = set()
        # MutationExceptionGroup reports number of successful entries along with failures
        self._entries_processed_since_last_raise: int = 0
        self._exceptions_since_last_raise: int = 0
        # keep track of the first and last _exception_list_limit exceptions
        self._exception_list_limit: int = 10
        self._oldest_exceptions: list[Exception] = []
        self._newest_exceptions: deque[Exception] = deque(
            maxlen=self._exception_list_limit
        )
        # clean up on program exit
        atexit.register(self._on_exit)

    def _start_flush_timer(self, interval: float | None) -> asyncio.Future[None]:
        """
        Set up a background task to flush the batcher every interval seconds

        If interval is None, an empty future is returned

        Args:
          - flush_interval: Automatically flush every flush_interval seconds.
              If None, no time-based flushing is performed.
        Returns:
            - asyncio.Future that represents the background task
        """
        if interval is None or self.closed:
            empty_future: asyncio.Future[None] = asyncio.Future()
            empty_future.set_result(None)
            return empty_future

        async def timer_routine(self, interval: float):
            """
            Triggers new flush tasks every `interval` seconds
            """
            while not self.closed:
                await asyncio.sleep(interval)
                # add new flush task to list
                if not self.closed and self._staged_entries:
                    self._schedule_flush()

        timer_task = asyncio.create_task(timer_routine(self, interval))
        return timer_task

    async def append(self, mutation_entry: RowMutationEntry):
        """
        Add a new set of mutations to the internal queue

        TODO: return a future to track completion of this entry

        Args:
          - mutation_entry: new entry to add to flush queue
        Raises:
          - RuntimeError if batcher is closed
          - ValueError if an invalid mutation type is added
        """
        if self.closed:
            raise RuntimeError("Cannot append to closed MutationsBatcher")
        if isinstance(mutation_entry, Mutation):  # type: ignore
            raise ValueError(
                f"invalid mutation type: {type(mutation_entry).__name__}. Only RowMutationEntry objects are supported by batcher"
            )
        self._staged_entries.append(mutation_entry)
        # start a new flush task if limits exceeded
        self._staged_count += len(mutation_entry.mutations)
        self._staged_bytes += mutation_entry.size()
        if (
            self._staged_count >= self._flush_limit_count
            or self._staged_bytes >= self._flush_limit_bytes
        ):
            self._schedule_flush()
            # yield to the event loop to allow flush to run
            await asyncio.sleep(0)

    def _schedule_flush(self) -> asyncio.Future[None] | None:
        """Update the flush task to include the latest staged entries"""
        if self._staged_entries:
            entries, self._staged_entries = self._staged_entries, []
            self._staged_count, self._staged_bytes = 0, 0
            new_task = self._create_bg_task(self._flush_internal, entries)
            new_task.add_done_callback(self._flush_jobs.remove)
            self._flush_jobs.add(new_task)
            return new_task
        return None

    async def _flush_internal(self, new_entries: list[RowMutationEntry]):
        """
        Flushes a set of mutations to the server, and updates internal state

        Args:
          - new_entries: list of RowMutationEntry objects to flush
        """
        # flush new entries
        in_process_requests: list[asyncio.Future[list[FailedMutationEntryError]]] = []
        async for batch in self._flow_control.add_to_flow(new_entries):
            batch_task = self._create_bg_task(self._execute_mutate_rows, batch)
            in_process_requests.append(batch_task)
        # wait for all inflight requests to complete
        found_exceptions = await self._wait_for_batch_results(*in_process_requests)
        # update exception data to reflect any new errors
        self._entries_processed_since_last_raise += len(new_entries)
        self._add_exceptions(found_exceptions)

    async def _execute_mutate_rows(
        self, batch: list[RowMutationEntry]
    ) -> list[FailedMutationEntryError]:
        """
        Helper to execute mutation operation on a batch

        Args:
          - batch: list of RowMutationEntry objects to send to server
          - timeout: timeout in seconds. Used as operation_timeout and attempt_timeout.
              If not given, will use table defaults
        Returns:
          - list of FailedMutationEntryError objects for mutations that failed.
              FailedMutationEntryError objects will not contain index information
        """
        request = {"table_name": self._table.table_name}
        if self._table.app_profile_id:
            request["app_profile_id"] = self._table.app_profile_id
        try:
            operation = _MutateRowsOperationAsync(
                self._table.client._gapic_client,
                self._table,
                batch,
                operation_timeout=self._operation_timeout,
                attempt_timeout=self._attempt_timeout,
                retryable_exceptions=self._retryable_errors,
            )
            await operation.start()
        except MutationsExceptionGroup as e:
            # strip index information from exceptions, since it is not useful in a batch context
            for subexc in e.exceptions:
                subexc.index = None
            return list(e.exceptions)
        finally:
            # mark batch as complete in flow control
            await self._flow_control.remove_from_flow(batch)
        return []

    def _add_exceptions(self, excs: list[Exception]):
        """
        Add new list of exceptions to internal store. To avoid unbounded memory,
        the batcher will store the first and last _exception_list_limit exceptions,
        and discard any in between.
        """
        self._exceptions_since_last_raise += len(excs)
        if excs and len(self._oldest_exceptions) < self._exception_list_limit:
            # populate oldest_exceptions with found_exceptions
            addition_count = self._exception_list_limit - len(self._oldest_exceptions)
            self._oldest_exceptions.extend(excs[:addition_count])
            excs = excs[addition_count:]
        if excs:
            # populate newest_exceptions with remaining found_exceptions
            self._newest_exceptions.extend(excs[-self._exception_list_limit :])

    def _raise_exceptions(self):
        """
        Raise any unreported exceptions from background flush operations

        Raises:
          - MutationsExceptionGroup with all unreported exceptions
        """
        if self._oldest_exceptions or self._newest_exceptions:
            oldest, self._oldest_exceptions = self._oldest_exceptions, []
            newest = list(self._newest_exceptions)
            self._newest_exceptions.clear()
            entry_count, self._entries_processed_since_last_raise = (
                self._entries_processed_since_last_raise,
                0,
            )
            exc_count, self._exceptions_since_last_raise = (
                self._exceptions_since_last_raise,
                0,
            )
            raise MutationsExceptionGroup.from_truncated_lists(
                first_list=oldest,
                last_list=newest,
                total_excs=exc_count,
                entry_count=entry_count,
            )

    async def __aenter__(self):
        """For context manager API"""
        return self

    async def __aexit__(self, exc_type, exc, tb):
        """For context manager API"""
        await self.close()

    async def close(self):
        """
        Flush queue and clean up resources
        """
        self.closed = True
        self._flush_timer.cancel()
        self._schedule_flush()
        if self._flush_jobs:
            await asyncio.gather(*self._flush_jobs, return_exceptions=True)
        try:
            await self._flush_timer
        except asyncio.CancelledError:
            pass
        atexit.unregister(self._on_exit)
        # raise unreported exceptions
        self._raise_exceptions()

    def _on_exit(self):
        """
        Called when program is exited. Raises warning if unflushed mutations remain
        """
        if not self.closed and self._staged_entries:
            warnings.warn(
                f"MutationsBatcher for table {self._table.table_name} was not closed. "
                f"{len(self._staged_entries)} Unflushed mutations will not be sent to the server."
            )

    @staticmethod
    def _create_bg_task(func, *args, **kwargs) -> asyncio.Future[Any]:
        """
        Create a new background task, and return a future

        This method wraps asyncio to make it easier to maintain subclasses
        with different concurrency models.

        Args:
          - func: function to execute in background task
          - *args: positional arguments to pass to func
          - **kwargs: keyword arguments to pass to func
        Returns:
          - Future object representing the background task
        """
        return asyncio.create_task(func(*args, **kwargs))

    @staticmethod
    async def _wait_for_batch_results(
        *tasks: asyncio.Future[list[FailedMutationEntryError]] | asyncio.Future[None],
    ) -> list[Exception]:
        """
        Takes in a list of futures representing _execute_mutate_rows tasks,
        waits for them to complete, and returns a list of errors encountered.

        Args:
          - *tasks: futures representing _execute_mutate_rows or _flush_internal tasks
        Returns:
          - list of Exceptions encountered by any of the tasks. Errors are expected
              to be FailedMutationEntryError, representing a failed mutation operation.
              If a task fails with a different exception, it will be included in the
              output list. Successful tasks will not be represented in the output list.
        """
        if not tasks:
            return []
        all_results = await asyncio.gather(*tasks, return_exceptions=True)
        found_errors = []
        for result in all_results:
            if isinstance(result, Exception):
                # will receive direct Exception objects if request task fails
                found_errors.append(result)
            elif result:
                # completed requests will return a list of FailedMutationEntryError
                for e in result:
                    # strip index information
                    e.index = None
                found_errors.extend(result)
        return found_errors<|MERGE_RESOLUTION|>--- conflicted
+++ resolved
@@ -23,13 +23,9 @@
 from google.cloud.bigtable.data.mutations import RowMutationEntry
 from google.cloud.bigtable.data.exceptions import MutationsExceptionGroup
 from google.cloud.bigtable.data.exceptions import FailedMutationEntryError
-<<<<<<< HEAD
-from google.cloud.bigtable.data._helpers import _validate_timeouts
 from google.cloud.bigtable.data._helpers import _errors_from_codes
-=======
 from google.cloud.bigtable.data._helpers import _get_timeouts
 from google.cloud.bigtable.data._helpers import TABLE_DEFAULT
->>>>>>> 8ff12166
 
 from google.cloud.bigtable.data._async._mutate_rows import _MutateRowsOperationAsync
 from google.cloud.bigtable.data._async._mutate_rows import (
@@ -196,14 +192,9 @@
         flush_limit_bytes: int = 20 * _MB_SIZE,
         flow_control_max_mutation_count: int = 100_000,
         flow_control_max_bytes: int = 100 * _MB_SIZE,
-<<<<<<< HEAD
-        batch_operation_timeout: float | None = None,
-        batch_attempt_timeout: float | None = None,
-        batch_retryable_error_codes: Sequence["grpc.StatusCode" | int | type[Exception]] | None = None
-=======
         batch_operation_timeout: float | TABLE_DEFAULT = TABLE_DEFAULT.MUTATE_ROWS,
         batch_attempt_timeout: float | None | TABLE_DEFAULT = TABLE_DEFAULT.MUTATE_ROWS,
->>>>>>> 8ff12166
+        batch_retryable_error_codes: Sequence["grpc.StatusCode" | int | type[Exception]] | TABLE_DEFAULT.MUTATE_ROWS = TABLE_DEFAULT.MUTATE_ROWS
     ):
         """
         Args:
@@ -215,38 +206,22 @@
           - flush_limit_bytes: Flush immediately after flush_limit_bytes bytes are added.
           - flow_control_max_mutation_count: Maximum number of inflight mutations.
           - flow_control_max_bytes: Maximum number of inflight bytes.
-<<<<<<< HEAD
-          - batch_operation_timeout: timeout for each mutate_rows operation, in seconds. If None,
-              table default_mutate_rows_operation_timeout will be used
-          - batch_attempt_timeout: timeout for each individual request, in seconds. If None,
-              table default_mutate_rows_attempt_timeout will be used, or batch_operation_timeout
-              if that is also None.
-          - batch_retryable_error_codes: a list of errors that will be retried if encountered.
-              Can be passed as a sequence of grpc.StatusCodes, int representations, or
-              the corresponding GoogleApiCallError Exception types.
-              If None, uses the Table's default_mutate_rows_retryable_error_codes, which defaults
-              to 4 (DeadlineExceeded) and 14 (ServiceUnavailable)
-=======
           - batch_operation_timeout: timeout for each mutate_rows operation, in seconds.
               If TABLE_DEFAULT, defaults to the Table's default_mutate_rows_operation_timeout.
           - batch_attempt_timeout: timeout for each individual request, in seconds.
               If TABLE_DEFAULT, defaults to the Table's default_mutate_rows_attempt_timeout.
               If None, defaults to batch_operation_timeout.
->>>>>>> 8ff12166
+          - batch_retryable_error_codes: a list of errors that will be retried if encountered.
+              Can be passed as a sequence of grpc.StatusCodes, int representations, or
+              the corresponding GoogleApiCallError Exception types.
+              If TABLE_DEFAULT, uses the Table's default_mutate_rows_retryable_error_codes, which defaults
+              to 4 (DeadlineExceeded) and 14 (ServiceUnavailable)
         """
         self._operation_timeout, self._attempt_timeout = _get_timeouts(
             batch_operation_timeout, batch_attempt_timeout, table
         )
-<<<<<<< HEAD
-        self._attempt_timeout: float = (
-            batch_attempt_timeout
-            or table.default_mutate_rows_attempt_timeout
-            or self._operation_timeout
-        )
-        _validate_timeouts(self._operation_timeout, self._attempt_timeout)
         self._retryable_errors: list[type[Exception]] = _errors_from_codes(batch_retryable_error_codes, table.default_mutate_rows_retryable_error_codes)
-=======
->>>>>>> 8ff12166
+
         self.closed: bool = False
         self._table = table
         self._staged_entries: list[RowMutationEntry] = []
