--- conflicted
+++ resolved
@@ -34,20 +34,14 @@
 from google.cloud.bigtable.data._cross_sync import CrossSync
 
 if TYPE_CHECKING:
-<<<<<<< HEAD
-    from google.cloud.bigtable.data._async.client import TableAsync
-    from google.cloud.bigtable.data._async.client import AuthorizedViewAsync
-    from google.cloud.bigtable.data._async.client import _ApiSurfaceAsync
-=======
     from google.cloud.bigtable.data.mutations import RowMutationEntry
 
     if CrossSync.is_async:
-        from google.cloud.bigtable.data._async.client import TableAsync as TableType
+        from google.cloud.bigtable.data._async.client import _ApiSurfaceAsync as ApiSurfaceType
     else:
-        from google.cloud.bigtable.data._sync_autogen.client import Table as TableType  # type: ignore
+        from google.cloud.bigtable.data._sync_autogen.client import _ApiSurface as ApiSurfaceType  # type: ignore
 
 __CROSS_SYNC_OUTPUT__ = "google.cloud.bigtable.data._sync_autogen.mutations_batcher"
->>>>>>> 7ea3c23d
 
 # used to make more readable default values
 _MB_SIZE = 1024 * 1024
@@ -216,11 +210,7 @@
 
     def __init__(
         self,
-<<<<<<< HEAD
-        table: "TableAsync" | "AuthorizedViewAsync" | "_ApiSurfaceAsync",
-=======
-        table: TableType,
->>>>>>> 7ea3c23d
+        table: ApiSurfaceType,
         *,
         flush_interval: float | None = 5,
         flush_limit_mutation_count: int | None = 1000,
