--- conflicted
+++ resolved
@@ -347,12 +347,7 @@
         per_row_timeout: int | float | None = 10,
         idle_timeout: int | float | None = 300,
         per_request_timeout: int | float | None = None,
-<<<<<<< HEAD
     ) -> AsyncIterable[RowResponse]:
-=======
-        metadata: list[tuple[str, str]] | None = None,
-    ) -> AsyncIterable[Row]:
->>>>>>> c55099fd
         """
         Returns a generator to asynchronously stream back row data.
 
@@ -407,12 +402,7 @@
         operation_timeout: int | float | None = 60,
         per_row_timeout: int | float | None = 10,
         per_request_timeout: int | float | None = None,
-<<<<<<< HEAD
-    ) -> list[RowResponse]:
-=======
-        metadata: list[tuple[str, str]] | None = None,
     ) -> list[Row]:
->>>>>>> c55099fd
         """
         Helper function that returns a full list instead of a generator
 
@@ -429,12 +419,7 @@
         *,
         operation_timeout: int | float | None = 60,
         per_request_timeout: int | float | None = None,
-<<<<<<< HEAD
-    ) -> RowResponse:
-=======
-        metadata: list[tuple[str, str]] | None = None,
     ) -> Row:
->>>>>>> c55099fd
         """
         Helper function to return a single row
 
@@ -455,12 +440,7 @@
         per_row_timeout: int | float | None = 10,
         idle_timeout: int | float | None = 300,
         per_request_timeout: int | float | None = None,
-<<<<<<< HEAD
-    ) -> AsyncIterable[RowResponse]:
-=======
-        metadata: list[tuple[str, str]] | None = None,
     ) -> AsyncIterable[Row]:
->>>>>>> c55099fd
         """
         Runs a sharded query in parallel
 
@@ -655,12 +635,7 @@
         | list[dict[str, Any]],
         *,
         operation_timeout: int | float | None = 60,
-<<<<<<< HEAD
-    ) -> RowResponse:
-=======
-        metadata: list[tuple[str, str]] | None = None,
     ) -> Row:
->>>>>>> c55099fd
         """
         Reads and modifies a row atomically according to input ReadModifyWriteRules,
         and returns the contents of all modified cells
