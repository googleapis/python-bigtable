--- conflicted
+++ resolved
@@ -15,17 +15,7 @@
 
 from __future__ import annotations
 
-<<<<<<< HEAD
-from typing import cast, Any, Optional, AsyncIterable, Set, Callable, TYPE_CHECKING
-=======
-from typing import (
-    cast,
-    Any,
-    Optional,
-    Set,
-    TYPE_CHECKING,
-)
->>>>>>> 3de7a68f
+from typing import cast, Any, Optional, Set, Callable, TYPE_CHECKING
 
 import asyncio
 import grpc
@@ -42,12 +32,9 @@
 )
 from google.cloud.client import ClientWithProject
 from google.api_core.exceptions import GoogleAPICallError
-<<<<<<< HEAD
 from google.api_core import retry_async as retries
 from google.api_core import exceptions as core_exceptions
-=======
 from google.cloud.bigtable._read_rows import _ReadRowsOperation
->>>>>>> 3de7a68f
 
 import google.auth.credentials
 import google.auth._default
@@ -353,12 +340,7 @@
         table_id: str,
         app_profile_id: str | None = None,
         *,
-<<<<<<< HEAD
-        default_operation_timeout: float = 60,
-        default_per_row_timeout: float | None = 10,
-=======
         default_operation_timeout: float = 600,
->>>>>>> 3de7a68f
         default_per_request_timeout: float | None = None,
     ):
         """
@@ -375,11 +357,6 @@
             app_profile_id: (Optional) The app profile to associate with requests.
                 https://cloud.google.com/bigtable/docs/app-profiles
             default_operation_timeout: (Optional) The default timeout, in seconds
-<<<<<<< HEAD
-            default_per_row_timeout: (Optional) The default timeout for individual
-                rows in all read_rows requests, in seconds
-=======
->>>>>>> 3de7a68f
             default_per_request_timeout: (Optional) The default timeout for individual
                 rpc requests, in seconds
         Raises:
@@ -388,11 +365,6 @@
         # validate timeouts
         if default_operation_timeout <= 0:
             raise ValueError("default_operation_timeout must be greater than 0")
-<<<<<<< HEAD
-        if default_per_row_timeout is not None and default_per_row_timeout <= 0:
-            raise ValueError("default_per_row_timeout must be greater than 0")
-=======
->>>>>>> 3de7a68f
         if default_per_request_timeout is not None and default_per_request_timeout <= 0:
             raise ValueError("default_per_request_timeout must be greater than 0")
         if (
@@ -412,16 +384,10 @@
             self.client.project, instance_id, table_id
         )
         self.app_profile_id = app_profile_id
-<<<<<<< HEAD
-        self.default_operation_timeout = default_operation_timeout
-        self.default_per_row_timeout = default_per_row_timeout
-        self.default_per_request_timeout = default_per_request_timeout
-=======
 
         self.default_operation_timeout = default_operation_timeout
         self.default_per_request_timeout = default_per_request_timeout
 
->>>>>>> 3de7a68f
         # raises RuntimeError if called outside of an async context (no running event loop)
         try:
             self._register_instance_task = asyncio.create_task(
