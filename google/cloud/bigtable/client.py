# Copyright 2023 Google LLC
#
# Licensed under the Apache License, Version 2.0 (the "License");
# you may not use this file except in compliance with the License.
# You may obtain a copy of the License at
#
#     http://www.apache.org/licenses/LICENSE-2.0
#
# Unless required by applicable law or agreed to in writing, software
# distributed under the License is distributed on an "AS IS" BASIS,
# WITHOUT WARRANTIES OR CONDITIONS OF ANY KIND, either express or implied.
# See the License for the specific language governing permissions and
# limitations under the License.
#

from __future__ import annotations

from typing import (
    cast,
    Any,
    Optional,
    Set,
    Callable,
    Coroutine,
    TYPE_CHECKING,
)

import asyncio
import grpc
import time
import warnings
import sys
import random

from collections import namedtuple

from google.cloud.bigtable_v2.services.bigtable.client import BigtableClientMeta
from google.cloud.bigtable_v2.services.bigtable.async_client import BigtableAsyncClient
from google.cloud.bigtable_v2.services.bigtable.async_client import DEFAULT_CLIENT_INFO
from google.cloud.bigtable_v2.services.bigtable.transports.pooled_grpc_asyncio import (
    PooledBigtableGrpcAsyncIOTransport,
)
from google.cloud.bigtable_v2.types.bigtable import PingAndWarmRequest
from google.cloud.client import ClientWithProject
from google.api_core.exceptions import GoogleAPICallError
from google.api_core import retry_async as retries
from google.api_core import exceptions as core_exceptions
from google.cloud.bigtable._read_rows import _ReadRowsOperation

import google.auth.credentials
import google.auth._default
from google.api_core import client_options as client_options_lib
from google.cloud.bigtable.row import Row
from google.cloud.bigtable.read_rows_query import ReadRowsQuery
from google.cloud.bigtable.iterators import ReadRowsIterator
from google.cloud.bigtable.exceptions import FailedQueryShardError
from google.cloud.bigtable.exceptions import ShardedReadRowsExceptionGroup

from google.cloud.bigtable.mutations import Mutation, RowMutationEntry
from google.cloud.bigtable._mutate_rows import _MutateRowsOperation
from google.cloud.bigtable._helpers import _make_metadata
from google.cloud.bigtable._helpers import _convert_retry_deadline
from google.cloud.bigtable._helpers import _attempt_timeout_generator

from google.cloud.bigtable.read_modify_write_rules import ReadModifyWriteRule
from google.cloud.bigtable.row_filters import RowFilter
from google.cloud.bigtable.row_filters import StripValueTransformerFilter
from google.cloud.bigtable.row_filters import CellsRowLimitFilter
from google.cloud.bigtable.row_filters import RowFilterChain

if TYPE_CHECKING:
    from google.cloud.bigtable.mutations_batcher import MutationsBatcher
    from google.cloud.bigtable import RowKeySamples
    from google.cloud.bigtable import ShardedQuery

# used by read_rows_sharded to limit how many requests are attempted in parallel
CONCURRENCY_LIMIT = 10

# used to register instance data with the client for channel warming
_WarmedInstanceKey = namedtuple(
    "_WarmedInstanceKey", ["instance_name", "table_name", "app_profile_id"]
)


class BigtableDataClient(ClientWithProject):
    def __init__(
        self,
        *,
        project: str | None = None,
        pool_size: int = 3,
        credentials: google.auth.credentials.Credentials | None = None,
        client_options: dict[str, Any]
        | "google.api_core.client_options.ClientOptions"
        | None = None,
    ):
        """
        Create a client instance for the Bigtable Data API

        Client should be created within an async context (running event loop)

        Args:
            project: the project which the client acts on behalf of.
                If not passed, falls back to the default inferred
                from the environment.
            pool_size: The number of grpc channels to maintain
                in the internal channel pool.
            credentials:
                Thehe OAuth2 Credentials to use for this
                client. If not passed (and if no ``_http`` object is
                passed), falls back to the default inferred from the
                environment.
            client_options (Optional[Union[dict, google.api_core.client_options.ClientOptions]]):
                Client options used to set user options
                on the client. API Endpoint should be set through client_options.
        Raises:
          - RuntimeError if called outside of an async context (no running event loop)
          - ValueError if pool_size is less than 1
        """
        # set up transport in registry
        transport_str = f"pooled_grpc_asyncio_{pool_size}"
        transport = PooledBigtableGrpcAsyncIOTransport.with_fixed_size(pool_size)
        BigtableClientMeta._transport_registry[transport_str] = transport
        # set up client info headers for veneer library
        client_info = DEFAULT_CLIENT_INFO
        client_info.client_library_version = client_info.gapic_version
        # parse client options
        if type(client_options) is dict:
            client_options = client_options_lib.from_dict(client_options)
        client_options = cast(
            Optional[client_options_lib.ClientOptions], client_options
        )
        # initialize client
        ClientWithProject.__init__(
            self,
            credentials=credentials,
            project=project,
            client_options=client_options,
        )
        self._gapic_client = BigtableAsyncClient(
            transport=transport_str,
            credentials=credentials,
            client_options=client_options,
            client_info=client_info,
        )
        self.transport = cast(
            PooledBigtableGrpcAsyncIOTransport, self._gapic_client.transport
        )
        # keep track of active instances to for warmup on channel refresh
        self._active_instances: Set[_WarmedInstanceKey] = set()
        # keep track of table objects associated with each instance
        # only remove instance from _active_instances when all associated tables remove it
        self._instance_owners: dict[_WarmedInstanceKey, Set[int]] = {}
        # attempt to start background tasks
        self._channel_init_time = time.monotonic()
        self._channel_refresh_tasks: list[asyncio.Task[None]] = []
        try:
            self.start_background_channel_refresh()
        except RuntimeError:
            warnings.warn(
                f"{self.__class__.__name__} should be started in an "
                "asyncio event loop. Channel refresh will not be started",
                RuntimeWarning,
                stacklevel=2,
            )

    def start_background_channel_refresh(self) -> None:
        """
        Starts a background task to ping and warm each channel in the pool
        Raises:
          - RuntimeError if not called in an asyncio event loop
        """
        if not self._channel_refresh_tasks:
            # raise RuntimeError if there is no event loop
            asyncio.get_running_loop()
            for channel_idx in range(self.transport.pool_size):
                refresh_task = asyncio.create_task(self._manage_channel(channel_idx))
                if sys.version_info >= (3, 8):
                    # task names supported in Python 3.8+
                    refresh_task.set_name(
                        f"{self.__class__.__name__} channel refresh {channel_idx}"
                    )
                self._channel_refresh_tasks.append(refresh_task)

    async def close(self, timeout: float = 2.0):
        """
        Cancel all background tasks
        """
        for task in self._channel_refresh_tasks:
            task.cancel()
        group = asyncio.gather(*self._channel_refresh_tasks, return_exceptions=True)
        await asyncio.wait_for(group, timeout=timeout)
        await self.transport.close()
        self._channel_refresh_tasks = []

    async def _ping_and_warm_instances(
        self, channel: grpc.aio.Channel, instance_key: _WarmedInstanceKey | None = None
    ) -> list[GoogleAPICallError | None]:
        """
        Prepares the backend for requests on a channel

        Pings each Bigtable instance registered in `_active_instances` on the client

        Args:
            - channel: grpc channel to warm
            - instance_key: if provided, only warm the instance associated with the key
        Returns:
            - sequence of results or exceptions from the ping requests
        """
        instance_list = (
            [instance_key] if instance_key is not None else self._active_instances
        )
        ping_rpc = channel.unary_unary(
            "/google.bigtable.v2.Bigtable/PingAndWarm",
            request_serializer=PingAndWarmRequest.serialize,
        )
<<<<<<< HEAD
        # prepare list of coroutines to run
        tasks = [
            ping_rpc(
                request={"name": instance_name, "app_profile_id": app_profile_id},
                metadata=_make_metadata(table_name, app_profile_id),
                wait_for_ready=True,
            )
            for (instance_name, table_name, app_profile_id) in instance_list
        ]
        # execute coroutines in parallel
        result_list = await asyncio.gather(*tasks, return_exceptions=True)
        # return None in place of empty successful responses
        return [r or None for r in result_list]
=======
        tasks = [ping_rpc({"name": n}) for n in self._active_instances]
        result = await asyncio.gather(*tasks, return_exceptions=True)
        # return None in place of empty successful responses
        return [r or None for r in result]
>>>>>>> ec2b9835

    async def _manage_channel(
        self,
        channel_idx: int,
        refresh_interval_min: float = 60 * 35,
        refresh_interval_max: float = 60 * 45,
        grace_period: float = 60 * 10,
    ) -> None:
        """
        Background coroutine that periodically refreshes and warms a grpc channel

        The backend will automatically close channels after 60 minutes, so
        `refresh_interval` + `grace_period` should be < 60 minutes

        Runs continuously until the client is closed

        Args:
            channel_idx: index of the channel in the transport's channel pool
            refresh_interval_min: minimum interval before initiating refresh
                process in seconds. Actual interval will be a random value
                between `refresh_interval_min` and `refresh_interval_max`
            refresh_interval_max: maximum interval before initiating refresh
                process in seconds. Actual interval will be a random value
                between `refresh_interval_min` and `refresh_interval_max`
            grace_period: time to allow previous channel to serve existing
                requests before closing, in seconds
        """
        first_refresh = self._channel_init_time + random.uniform(
            refresh_interval_min, refresh_interval_max
        )
        next_sleep = max(first_refresh - time.monotonic(), 0)
        if next_sleep > 0:
            # warm the current channel immediately
            channel = self.transport.channels[channel_idx]
            await self._ping_and_warm_instances(channel)
        # continuously refresh the channel every `refresh_interval` seconds
        while True:
            await asyncio.sleep(next_sleep)
            # prepare new channel for use
            new_channel = self.transport.grpc_channel._create_channel()
            await self._ping_and_warm_instances(new_channel)
            # cycle channel out of use, with long grace window before closure
            start_timestamp = time.time()
            await self.transport.replace_channel(
                channel_idx, grace=grace_period, swap_sleep=10, new_channel=new_channel
            )
            # subtract the time spent waiting for the channel to be replaced
            next_refresh = random.uniform(refresh_interval_min, refresh_interval_max)
            next_sleep = next_refresh - (time.time() - start_timestamp)

    async def _register_instance(self, instance_id: str, owner: Table) -> None:
        """
        Registers an instance with the client, and warms the channel pool
        for the instance
        The client will periodically refresh grpc channel pool used to make
        requests, and new channels will be warmed for each registered instance
        Channels will not be refreshed unless at least one instance is registered

        Args:
          - instance_id: id of the instance to register.
          - owner: table that owns the instance. Owners will be tracked in
            _instance_owners, and instances will only be unregistered when all
            owners call _remove_instance_registration
        """
        instance_name = self._gapic_client.instance_path(self.project, instance_id)
        instance_key = _WarmedInstanceKey(
            instance_name, owner.table_name, owner.app_profile_id
        )
        self._instance_owners.setdefault(instance_key, set()).add(id(owner))
        if instance_name not in self._active_instances:
            self._active_instances.add(instance_key)
            if self._channel_refresh_tasks:
                # refresh tasks already running
                # call ping and warm on all existing channels
                for channel in self.transport.channels:
                    await self._ping_and_warm_instances(channel, instance_key)
            else:
                # refresh tasks aren't active. start them as background tasks
                self.start_background_channel_refresh()

    async def _remove_instance_registration(
        self, instance_id: str, owner: Table
    ) -> bool:
        """
        Removes an instance from the client's registered instances, to prevent
        warming new channels for the instance

        If instance_id is not registered, or is still in use by other tables, returns False

        Args:
            - instance_id: id of the instance to remove
            - owner: table that owns the instance. Owners will be tracked in
              _instance_owners, and instances will only be unregistered when all
              owners call _remove_instance_registration
        Returns:
            - True if instance was removed
        """
        instance_name = self._gapic_client.instance_path(self.project, instance_id)
        instance_key = _WarmedInstanceKey(
            instance_name, owner.table_name, owner.app_profile_id
        )
        owner_list = self._instance_owners.get(instance_key, set())
        try:
            owner_list.remove(id(owner))
            if len(owner_list) == 0:
                self._active_instances.remove(instance_key)
            return True
        except KeyError:
            return False

    # TODO: revisit timeouts https://github.com/googleapis/python-bigtable/issues/782
    def get_table(
        self,
        instance_id: str,
        table_id: str,
        app_profile_id: str | None = None,
        default_operation_timeout: float = 600,
        default_per_request_timeout: float | None = None,
    ) -> Table:
        """
        Returns a table instance for making data API requests

        Args:
            instance_id: The Bigtable instance ID to associate with this client.
                instance_id is combined with the client's project to fully
                specify the instance
            table_id: The ID of the table.
            app_profile_id: (Optional) The app profile to associate with requests.
                https://cloud.google.com/bigtable/docs/app-profiles
        """
        return Table(
            self,
            instance_id,
            table_id,
            app_profile_id,
            default_operation_timeout=default_operation_timeout,
            default_per_request_timeout=default_per_request_timeout,
        )

    async def __aenter__(self):
        self.start_background_channel_refresh()
        return self

    async def __aexit__(self, exc_type, exc_val, exc_tb):
        await self.close()
        await self._gapic_client.__aexit__(exc_type, exc_val, exc_tb)


class Table:
    """
    Main Data API surface

    Table object maintains table_id, and app_profile_id context, and passes them with
    each call
    """

    def __init__(
        self,
        client: BigtableDataClient,
        instance_id: str,
        table_id: str,
        app_profile_id: str | None = None,
        *,
        default_operation_timeout: float = 600,
        default_per_request_timeout: float | None = None,
    ):
        """
        Initialize a Table instance

        Must be created within an async context (running event loop)

        Args:
            instance_id: The Bigtable instance ID to associate with this client.
                instance_id is combined with the client's project to fully
                specify the instance
            table_id: The ID of the table. table_id is combined with the
                instance_id and the client's project to fully specify the table
            app_profile_id: (Optional) The app profile to associate with requests.
                https://cloud.google.com/bigtable/docs/app-profiles
            default_operation_timeout: (Optional) The default timeout, in seconds
            default_per_request_timeout: (Optional) The default timeout for individual
                rpc requests, in seconds
        Raises:
          - RuntimeError if called outside of an async context (no running event loop)
        """
        # validate timeouts
        if default_operation_timeout <= 0:
            raise ValueError("default_operation_timeout must be greater than 0")
        if default_per_request_timeout is not None and default_per_request_timeout <= 0:
            raise ValueError("default_per_request_timeout must be greater than 0")
        if (
            default_per_request_timeout is not None
            and default_per_request_timeout > default_operation_timeout
        ):
            raise ValueError(
                "default_per_request_timeout must be less than default_operation_timeout"
            )
        self.client = client
        self.instance_id = instance_id
        self.instance_name = self.client._gapic_client.instance_path(
            self.client.project, instance_id
        )
        self.table_id = table_id
        self.table_name = self.client._gapic_client.table_path(
            self.client.project, instance_id, table_id
        )
        self.app_profile_id = app_profile_id

        self.default_operation_timeout = default_operation_timeout
        self.default_per_request_timeout = default_per_request_timeout

        # raises RuntimeError if called outside of an async context (no running event loop)
        try:
            self._register_instance_task = asyncio.create_task(
                self.client._register_instance(instance_id, self)
            )
        except RuntimeError as e:
            raise RuntimeError(
                f"{self.__class__.__name__} must be created within an async event loop context."
            ) from e

    async def read_rows_stream(
        self,
        query: ReadRowsQuery | dict[str, Any],
        *,
        operation_timeout: float | None = None,
        per_request_timeout: float | None = None,
    ) -> ReadRowsIterator:
        """
        Returns an iterator to asynchronously stream back row data.

        Failed requests within operation_timeout and operation_deadline policies will be retried.

        Args:
            - query: contains details about which rows to return
            - operation_timeout: the time budget for the entire operation, in seconds.
                 Failed requests will be retried within the budget.
                 time is only counted while actively waiting on the network.
                 If None, defaults to the Table's default_operation_timeout
            - per_request_timeout: the time budget for an individual network request, in seconds.
                If it takes longer than this time to complete, the request will be cancelled with
                a DeadlineExceeded exception, and a retry will be attempted.
                If None, defaults to the Table's default_per_request_timeout

        Returns:
            - an asynchronous iterator that yields rows returned by the query
        Raises:
            - DeadlineExceeded: raised after operation timeout
                will be chained with a RetryExceptionGroup containing GoogleAPIError exceptions
                from any retries that failed
            - GoogleAPIError: raised if the request encounters an unrecoverable error
            - IdleTimeout: if iterator was abandoned
        """

        operation_timeout = operation_timeout or self.default_operation_timeout
        per_request_timeout = per_request_timeout or self.default_per_request_timeout

        if operation_timeout <= 0:
            raise ValueError("operation_timeout must be greater than 0")
        if per_request_timeout is not None and per_request_timeout <= 0:
            raise ValueError("per_request_timeout must be greater than 0")
        if per_request_timeout is not None and per_request_timeout > operation_timeout:
            raise ValueError(
                "per_request_timeout must not be greater than operation_timeout"
            )
        if per_request_timeout is None:
            per_request_timeout = operation_timeout
        request = query._to_dict() if isinstance(query, ReadRowsQuery) else query
        request["table_name"] = self.table_name
        if self.app_profile_id:
            request["app_profile_id"] = self.app_profile_id

        # read_rows smart retries is implemented using a series of iterators:
        # - client.read_rows: outputs raw ReadRowsResponse objects from backend. Has per_request_timeout
        # - ReadRowsOperation.merge_row_response_stream: parses chunks into rows
        # - ReadRowsOperation.retryable_merge_rows: adds retries, caching, revised requests, per_request_timeout
        # - ReadRowsIterator: adds idle_timeout, moves stats out of stream and into attribute
        row_merger = _ReadRowsOperation(
            request,
            self.client._gapic_client,
            operation_timeout=operation_timeout,
            per_request_timeout=per_request_timeout,
        )
        output_generator = ReadRowsIterator(row_merger)
        # add idle timeout to clear resources if generator is abandoned
        idle_timeout_seconds = 300
        await output_generator._start_idle_timer(idle_timeout_seconds)
        return output_generator

    async def read_rows(
        self,
        query: ReadRowsQuery | dict[str, Any],
        *,
        operation_timeout: float | None = None,
        per_request_timeout: float | None = None,
    ) -> list[Row]:
        """
        Helper function that returns a full list instead of a generator

        See read_rows_stream

        Returns:
            - a list of the rows returned by the query
        """
        row_generator = await self.read_rows_stream(
            query,
            operation_timeout=operation_timeout,
            per_request_timeout=per_request_timeout,
        )
        results = [row async for row in row_generator]
        return results

    async def read_row(
        self,
        row_key: str | bytes,
        *,
        row_filter: RowFilter | None = None,
        operation_timeout: int | float | None = 60,
        per_request_timeout: int | float | None = None,
    ) -> Row | None:
        """
        Helper function to return a single row

        See read_rows_stream

        Raises:
            - google.cloud.bigtable.exceptions.RowNotFound: if the row does not exist
        Returns:
            - the individual row requested, or None if it does not exist
        """
        if row_key is None:
            raise ValueError("row_key must be string or bytes")
        query = ReadRowsQuery(row_keys=row_key, row_filter=row_filter, limit=1)
        results = await self.read_rows(
            query,
            operation_timeout=operation_timeout,
            per_request_timeout=per_request_timeout,
        )
        if len(results) == 0:
            return None
        return results[0]

    async def read_rows_sharded(
        self,
        sharded_query: ShardedQuery,
        *,
        operation_timeout: int | float | None = None,
        per_request_timeout: int | float | None = None,
    ) -> list[Row]:
        """
        Runs a sharded query in parallel, then return the results in a single list.
        Results will be returned in the order of the input queries.

        This function is intended to be run on the results on a query.shard() call:

        ```
        table_shard_keys = await table.sample_row_keys()
        query = ReadRowsQuery(...)
        shard_queries = query.shard(table_shard_keys)
        results = await table.read_rows_sharded(shard_queries)
        ```

        Args:
            - sharded_query: a sharded query to execute
        Raises:
            - ShardedReadRowsExceptionGroup: if any of the queries failed
            - ValueError: if the query_list is empty
        """
        if not sharded_query:
            raise ValueError("empty sharded_query")
        # reduce operation_timeout between batches
        operation_timeout = operation_timeout or self.default_operation_timeout
        per_request_timeout = (
            per_request_timeout or self.default_per_request_timeout or operation_timeout
        )
        timeout_generator = _attempt_timeout_generator(
            operation_timeout, operation_timeout
        )
        # submit shards in batches if the number of shards goes over CONCURRENCY_LIMIT
        batched_queries = [
            sharded_query[i : i + CONCURRENCY_LIMIT]
            for i in range(0, len(sharded_query), CONCURRENCY_LIMIT)
        ]
        # run batches and collect results
        results_list = []
        error_dict = {}
        shard_idx = 0
        for batch in batched_queries:
            batch_operation_timeout = next(timeout_generator)
            routine_list = [
                self.read_rows(
                    query,
                    operation_timeout=batch_operation_timeout,
                    per_request_timeout=min(
                        per_request_timeout, batch_operation_timeout
                    ),
                )
                for query in batch
            ]
            batch_result = await asyncio.gather(*routine_list, return_exceptions=True)
            for result in batch_result:
                if isinstance(result, Exception):
                    error_dict[shard_idx] = result
                else:
                    results_list.extend(result)
                shard_idx += 1
        if error_dict:
            # if any sub-request failed, raise an exception instead of returning results
            raise ShardedReadRowsExceptionGroup(
                [
                    FailedQueryShardError(idx, sharded_query[idx], e)
                    for idx, e in error_dict.items()
                ],
                results_list,
                len(sharded_query),
            )
        return results_list

    async def row_exists(
        self,
        row_key: str | bytes,
        *,
        operation_timeout: int | float | None = 60,
        per_request_timeout: int | float | None = None,
    ) -> bool:
        """
        Helper function to determine if a row exists

        uses the filters: chain(limit cells per row = 1, strip value)

        Returns:
            - a bool indicating whether the row exists
        """
        if row_key is None:
            raise ValueError("row_key must be string or bytes")
        strip_filter = StripValueTransformerFilter(flag=True)
        limit_filter = CellsRowLimitFilter(1)
        chain_filter = RowFilterChain(filters=[limit_filter, strip_filter])
        query = ReadRowsQuery(row_keys=row_key, limit=1, row_filter=chain_filter)
        results = await self.read_rows(
            query,
            operation_timeout=operation_timeout,
            per_request_timeout=per_request_timeout,
        )
        return len(results) > 0

    async def sample_row_keys(
        self,
        *,
        operation_timeout: float | None = None,
        per_request_timeout: float | None = None,
    ) -> RowKeySamples:
        """
        Return a set of RowKeySamples that delimit contiguous sections of the table of
        approximately equal size

        RowKeySamples output can be used with ReadRowsQuery.shard() to create a sharded query that
        can be parallelized across multiple backend nodes read_rows and read_rows_stream
        requests will call sample_row_keys internally for this purpose when sharding is enabled

        RowKeySamples is simply a type alias for list[tuple[bytes, int]]; a list of
            row_keys, along with offset positions in the table

        Returns:
            - a set of RowKeySamples the delimit contiguous sections of the table
        Raises:
            - GoogleAPICallError: if the sample_row_keys request fails
        """
        # prepare timeouts
        operation_timeout = operation_timeout or self.default_operation_timeout
        per_request_timeout = per_request_timeout or self.default_per_request_timeout

        if operation_timeout <= 0:
            raise ValueError("operation_timeout must be greater than 0")
        if per_request_timeout is not None and per_request_timeout <= 0:
            raise ValueError("per_request_timeout must be greater than 0")
        if per_request_timeout is not None and per_request_timeout > operation_timeout:
            raise ValueError(
                "per_request_timeout must not be greater than operation_timeout"
            )
        attempt_timeout_gen = _attempt_timeout_generator(
            per_request_timeout, operation_timeout
        )
        # prepare retryable
        predicate = retries.if_exception_type(
            core_exceptions.DeadlineExceeded,
            core_exceptions.ServiceUnavailable,
        )
        transient_errors = []

        def on_error_fn(exc):
            # add errors to list if retryable
            if predicate(exc):
                transient_errors.append(exc)

        retry = retries.AsyncRetry(
            predicate=predicate,
            timeout=operation_timeout,
            initial=0.01,
            multiplier=2,
            maximum=60,
            on_error=on_error_fn,
            is_stream=False,
        )

        # prepare request
        metadata = _make_metadata(self.table_name, self.app_profile_id)

        async def execute_rpc():
            results = await self.client._gapic_client.sample_row_keys(
                table_name=self.table_name,
                app_profile_id=self.app_profile_id,
                timeout=next(attempt_timeout_gen),
                metadata=metadata,
            )
            return [(s.row_key, s.offset_bytes) async for s in results]

        wrapped_fn = _convert_retry_deadline(
            retry(execute_rpc), operation_timeout, transient_errors
        )
        return await wrapped_fn()

    def mutations_batcher(self, **kwargs) -> MutationsBatcher:
        """
        Returns a new mutations batcher instance.

        Can be used to iteratively add mutations that are flushed as a group,
        to avoid excess network calls

        Returns:
            - a MutationsBatcher context manager that can batch requests
        """
        return MutationsBatcher(self, **kwargs)

    async def mutate_row(
        self,
        row_key: str | bytes,
        mutations: list[Mutation] | Mutation,
        *,
        operation_timeout: float | None = 60,
        per_request_timeout: float | None = None,
    ):
        """
         Mutates a row atomically.

         Cells already present in the row are left unchanged unless explicitly changed
         by ``mutation``.

         Idempotent operations (i.e, all mutations have an explicit timestamp) will be
         retried on server failure. Non-idempotent operations will not.

         Args:
             - row_key: the row to apply mutations to
             - mutations: the set of mutations to apply to the row
             - operation_timeout: the time budget for the entire operation, in seconds.
                 Failed requests will be retried within the budget.
                 time is only counted while actively waiting on the network.
                 DeadlineExceeded exception raised after timeout
             - per_request_timeout: the time budget for an individual network request,
               in seconds. If it takes longer than this time to complete, the request
               will be cancelled with a DeadlineExceeded exception, and a retry will be
               attempted if within operation_timeout budget

        Raises:
             - DeadlineExceeded: raised after operation timeout
                 will be chained with a RetryExceptionGroup containing all
                 GoogleAPIError exceptions from any retries that failed
             - GoogleAPIError: raised on non-idempotent operations that cannot be
                 safely retried.
        """
        operation_timeout = operation_timeout or self.default_operation_timeout
        per_request_timeout = per_request_timeout or self.default_per_request_timeout

        if operation_timeout <= 0:
            raise ValueError("operation_timeout must be greater than 0")
        if per_request_timeout is not None and per_request_timeout <= 0:
            raise ValueError("per_request_timeout must be greater than 0")
        if per_request_timeout is not None and per_request_timeout > operation_timeout:
            raise ValueError("per_request_timeout must be less than operation_timeout")

        if isinstance(row_key, str):
            row_key = row_key.encode("utf-8")
        request = {"table_name": self.table_name, "row_key": row_key}
        if self.app_profile_id:
            request["app_profile_id"] = self.app_profile_id

        if isinstance(mutations, Mutation):
            mutations = [mutations]
        request["mutations"] = [mutation._to_dict() for mutation in mutations]

        if all(mutation.is_idempotent() for mutation in mutations):
            # mutations are all idempotent and safe to retry
            predicate = retries.if_exception_type(
                core_exceptions.DeadlineExceeded,
                core_exceptions.ServiceUnavailable,
            )
        else:
            # mutations should not be retried
            predicate = retries.if_exception_type()

        transient_errors = []

        def on_error_fn(exc):
            if predicate(exc):
                transient_errors.append(exc)

        retry = retries.AsyncRetry(
            predicate=predicate,
            on_error=on_error_fn,
            timeout=operation_timeout,
            initial=0.01,
            multiplier=2,
            maximum=60,
        )
        # wrap rpc in retry logic
        retry_wrapped = retry(self.client._gapic_client.mutate_row)
        # convert RetryErrors from retry wrapper into DeadlineExceeded errors
        deadline_wrapped = _convert_retry_deadline(
            retry_wrapped, operation_timeout, transient_errors
        )
        metadata = _make_metadata(self.table_name, self.app_profile_id)
        # trigger rpc
        await deadline_wrapped(request, timeout=per_request_timeout, metadata=metadata)

    async def bulk_mutate_rows(
        self,
        mutation_entries: list[RowMutationEntry],
        *,
        operation_timeout: float | None = 60,
        per_request_timeout: float | None = None,
        on_success: Callable[
            [int, RowMutationEntry], None | Coroutine[None, None, None]
        ]
        | None = None,
    ):
        """
        Applies mutations for multiple rows in a single batched request.

        Each individual RowMutationEntry is applied atomically, but separate entries
        may be applied in arbitrary order (even for entries targetting the same row)
        In total, the row_mutations can contain at most 100000 individual mutations
        across all entries

        Idempotent entries (i.e., entries with mutations with explicit timestamps)
        will be retried on failure. Non-idempotent will not, and will reported in a
        raised exception group

        Args:
            - mutation_entries: the batches of mutations to apply
                Each entry will be applied atomically, but entries will be applied
                in arbitrary order
            - operation_timeout: the time budget for the entire operation, in seconds.
                Failed requests will be retried within the budget.
                time is only counted while actively waiting on the network.
                DeadlineExceeded exception raised after timeout
            - per_request_timeout: the time budget for an individual network request,
                in seconds. If it takes longer than this time to complete, the request
                will be cancelled with a DeadlineExceeded exception, and a retry will
                be attempted if within operation_timeout budget
            - on_success: a callback function that will be called when each mutation
                entry is confirmed to be applied successfully. Will be passed the
                index and the entry itself.
        Raises:
            - MutationsExceptionGroup if one or more mutations fails
                Contains details about any failed entries in .exceptions
        """
        operation_timeout = operation_timeout or self.default_operation_timeout
        per_request_timeout = per_request_timeout or self.default_per_request_timeout

        if operation_timeout <= 0:
            raise ValueError("operation_timeout must be greater than 0")
        if per_request_timeout is not None and per_request_timeout <= 0:
            raise ValueError("per_request_timeout must be greater than 0")
        if per_request_timeout is not None and per_request_timeout > operation_timeout:
            raise ValueError("per_request_timeout must be less than operation_timeout")

        operation = _MutateRowsOperation(
            self.client._gapic_client,
            self,
            mutation_entries,
            operation_timeout,
            per_request_timeout,
        )
        await operation.start()

    async def check_and_mutate_row(
        self,
        row_key: str | bytes,
        predicate: RowFilter | dict[str, Any] | None,
        *,
        true_case_mutations: Mutation | list[Mutation] | None = None,
        false_case_mutations: Mutation | list[Mutation] | None = None,
        operation_timeout: int | float | None = 20,
    ) -> bool:
        """
        Mutates a row atomically based on the output of a predicate filter

        Non-idempotent operation: will not be retried

        Args:
            - row_key: the key of the row to mutate
            - predicate: the filter to be applied to the contents of the specified row.
                Depending on whether or not any results  are yielded,
                either true_case_mutations or false_case_mutations will be executed.
                If None, checks that the row contains any values at all.
            - true_case_mutations:
                Changes to be atomically applied to the specified row if
                predicate yields at least one cell when
                applied to row_key. Entries are applied in order,
                meaning that earlier mutations can be masked by later
                ones. Must contain at least one entry if
                false_case_mutations is empty, and at most 100000.
            - false_case_mutations:
                Changes to be atomically applied to the specified row if
                predicate_filter does not yield any cells when
                applied to row_key. Entries are applied in order,
                meaning that earlier mutations can be masked by later
                ones. Must contain at least one entry if
                `true_case_mutations is empty, and at most 100000.
            - operation_timeout: the time budget for the entire operation, in seconds.
                Failed requests will not be retried.
        Returns:
            - bool indicating whether the predicate was true or false
        Raises:
            - GoogleAPIError exceptions from grpc call
        """
        operation_timeout = operation_timeout or self.default_operation_timeout
        if operation_timeout <= 0:
            raise ValueError("operation_timeout must be greater than 0")
        row_key = row_key.encode("utf-8") if isinstance(row_key, str) else row_key
        if true_case_mutations is not None and not isinstance(
            true_case_mutations, list
        ):
            true_case_mutations = [true_case_mutations]
        true_case_dict = [m._to_dict() for m in true_case_mutations or []]
        if false_case_mutations is not None and not isinstance(
            false_case_mutations, list
        ):
            false_case_mutations = [false_case_mutations]
        false_case_dict = [m._to_dict() for m in false_case_mutations or []]
        if predicate is not None and not isinstance(predicate, dict):
            predicate = predicate.to_dict()
        metadata = _make_metadata(self.table_name, self.app_profile_id)
        result = await self.client._gapic_client.check_and_mutate_row(
            request={
                "predicate_filter": predicate,
                "true_mutations": true_case_dict,
                "false_mutations": false_case_dict,
                "table_name": self.table_name,
                "row_key": row_key,
                "app_profile_id": self.app_profile_id,
            },
            metadata=metadata,
            timeout=operation_timeout,
        )
        return result.predicate_matched

    async def read_modify_write_row(
        self,
        row_key: str | bytes,
        rules: ReadModifyWriteRule | list[ReadModifyWriteRule],
        *,
        operation_timeout: int | float | None = 20,
    ) -> Row:
        """
        Reads and modifies a row atomically according to input ReadModifyWriteRules,
        and returns the contents of all modified cells

        The new value for the timestamp is the greater of the existing timestamp or
        the current server time.

        Non-idempotent operation: will not be retried

        Args:
            - row_key: the key of the row to apply read/modify/write rules to
            - rules: A rule or set of rules to apply to the row.
                Rules are applied in order, meaning that earlier rules will affect the
                results of later ones.
           - operation_timeout: the time budget for the entire operation, in seconds.
                Failed requests will not be retried.
        Returns:
            - Row: containing cell data that was modified as part of the
                operation
        Raises:
            - GoogleAPIError exceptions from grpc call
        """
        operation_timeout = operation_timeout or self.default_operation_timeout
        row_key = row_key.encode("utf-8") if isinstance(row_key, str) else row_key
        if operation_timeout <= 0:
            raise ValueError("operation_timeout must be greater than 0")
        if rules is not None and not isinstance(rules, list):
            rules = [rules]
        if not rules:
            raise ValueError("rules must contain at least one item")
        # concert to dict representation
        rules_dict = [rule._to_dict() for rule in rules]
        metadata = _make_metadata(self.table_name, self.app_profile_id)
        result = await self.client._gapic_client.read_modify_write_row(
            request={
                "rules": rules_dict,
                "table_name": self.table_name,
                "row_key": row_key,
                "app_profile_id": self.app_profile_id,
            },
            metadata=metadata,
            timeout=operation_timeout,
        )
        # construct Row from result
        return Row._from_pb(result.row)

    async def close(self):
        """
        Called to close the Table instance and release any resources held by it.
        """
        self._register_instance_task.cancel()
        await self.client._remove_instance_registration(self.instance_id, self)

    async def __aenter__(self):
        """
        Implement async context manager protocol

        Ensure registration task has time to run, so that
        grpc channels will be warmed for the specified instance
        """
        await self._register_instance_task
        return self

    async def __aexit__(self, exc_type, exc_val, exc_tb):
        """
        Implement async context manager protocol

        Unregister this instance with the client, so that
        grpc channels will no longer be warmed
        """
        await self.close()<|MERGE_RESOLUTION|>--- conflicted
+++ resolved
@@ -213,7 +213,6 @@
             "/google.bigtable.v2.Bigtable/PingAndWarm",
             request_serializer=PingAndWarmRequest.serialize,
         )
-<<<<<<< HEAD
         # prepare list of coroutines to run
         tasks = [
             ping_rpc(
@@ -227,12 +226,6 @@
         result_list = await asyncio.gather(*tasks, return_exceptions=True)
         # return None in place of empty successful responses
         return [r or None for r in result_list]
-=======
-        tasks = [ping_rpc({"name": n}) for n in self._active_instances]
-        result = await asyncio.gather(*tasks, return_exceptions=True)
-        # return None in place of empty successful responses
-        return [r or None for r in result]
->>>>>>> ec2b9835
 
     async def _manage_channel(
         self,
