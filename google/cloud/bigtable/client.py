--- conflicted
+++ resolved
@@ -39,12 +39,8 @@
 )
 from google.cloud.client import ClientWithProject
 from google.api_core.exceptions import GoogleAPICallError
-<<<<<<< HEAD
-from google.cloud.bigtable._row_merger import _RowMerger
 from google.cloud.environment_vars import BIGTABLE_EMULATOR  # type: ignore
-=======
 from google.cloud.bigtable._read_rows import _ReadRowsOperation
->>>>>>> 9be5b07f
 
 import google.auth.credentials
 import google.auth._default
@@ -127,14 +123,10 @@
         )
         # keep track of active instances to for warmup on channel refresh
         self._active_instances: Set[str] = set()
-<<<<<<< HEAD
-        # grpc channel management
-=======
         # keep track of table objects associated with each instance
         # only remove instance from _active_instances when all associated tables remove it
         self._instance_owners: dict[str, Set[int]] = {}
         # attempt to start background tasks
->>>>>>> 9be5b07f
         self._channel_init_time = time.time()
         self._channel_refresh_tasks: list[asyncio.Task[None]] = []
         self._emulator_host = os.getenv(BIGTABLE_EMULATOR)
