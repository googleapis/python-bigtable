# Copyright 2023 Google LLC
#
# Licensed under the Apache License, Version 2.0 (the "License");
# you may not use this file except in compliance with the License.
# You may obtain a copy of the License at
#
#     http://www.apache.org/licenses/LICENSE-2.0
#
# Unless required by applicable law or agreed to in writing, software
# distributed under the License is distributed on an "AS IS" BASIS,
# WITHOUT WARRANTIES OR CONDITIONS OF ANY KIND, either express or implied.
# See the License for the specific language governing permissions and
# limitations under the License.
#

from __future__ import annotations

<<<<<<< HEAD
from typing import (
    cast,
    Any,
    Optional,
    Set,
    TYPE_CHECKING,
)
=======
from typing import cast, Any, Optional, AsyncIterable, Set, TYPE_CHECKING
>>>>>>> 28d5a7a7

import asyncio
import grpc
import time
import warnings
import sys
<<<<<<< HEAD
=======
import random
>>>>>>> 28d5a7a7

from google.cloud.bigtable_v2.services.bigtable.client import BigtableClientMeta
from google.cloud.bigtable_v2.services.bigtable.async_client import BigtableAsyncClient
from google.cloud.bigtable_v2.services.bigtable.async_client import DEFAULT_CLIENT_INFO
from google.cloud.bigtable_v2.services.bigtable.transports.pooled_grpc_asyncio import (
    PooledBigtableGrpcAsyncIOTransport,
)
from google.cloud.client import ClientWithProject
from google.api_core.exceptions import GoogleAPICallError
<<<<<<< HEAD
from google.cloud.bigtable._row_merger import _RowMerger
=======

>>>>>>> 28d5a7a7

import google.auth.credentials
import google.auth._default
from google.api_core import client_options as client_options_lib
<<<<<<< HEAD
from google.cloud.bigtable.row import Row
from google.cloud.bigtable.read_rows_query import ReadRowsQuery
from google.cloud.bigtable.iterators import ReadRowsIterator
=======

>>>>>>> 28d5a7a7

if TYPE_CHECKING:
    from google.cloud.bigtable.mutations import Mutation, BulkMutationsEntry
    from google.cloud.bigtable.mutations_batcher import MutationsBatcher
    from google.cloud.bigtable import RowKeySamples
    from google.cloud.bigtable.row_filters import RowFilter
    from google.cloud.bigtable.read_modify_write_rules import ReadModifyWriteRule


class BigtableDataClient(ClientWithProject):
    def __init__(
        self,
        *,
        project: str | None = None,
        pool_size: int = 3,
        credentials: google.auth.credentials.Credentials | None = None,
        client_options: dict[str, Any]
        | "google.api_core.client_options.ClientOptions"
        | None = None,
    ):
        """
        Create a client instance for the Bigtable Data API

        Client must be created within an async run loop context

        Args:
            project: the project which the client acts on behalf of.
                If not passed, falls back to the default inferred
                from the environment.
            pool_size: The number of grpc channels to maintain
                in the internal channel pool.
            credentials:
                Thehe OAuth2 Credentials to use for this
                client. If not passed (and if no ``_http`` object is
                passed), falls back to the default inferred from the
                environment.
            client_options (Optional[Union[dict, google.api_core.client_options.ClientOptions]]):
                Client options used to set user options
                on the client. API Endpoint should be set through client_options.
        Raises:
          - RuntimeError if called outside of an async run loop context
          - ValueError if pool_size is less than 1
        """
        # set up transport in registry
        transport_str = f"pooled_grpc_asyncio_{pool_size}"
        transport = PooledBigtableGrpcAsyncIOTransport.with_fixed_size(pool_size)
        BigtableClientMeta._transport_registry[transport_str] = transport
        # set up client info headers for veneer library
        client_info = DEFAULT_CLIENT_INFO
        client_info.client_library_version = client_info.gapic_version
        # parse client options
        if type(client_options) is dict:
            client_options = client_options_lib.from_dict(client_options)
        client_options = cast(
            Optional[client_options_lib.ClientOptions], client_options
        )
        # initialize client
        ClientWithProject.__init__(
            self,
            credentials=credentials,
            project=project,
            client_options=client_options,
        )
        self._gapic_client = BigtableAsyncClient(
            transport=transport_str,
            credentials=credentials,
            client_options=client_options,
            client_info=client_info,
        )
        self.transport = cast(
            PooledBigtableGrpcAsyncIOTransport, self._gapic_client.transport
        )
        # keep track of active instances to for warmup on channel refresh
        self._active_instances: Set[str] = set()
        # attempt to start background tasks
        self._channel_init_time = time.time()
        self._channel_refresh_tasks: list[asyncio.Task[None]] = []
        try:
            self.start_background_channel_refresh()
        except RuntimeError:
            warnings.warn(
                f"{self.__class__.__name__} should be started in an "
                "asyncio event loop. Channel refresh will not be started",
                RuntimeWarning,
            )

    def start_background_channel_refresh(self) -> None:
        """
        Starts a background task to ping and warm each channel in the pool
        Raises:
          - RuntimeError if not called in an asyncio event loop
        """
        if not self._channel_refresh_tasks:
            # raise RuntimeError if there is no event loop
            asyncio.get_running_loop()
            for channel_idx in range(len(self.transport._grpc_channel._pool)):
                refresh_task = asyncio.create_task(self._manage_channel(channel_idx))
                if sys.version_info >= (3, 8):
<<<<<<< HEAD
=======
                    # task names supported in Python 3.8+
>>>>>>> 28d5a7a7
                    refresh_task.set_name(
                        f"{self.__class__.__name__} channel refresh {channel_idx}"
                    )
                self._channel_refresh_tasks.append(refresh_task)

    async def close(self, timeout: float = 2.0):
        """
        Cancel all background tasks
        """
        for task in self._channel_refresh_tasks:
            task.cancel()
        group = asyncio.gather(*self._channel_refresh_tasks, return_exceptions=True)
        await asyncio.wait_for(group, timeout=timeout)
        await self.transport.close()
        self._channel_refresh_tasks = []

    async def _ping_and_warm_instances(
        self, channel: grpc.aio.Channel
    ) -> list[GoogleAPICallError | None]:
        """
        Prepares the backend for requests on a channel

        Pings each Bigtable instance registered in `_active_instances` on the client

        Args:
            channel: grpc channel to ping
        Returns:
            - squence of results or exceptions from the ping requests
        """
        ping_rpc = channel.unary_unary(
            "/google.bigtable.v2.Bigtable/PingAndWarmChannel"
        )
        tasks = [ping_rpc({"name": n}) for n in self._active_instances]
        return await asyncio.gather(*tasks, return_exceptions=True)

    async def _manage_channel(
        self,
        channel_idx: int,
<<<<<<< HEAD
        refresh_interval: float = 60 * 45,
=======
        refresh_interval_min: float = 60 * 35,
        refresh_interval_max: float = 60 * 45,
>>>>>>> 28d5a7a7
        grace_period: float = 60 * 10,
    ) -> None:
        """
        Background coroutine that periodically refreshes and warms a grpc channel

        The backend will automatically close channels after 60 minutes, so
        `refresh_interval` + `grace_period` should be < 60 minutes

        Runs continuously until the client is closed

        Args:
            channel_idx: index of the channel in the transport's channel pool
<<<<<<< HEAD
            refresh_interval: interval before initiating refresh process in seconds
            grace_period: time to allow previous channel to serve existing
                requests before closing, in seconds
        """
        first_refresh = self._channel_init_time + refresh_interval
=======
            refresh_interval_min: minimum interval before initiating refresh
                process in seconds. Actual interval will be a random value
                between `refresh_interval_min` and `refresh_interval_max`
            refresh_interval_max: maximum interval before initiating refresh
                process in seconds. Actual interval will be a random value
                between `refresh_interval_min` and `refresh_interval_max`
            grace_period: time to allow previous channel to serve existing
                requests before closing, in seconds
        """
        first_refresh = self._channel_init_time + random.uniform(
            refresh_interval_min, refresh_interval_max
        )
>>>>>>> 28d5a7a7
        next_sleep = max(first_refresh - time.time(), 0)
        if next_sleep > 0:
            # warm the current channel immediately
            channel = self.transport._grpc_channel._pool[channel_idx]
            await self._ping_and_warm_instances(channel)
        # continuously refresh the channel every `refresh_interval` seconds
        while True:
            await asyncio.sleep(next_sleep)
            # prepare new channel for use
            new_channel = self.transport.grpc_channel._create_channel()
            await self._ping_and_warm_instances(new_channel)
            # cycle channel out of use, with long grace window before closure
            start_timestamp = time.time()
            await self.transport.replace_channel(
                channel_idx, grace=grace_period, swap_sleep=10, new_channel=new_channel
            )
            # subtract the time spent waiting for the channel to be replaced
<<<<<<< HEAD
            next_sleep = refresh_interval - (time.time() - start_timestamp)
=======
            next_refresh = random.uniform(refresh_interval_min, refresh_interval_max)
            next_sleep = next_refresh - (time.time() - start_timestamp)
>>>>>>> 28d5a7a7

    async def register_instance(self, instance_id: str):
        """
        Registers an instance with the client, and warms the channel pool
        for the instance
        The client will periodically refresh grpc channel pool used to make
        requests, and new channels will be warmed for each registered instance
        Channels will not be refreshed unless at least one instance is registered
        """
        instance_name = self._gapic_client.instance_path(self.project, instance_id)
        if instance_name not in self._active_instances:
            self._active_instances.add(instance_name)
            if self._channel_refresh_tasks:
                # refresh tasks already running
                # call ping and warm on all existing channels
                for channel in self.transport._grpc_channel._pool:
                    await self._ping_and_warm_instances(channel)
            else:
                # refresh tasks aren't active. start them as background tasks
                self.start_background_channel_refresh()

    async def remove_instance_registration(self, instance_id: str) -> bool:
        """
        Removes an instance from the client's registered instances, to prevent
        warming new channels for the instance

        If instance_id is not registered, returns False

        Args:
            instance_id: id of the instance to remove
        Returns:
            - True if instance was removed
        """
        instance_name = self._gapic_client.instance_path(self.project, instance_id)
        try:
            self._active_instances.remove(instance_name)
            return True
        except KeyError:
            return False

    def get_table(
        self,
        instance_id: str,
        table_id: str,
        app_profile_id: str | None = None,
    ) -> Table:
        """
        Returns a table instance for making data API requests

        Args:
            instance_id: The Bigtable instance ID to associate with this client
                instance_id is combined with the client's project to fully
                specify the instance
            table_id: The ID of the table.
            app_profile_id: (Optional) The app profile to associate with requests.
                https://cloud.google.com/bigtable/docs/app-profiles
        """
        return Table(self, instance_id, table_id, app_profile_id)

    async def __aenter__(self):
        self.start_background_channel_refresh()
        return self

    async def __aexit__(self, exc_type, exc_val, exc_tb):
        await self.close()
        await self._gapic_client.__aexit__(exc_type, exc_val, exc_tb)


class Table:
    """
    Main Data API surface

    Table object maintains table_id, and app_profile_id context, and passes them with
    each call
    """

    def __init__(
        self,
        client: BigtableDataClient,
        instance_id: str,
        table_id: str,
        app_profile_id: str | None = None,
    ):
        """
        Initialize a Table instance

        Must be created within an async run loop context

        Args:
            instance_id: The Bigtable instance ID to associate with this client
                instance_id is combined with the client's project to fully
                specify the instance
            table_id: The ID of the table.
            app_profile_id: (Optional) The app profile to associate with requests.
                https://cloud.google.com/bigtable/docs/app-profiles
        Raises:
          - RuntimeError if called outside of an async run loop context
        """
        self.client = client
<<<<<<< HEAD

        self.instance_path = self.client._gapic_client.instance_path(
            self.client.project, instance_id
        )
        self.table_path = self.client._gapic_client.table_path(
            self.client.project, instance_id, table_id
        )
=======
        self.instance = instance_id
        self.table_id = table_id
>>>>>>> 28d5a7a7
        self.app_profile_id = app_profile_id
        # raises RuntimeError if called outside of an async run loop context
        try:
            self._register_instance_task = asyncio.create_task(
                self.client.register_instance(instance_id)
            )
        except RuntimeError:
            warnings.warn(
                "Table should be created in an asyncio event loop."
                " Instance will not be registered with client for refresh",
                RuntimeWarning,
            )

    async def read_rows_stream(
        self,
        query: ReadRowsQuery | dict[str, Any],
        *,
<<<<<<< HEAD
        cache_size: int = 0,
        operation_timeout: float = 60,
        per_row_timeout: float | None = 10,
        per_request_timeout: float | None = None,
    ) -> ReadRowsIterator:
=======
        shard: bool = False,
        limit: int | None,
        cache_size_limit: int | None = None,
        operation_timeout: int | float | None = 60,
        per_row_timeout: int | float | None = 10,
        idle_timeout: int | float | None = 300,
        per_request_timeout: int | float | None = None,
    ) -> AsyncIterable[Row]:
>>>>>>> 28d5a7a7
        """
        Returns an iterator to asynchronously stream back row data.

        Failed requests within operation_timeout and operation_deadline policies will be retried.

        By default, row data is streamed eagerly over the network, and fully cached in memory
        in the iterator, which can be consumed as needed. The size of the iterator cache can
        be configured with cache_size_limit. When the cache is full, the read_rows_stream will pause
        the network stream until space is available

        Args:
            - query: contains details about which rows to return
            - cache_size: the number of rows to cache in memory. If less than
                or equal to 0, cache is unbounded. Defaults to 0 (unbounded)
            - operation_timeout: the time budget for the entire operation, in seconds.
                 Failed requests will be retried within the budget.
                 time is only counted while actively waiting on the network.
                 Completed and cached results can still be accessed after the deadline is complete,
                 with a DeadlineExceeded exception only raised after cached results are exhausted
            - per_row_timeout: the time budget for a single row read, in seconds. If a row takes
                longer than per_row_timeout to complete, the ongoing network request will be with a
                DeadlineExceeded exception, and a retry may be attempted
                Applies only to the underlying network call.
            - per_request_timeout: the time budget for an individual network request, in seconds.
                If it takes longer than this time to complete, the request will be cancelled with
                a DeadlineExceeded exception, and a retry will be attempted

        Returns:
            - an asynchronous iterator that yields rows returned by the query
        Raises:
            - DeadlineExceeded: raised after operation timeout
                will be chained with a RetryExceptionGroup containing GoogleAPIError exceptions
                from any retries that failed
            - GoogleAPIError: raised if the request encounters an unrecoverable error
            - IdleTimeout: if iterator was abandoned
        """
        if operation_timeout <= 0:
            raise ValueError("operation_timeout must be greater than 0")
        request = query._to_dict() if isinstance(query, ReadRowsQuery) else query
        request["table_name"] = self.table_path
        if self.app_profile_id:
            request["app_profile_id"] = self.app_profile_id

        # read_rows smart retries is implemented using a series of generators:
        # - client.read_rows: outputs raw ReadRowsResponse objects from backend. Has per_request_timeout
        # - RowMerger.merge_row_response_stream: parses chunks into rows
        # - RowMerger.retryable_merge_rows: adds retries, caching, revised requests, per_row_timeout, per_row_timeout
        # - ReadRowsIterator: adds idle_timeout, moves stats out of stream and into attribute
        row_merger = _RowMerger(
            request,
            self.client._gapic_client,
            cache_size=cache_size,
            operation_timeout=operation_timeout,
            per_row_timeout=per_row_timeout,
            per_request_timeout=per_request_timeout,
        )
        output_generator = ReadRowsIterator(row_merger)
        # add idle timeout to clear resources if generator is abandoned
        await output_generator._start_idle_timer(600)
        return output_generator

    async def read_rows(
        self,
        query: ReadRowsQuery | dict[str, Any],
        *,
        operation_timeout: float = 60,
        per_row_timeout: int | float | None = 10,
        per_request_timeout: int | float | None = None,
    ) -> list[Row]:
        """
        Helper function that returns a full list instead of a generator

        See read_rows_stream

        Returns:
            - a list of the rows returned by the query
        """
        row_generator = await self.read_rows_stream(
            query,
            operation_timeout=operation_timeout,
            per_row_timeout=per_row_timeout,
            per_request_timeout=per_request_timeout,
        )
        results = [row async for row in row_generator]
        return results

    async def read_row(
        self,
        row_key: str | bytes,
        *,
        operation_timeout: int | float | None = 60,
        per_request_timeout: int | float | None = None,
    ) -> Row:
        """
        Helper function to return a single row

        See read_rows_stream

        Returns:
            - the individual row requested
        """
        raise NotImplementedError

    async def read_rows_sharded(
        self,
        query_list: list[ReadRowsQuery] | list[dict[str, Any]],
        *,
        limit: int | None,
        cache_size_limit: int | None = None,
        operation_timeout: int | float | None = 60,
        per_row_timeout: int | float | None = 10,
        idle_timeout: int | float | None = 300,
        per_request_timeout: int | float | None = None,
<<<<<<< HEAD
    ) -> ReadRowsIterator:
=======
    ) -> AsyncIterable[Row]:
>>>>>>> 28d5a7a7
        """
        Runs a sharded query in parallel

        Each query in query list will be run concurrently, with results yielded as they are ready
        yielded results may be out of order

        Args:
            - query_list: a list of queries to run in parallel
        """
        raise NotImplementedError

    async def row_exists(
        self,
        row_key: str | bytes,
        *,
        operation_timeout: int | float | None = 60,
        per_request_timeout: int | float | None = None,
    ) -> bool:
        """
        Helper function to determine if a row exists

        uses the filters: chain(limit cells per row = 1, strip value)

        Returns:
            - a bool indicating whether the row exists
        """
        raise NotImplementedError

    async def sample_keys(
        self,
        *,
        operation_timeout: int | float | None = 60,
        per_sample_timeout: int | float | None = 10,
        per_request_timeout: int | float | None = None,
    ) -> RowKeySamples:
        """
        Return a set of RowKeySamples that delimit contiguous sections of the table of
        approximately equal size

        RowKeySamples output can be used with ReadRowsQuery.shard() to create a sharded query that
        can be parallelized across multiple backend nodes read_rows and read_rows_stream
        requests will call sample_keys internally for this purpose when sharding is enabled

        RowKeySamples is simply a type alias for list[tuple[bytes, int]]; a list of
            row_keys, along with offset positions in the table

        Returns:
            - a set of RowKeySamples the delimit contiguous sections of the table
        Raises:
            - DeadlineExceeded: raised after operation timeout
                will be chained with a RetryExceptionGroup containing all GoogleAPIError
                exceptions from any retries that failed
        """
        raise NotImplementedError

    def mutations_batcher(self, **kwargs) -> MutationsBatcher:
        """
        Returns a new mutations batcher instance.

        Can be used to iteratively add mutations that are flushed as a group,
        to avoid excess network calls

        Returns:
            - a MutationsBatcher context manager that can batch requests
        """
        return MutationsBatcher(self, **kwargs)

    async def mutate_row(
        self,
        row_key: str | bytes,
        mutations: list[Mutation] | Mutation,
        *,
        operation_timeout: int | float | None = 60,
        per_request_timeout: int | float | None = None,
    ):
        """
         Mutates a row atomically.

         Cells already present in the row are left unchanged unless explicitly changed
         by ``mutation``.

         Idempotent operations (i.e, all mutations have an explicit timestamp) will be
         retried on server failure. Non-idempotent operations will not.

         Args:
             - row_key: the row to apply mutations to
             - mutations: the set of mutations to apply to the row
             - operation_timeout: the time budget for the entire operation, in seconds.
                 Failed requests will be retried within the budget.
                 time is only counted while actively waiting on the network.
                 DeadlineExceeded exception raised after timeout
             - per_request_timeout: the time budget for an individual network request,
               in seconds. If it takes longer than this time to complete, the request
               will be cancelled with a DeadlineExceeded exception, and a retry will be
               attempted if within operation_timeout budget

        Raises:
             - DeadlineExceeded: raised after operation timeout
                 will be chained with a RetryExceptionGroup containing all
                 GoogleAPIError exceptions from any retries that failed
             - GoogleAPIError: raised on non-idempotent operations that cannot be
                 safely retried.
        """
        raise NotImplementedError

    async def bulk_mutate_rows(
        self,
        mutation_entries: list[BulkMutationsEntry],
        *,
        operation_timeout: int | float | None = 60,
        per_request_timeout: int | float | None = None,
    ):
        """
        Applies mutations for multiple rows in a single batched request.

        Each individual BulkMutationsEntry is applied atomically, but separate entries
        may be applied in arbitrary order (even for entries targetting the same row)
        In total, the row_mutations can contain at most 100000 individual mutations
        across all entries

        Idempotent entries (i.e., entries with mutations with explicit timestamps)
        will be retried on failure. Non-idempotent will not, and will reported in a
        raised exception group

        Args:
            - mutation_entries: the batches of mutations to apply
                Each entry will be applied atomically, but entries will be applied
                in arbitrary order
            - operation_timeout: the time budget for the entire operation, in seconds.
                Failed requests will be retried within the budget.
                time is only counted while actively waiting on the network.
                DeadlineExceeded exception raised after timeout
            - per_request_timeout: the time budget for an individual network request,
                in seconds. If it takes longer than this time to complete, the request
                will be cancelled with a DeadlineExceeded exception, and a retry will
                be attempted if within operation_timeout budget

        Raises:
            - MutationsExceptionGroup if one or more mutations fails
                Contains details about any failed entries in .exceptions
        """
        raise NotImplementedError

    async def check_and_mutate_row(
        self,
        row_key: str | bytes,
        predicate: RowFilter | None,
        true_case_mutations: Mutation | list[Mutation] | None = None,
        false_case_mutations: Mutation | list[Mutation] | None = None,
        operation_timeout: int | float | None = 60,
    ) -> bool:
        """
        Mutates a row atomically based on the output of a predicate filter

        Non-idempotent operation: will not be retried

        Args:
            - row_key: the key of the row to mutate
            - predicate: the filter to be applied to the contents of the specified row.
                Depending on whether or not any results  are yielded,
                either true_case_mutations or false_case_mutations will be executed.
                If None, checks that the row contains any values at all.
            - true_case_mutations:
                Changes to be atomically applied to the specified row if
                predicate yields at least one cell when
                applied to row_key. Entries are applied in order,
                meaning that earlier mutations can be masked by later
                ones. Must contain at least one entry if
                false_case_mutations is empty, and at most 100000.
            - false_case_mutations:
                Changes to be atomically applied to the specified row if
                predicate_filter does not yield any cells when
                applied to row_key. Entries are applied in order,
                meaning that earlier mutations can be masked by later
                ones. Must contain at least one entry if
                `true_case_mutations is empty, and at most 100000.
            - operation_timeout: the time budget for the entire operation, in seconds.
                Failed requests will not be retried.
        Returns:
            - bool indicating whether the predicate was true or false
        Raises:
            - GoogleAPIError exceptions from grpc call
        """
        raise NotImplementedError

    async def read_modify_write_row(
        self,
        row_key: str | bytes,
        rules: ReadModifyWriteRule
        | list[ReadModifyWriteRule]
        | dict[str, Any]
        | list[dict[str, Any]],
        *,
        operation_timeout: int | float | None = 60,
    ) -> Row:
        """
        Reads and modifies a row atomically according to input ReadModifyWriteRules,
        and returns the contents of all modified cells

        The new value for the timestamp is the greater of the existing timestamp or
        the current server time.

        Non-idempotent operation: will not be retried

        Args:
            - row_key: the key of the row to apply read/modify/write rules to
            - rules: A rule or set of rules to apply to the row.
                Rules are applied in order, meaning that earlier rules will affect the
                results of later ones.
           - operation_timeout: the time budget for the entire operation, in seconds.
                Failed requests will not be retried.
        Returns:
            - Row: containing cell data that was modified as part of the
                operation
        Raises:
            - GoogleAPIError exceptions from grpc call
        """
        raise NotImplementedError<|MERGE_RESOLUTION|>--- conflicted
+++ resolved
@@ -15,7 +15,6 @@
 
 from __future__ import annotations
 
-<<<<<<< HEAD
 from typing import (
     cast,
     Any,
@@ -23,19 +22,13 @@
     Set,
     TYPE_CHECKING,
 )
-=======
-from typing import cast, Any, Optional, AsyncIterable, Set, TYPE_CHECKING
->>>>>>> 28d5a7a7
 
 import asyncio
 import grpc
 import time
 import warnings
 import sys
-<<<<<<< HEAD
-=======
 import random
->>>>>>> 28d5a7a7
 
 from google.cloud.bigtable_v2.services.bigtable.client import BigtableClientMeta
 from google.cloud.bigtable_v2.services.bigtable.async_client import BigtableAsyncClient
@@ -45,22 +38,14 @@
 )
 from google.cloud.client import ClientWithProject
 from google.api_core.exceptions import GoogleAPICallError
-<<<<<<< HEAD
 from google.cloud.bigtable._row_merger import _RowMerger
-=======
-
->>>>>>> 28d5a7a7
 
 import google.auth.credentials
 import google.auth._default
 from google.api_core import client_options as client_options_lib
-<<<<<<< HEAD
 from google.cloud.bigtable.row import Row
 from google.cloud.bigtable.read_rows_query import ReadRowsQuery
 from google.cloud.bigtable.iterators import ReadRowsIterator
-=======
-
->>>>>>> 28d5a7a7
 
 if TYPE_CHECKING:
     from google.cloud.bigtable.mutations import Mutation, BulkMutationsEntry
@@ -159,10 +144,7 @@
             for channel_idx in range(len(self.transport._grpc_channel._pool)):
                 refresh_task = asyncio.create_task(self._manage_channel(channel_idx))
                 if sys.version_info >= (3, 8):
-<<<<<<< HEAD
-=======
                     # task names supported in Python 3.8+
->>>>>>> 28d5a7a7
                     refresh_task.set_name(
                         f"{self.__class__.__name__} channel refresh {channel_idx}"
                     )
@@ -201,12 +183,8 @@
     async def _manage_channel(
         self,
         channel_idx: int,
-<<<<<<< HEAD
-        refresh_interval: float = 60 * 45,
-=======
         refresh_interval_min: float = 60 * 35,
         refresh_interval_max: float = 60 * 45,
->>>>>>> 28d5a7a7
         grace_period: float = 60 * 10,
     ) -> None:
         """
@@ -219,13 +197,6 @@
 
         Args:
             channel_idx: index of the channel in the transport's channel pool
-<<<<<<< HEAD
-            refresh_interval: interval before initiating refresh process in seconds
-            grace_period: time to allow previous channel to serve existing
-                requests before closing, in seconds
-        """
-        first_refresh = self._channel_init_time + refresh_interval
-=======
             refresh_interval_min: minimum interval before initiating refresh
                 process in seconds. Actual interval will be a random value
                 between `refresh_interval_min` and `refresh_interval_max`
@@ -238,7 +209,6 @@
         first_refresh = self._channel_init_time + random.uniform(
             refresh_interval_min, refresh_interval_max
         )
->>>>>>> 28d5a7a7
         next_sleep = max(first_refresh - time.time(), 0)
         if next_sleep > 0:
             # warm the current channel immediately
@@ -256,12 +226,8 @@
                 channel_idx, grace=grace_period, swap_sleep=10, new_channel=new_channel
             )
             # subtract the time spent waiting for the channel to be replaced
-<<<<<<< HEAD
-            next_sleep = refresh_interval - (time.time() - start_timestamp)
-=======
             next_refresh = random.uniform(refresh_interval_min, refresh_interval_max)
             next_sleep = next_refresh - (time.time() - start_timestamp)
->>>>>>> 28d5a7a7
 
     async def register_instance(self, instance_id: str):
         """
@@ -361,7 +327,6 @@
           - RuntimeError if called outside of an async run loop context
         """
         self.client = client
-<<<<<<< HEAD
 
         self.instance_path = self.client._gapic_client.instance_path(
             self.client.project, instance_id
@@ -369,10 +334,6 @@
         self.table_path = self.client._gapic_client.table_path(
             self.client.project, instance_id, table_id
         )
-=======
-        self.instance = instance_id
-        self.table_id = table_id
->>>>>>> 28d5a7a7
         self.app_profile_id = app_profile_id
         # raises RuntimeError if called outside of an async run loop context
         try:
@@ -390,22 +351,11 @@
         self,
         query: ReadRowsQuery | dict[str, Any],
         *,
-<<<<<<< HEAD
         cache_size: int = 0,
         operation_timeout: float = 60,
         per_row_timeout: float | None = 10,
         per_request_timeout: float | None = None,
     ) -> ReadRowsIterator:
-=======
-        shard: bool = False,
-        limit: int | None,
-        cache_size_limit: int | None = None,
-        operation_timeout: int | float | None = 60,
-        per_row_timeout: int | float | None = 10,
-        idle_timeout: int | float | None = 300,
-        per_request_timeout: int | float | None = None,
-    ) -> AsyncIterable[Row]:
->>>>>>> 28d5a7a7
         """
         Returns an iterator to asynchronously stream back row data.
 
@@ -519,11 +469,7 @@
         per_row_timeout: int | float | None = 10,
         idle_timeout: int | float | None = 300,
         per_request_timeout: int | float | None = None,
-<<<<<<< HEAD
     ) -> ReadRowsIterator:
-=======
-    ) -> AsyncIterable[Row]:
->>>>>>> 28d5a7a7
         """
         Runs a sharded query in parallel
 
