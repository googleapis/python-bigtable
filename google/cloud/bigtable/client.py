# Copyright 2023 Google LLC
#
# Licensed under the Apache License, Version 2.0 (the "License");
# you may not use this file except in compliance with the License.
# You may obtain a copy of the License at
#
#     http://www.apache.org/licenses/LICENSE-2.0
#
# Unless required by applicable law or agreed to in writing, software
# distributed under the License is distributed on an "AS IS" BASIS,
# WITHOUT WARRANTIES OR CONDITIONS OF ANY KIND, either express or implied.
# See the License for the specific language governing permissions and
# limitations under the License.
#

from __future__ import annotations

from typing import (
    cast,
    Any,
    Optional,
    Set,
    Callable,
    Coroutine,
    TYPE_CHECKING,
)

import asyncio
import grpc
import time
import warnings
import sys
import random

from google.cloud.bigtable_v2.services.bigtable.client import BigtableClientMeta
from google.cloud.bigtable_v2.services.bigtable.async_client import BigtableAsyncClient
from google.cloud.bigtable_v2.services.bigtable.async_client import DEFAULT_CLIENT_INFO
from google.cloud.bigtable_v2.services.bigtable.transports.pooled_grpc_asyncio import (
    PooledBigtableGrpcAsyncIOTransport,
)
from google.cloud.client import ClientWithProject
from google.api_core.exceptions import GoogleAPICallError
from google.api_core import retry_async as retries
from google.api_core import exceptions as core_exceptions
from google.cloud.bigtable._read_rows import _ReadRowsOperation

import google.auth.credentials
import google.auth._default
from google.api_core import client_options as client_options_lib
from google.cloud.bigtable.row import Row
from google.cloud.bigtable.read_rows_query import ReadRowsQuery
from google.cloud.bigtable.iterators import ReadRowsIterator
from google.cloud.bigtable.mutations import Mutation, RowMutationEntry
from google.cloud.bigtable._mutate_rows import _MutateRowsOperation
from google.cloud.bigtable._helpers import _make_metadata
from google.cloud.bigtable._helpers import _convert_retry_deadline

if TYPE_CHECKING:
    from google.cloud.bigtable.mutations_batcher import MutationsBatcher
    from google.cloud.bigtable import RowKeySamples
    from google.cloud.bigtable.row_filters import RowFilter
    from google.cloud.bigtable.read_modify_write_rules import ReadModifyWriteRule


class BigtableDataClient(ClientWithProject):
    def __init__(
        self,
        *,
        project: str | None = None,
        pool_size: int = 3,
        credentials: google.auth.credentials.Credentials | None = None,
        client_options: dict[str, Any]
        | "google.api_core.client_options.ClientOptions"
        | None = None,
    ):
        """
        Create a client instance for the Bigtable Data API

        Client should be created within an async context (running event loop)

        Args:
            project: the project which the client acts on behalf of.
                If not passed, falls back to the default inferred
                from the environment.
            pool_size: The number of grpc channels to maintain
                in the internal channel pool.
            credentials:
                Thehe OAuth2 Credentials to use for this
                client. If not passed (and if no ``_http`` object is
                passed), falls back to the default inferred from the
                environment.
            client_options (Optional[Union[dict, google.api_core.client_options.ClientOptions]]):
                Client options used to set user options
                on the client. API Endpoint should be set through client_options.
        Raises:
          - RuntimeError if called outside of an async context (no running event loop)
          - ValueError if pool_size is less than 1
        """
        # set up transport in registry
        transport_str = f"pooled_grpc_asyncio_{pool_size}"
        transport = PooledBigtableGrpcAsyncIOTransport.with_fixed_size(pool_size)
        BigtableClientMeta._transport_registry[transport_str] = transport
        # set up client info headers for veneer library
        client_info = DEFAULT_CLIENT_INFO
        client_info.client_library_version = client_info.gapic_version
        # parse client options
        if type(client_options) is dict:
            client_options = client_options_lib.from_dict(client_options)
        client_options = cast(
            Optional[client_options_lib.ClientOptions], client_options
        )
        # initialize client
        ClientWithProject.__init__(
            self,
            credentials=credentials,
            project=project,
            client_options=client_options,
        )
        self._gapic_client = BigtableAsyncClient(
            transport=transport_str,
            credentials=credentials,
            client_options=client_options,
            client_info=client_info,
        )
        self.transport = cast(
            PooledBigtableGrpcAsyncIOTransport, self._gapic_client.transport
        )
        # keep track of active instances to for warmup on channel refresh
        self._active_instances: Set[str] = set()
        # keep track of table objects associated with each instance
        # only remove instance from _active_instances when all associated tables remove it
        self._instance_owners: dict[str, Set[int]] = {}
        # attempt to start background tasks
        self._channel_init_time = time.time()
        self._channel_refresh_tasks: list[asyncio.Task[None]] = []
        try:
            self.start_background_channel_refresh()
        except RuntimeError:
            warnings.warn(
                f"{self.__class__.__name__} should be started in an "
                "asyncio event loop. Channel refresh will not be started",
                RuntimeWarning,
                stacklevel=2,
            )

    def start_background_channel_refresh(self) -> None:
        """
        Starts a background task to ping and warm each channel in the pool
        Raises:
          - RuntimeError if not called in an asyncio event loop
        """
        if not self._channel_refresh_tasks:
            # raise RuntimeError if there is no event loop
            asyncio.get_running_loop()
            for channel_idx in range(self.transport.pool_size):
                refresh_task = asyncio.create_task(self._manage_channel(channel_idx))
                if sys.version_info >= (3, 8):
                    # task names supported in Python 3.8+
                    refresh_task.set_name(
                        f"{self.__class__.__name__} channel refresh {channel_idx}"
                    )
                self._channel_refresh_tasks.append(refresh_task)

    async def close(self, timeout: float = 2.0):
        """
        Cancel all background tasks
        """
        for task in self._channel_refresh_tasks:
            task.cancel()
        group = asyncio.gather(*self._channel_refresh_tasks, return_exceptions=True)
        await asyncio.wait_for(group, timeout=timeout)
        await self.transport.close()
        self._channel_refresh_tasks = []

    async def _ping_and_warm_instances(
        self, channel: grpc.aio.Channel
    ) -> list[GoogleAPICallError | None]:
        """
        Prepares the backend for requests on a channel

        Pings each Bigtable instance registered in `_active_instances` on the client

        Args:
            channel: grpc channel to ping
        Returns:
            - sequence of results or exceptions from the ping requests
        """
        ping_rpc = channel.unary_unary(
            "/google.bigtable.v2.Bigtable/PingAndWarmChannel"
        )
        tasks = [ping_rpc({"name": n}) for n in self._active_instances]
        return await asyncio.gather(*tasks, return_exceptions=True)

    async def _manage_channel(
        self,
        channel_idx: int,
        refresh_interval_min: float = 60 * 35,
        refresh_interval_max: float = 60 * 45,
        grace_period: float = 60 * 10,
    ) -> None:
        """
        Background coroutine that periodically refreshes and warms a grpc channel

        The backend will automatically close channels after 60 minutes, so
        `refresh_interval` + `grace_period` should be < 60 minutes

        Runs continuously until the client is closed

        Args:
            channel_idx: index of the channel in the transport's channel pool
            refresh_interval_min: minimum interval before initiating refresh
                process in seconds. Actual interval will be a random value
                between `refresh_interval_min` and `refresh_interval_max`
            refresh_interval_max: maximum interval before initiating refresh
                process in seconds. Actual interval will be a random value
                between `refresh_interval_min` and `refresh_interval_max`
            grace_period: time to allow previous channel to serve existing
                requests before closing, in seconds
        """
        first_refresh = self._channel_init_time + random.uniform(
            refresh_interval_min, refresh_interval_max
        )
        next_sleep = max(first_refresh - time.time(), 0)
        if next_sleep > 0:
            # warm the current channel immediately
            channel = self.transport.channels[channel_idx]
            await self._ping_and_warm_instances(channel)
        # continuously refresh the channel every `refresh_interval` seconds
        while True:
            await asyncio.sleep(next_sleep)
            # prepare new channel for use
            new_channel = self.transport.grpc_channel._create_channel()
            await self._ping_and_warm_instances(new_channel)
            # cycle channel out of use, with long grace window before closure
            start_timestamp = time.time()
            await self.transport.replace_channel(
                channel_idx, grace=grace_period, swap_sleep=10, new_channel=new_channel
            )
            # subtract the time spent waiting for the channel to be replaced
            next_refresh = random.uniform(refresh_interval_min, refresh_interval_max)
            next_sleep = next_refresh - (time.time() - start_timestamp)

    async def _register_instance(self, instance_id: str, owner: Table) -> None:
        """
        Registers an instance with the client, and warms the channel pool
        for the instance
        The client will periodically refresh grpc channel pool used to make
        requests, and new channels will be warmed for each registered instance
        Channels will not be refreshed unless at least one instance is registered

        Args:
          - instance_id: id of the instance to register.
          - owner: table that owns the instance. Owners will be tracked in
            _instance_owners, and instances will only be unregistered when all
            owners call _remove_instance_registration
        """
        instance_name = self._gapic_client.instance_path(self.project, instance_id)
        self._instance_owners.setdefault(instance_name, set()).add(id(owner))
        if instance_name not in self._active_instances:
            self._active_instances.add(instance_name)
            if self._channel_refresh_tasks:
                # refresh tasks already running
                # call ping and warm on all existing channels
                for channel in self.transport.channels:
                    await self._ping_and_warm_instances(channel)
            else:
                # refresh tasks aren't active. start them as background tasks
                self.start_background_channel_refresh()

    async def _remove_instance_registration(
        self, instance_id: str, owner: Table
    ) -> bool:
        """
        Removes an instance from the client's registered instances, to prevent
        warming new channels for the instance

        If instance_id is not registered, or is still in use by other tables, returns False

        Args:
            - instance_id: id of the instance to remove
            - owner: table that owns the instance. Owners will be tracked in
              _instance_owners, and instances will only be unregistered when all
              owners call _remove_instance_registration
        Returns:
            - True if instance was removed
        """
        instance_name = self._gapic_client.instance_path(self.project, instance_id)
        owner_list = self._instance_owners.get(instance_name, set())
        try:
            owner_list.remove(id(owner))
            if len(owner_list) == 0:
                self._active_instances.remove(instance_name)
            return True
        except KeyError:
            return False

    # TODO: revisit timeouts https://github.com/googleapis/python-bigtable/issues/782
    def get_table(
        self,
        instance_id: str,
        table_id: str,
        app_profile_id: str | None = None,
        default_operation_timeout: float = 600,
        default_per_request_timeout: float | None = None,
    ) -> Table:
        """
        Returns a table instance for making data API requests

        Args:
            instance_id: The Bigtable instance ID to associate with this client.
                instance_id is combined with the client's project to fully
                specify the instance
            table_id: The ID of the table.
            app_profile_id: (Optional) The app profile to associate with requests.
                https://cloud.google.com/bigtable/docs/app-profiles
        """
        return Table(
            self,
            instance_id,
            table_id,
            app_profile_id,
            default_operation_timeout=default_operation_timeout,
            default_per_request_timeout=default_per_request_timeout,
        )

    async def __aenter__(self):
        self.start_background_channel_refresh()
        return self

    async def __aexit__(self, exc_type, exc_val, exc_tb):
        await self.close()
        await self._gapic_client.__aexit__(exc_type, exc_val, exc_tb)


class Table:
    """
    Main Data API surface

    Table object maintains table_id, and app_profile_id context, and passes them with
    each call
    """

    def __init__(
        self,
        client: BigtableDataClient,
        instance_id: str,
        table_id: str,
        app_profile_id: str | None = None,
        *,
        default_operation_timeout: float = 600,
        default_per_request_timeout: float | None = None,
    ):
        """
        Initialize a Table instance

        Must be created within an async context (running event loop)

        Args:
            instance_id: The Bigtable instance ID to associate with this client.
                instance_id is combined with the client's project to fully
                specify the instance
            table_id: The ID of the table. table_id is combined with the
                instance_id and the client's project to fully specify the table
            app_profile_id: (Optional) The app profile to associate with requests.
                https://cloud.google.com/bigtable/docs/app-profiles
            default_operation_timeout: (Optional) The default timeout, in seconds
            default_per_request_timeout: (Optional) The default timeout for individual
                rpc requests, in seconds
        Raises:
          - RuntimeError if called outside of an async context (no running event loop)
        """
        # validate timeouts
        if default_operation_timeout <= 0:
            raise ValueError("default_operation_timeout must be greater than 0")
        if default_per_request_timeout is not None and default_per_request_timeout <= 0:
            raise ValueError("default_per_request_timeout must be greater than 0")
        if (
            default_per_request_timeout is not None
            and default_per_request_timeout > default_operation_timeout
        ):
            raise ValueError(
                "default_per_request_timeout must be less than default_operation_timeout"
            )
        self.client = client
        self.instance_id = instance_id
        self.instance_name = self.client._gapic_client.instance_path(
            self.client.project, instance_id
        )
        self.table_id = table_id
        self.table_name = self.client._gapic_client.table_path(
            self.client.project, instance_id, table_id
        )
        self.app_profile_id = app_profile_id

        self.default_operation_timeout = default_operation_timeout
        self.default_per_request_timeout = default_per_request_timeout

        # raises RuntimeError if called outside of an async context (no running event loop)
        try:
            self._register_instance_task = asyncio.create_task(
                self.client._register_instance(instance_id, self)
            )
        except RuntimeError as e:
            raise RuntimeError(
                f"{self.__class__.__name__} must be created within an async event loop context."
            ) from e

    async def read_rows_stream(
        self,
        query: ReadRowsQuery | dict[str, Any],
        *,
        operation_timeout: float | None = None,
        per_request_timeout: float | None = None,
    ) -> ReadRowsIterator:
        """
        Returns an iterator to asynchronously stream back row data.

        Failed requests within operation_timeout and operation_deadline policies will be retried.

        Args:
            - query: contains details about which rows to return
            - operation_timeout: the time budget for the entire operation, in seconds.
                 Failed requests will be retried within the budget.
                 time is only counted while actively waiting on the network.
                 If None, defaults to the Table's default_operation_timeout
            - per_request_timeout: the time budget for an individual network request, in seconds.
                If it takes longer than this time to complete, the request will be cancelled with
                a DeadlineExceeded exception, and a retry will be attempted.
                If None, defaults to the Table's default_per_request_timeout

        Returns:
            - an asynchronous iterator that yields rows returned by the query
        Raises:
            - DeadlineExceeded: raised after operation timeout
                will be chained with a RetryExceptionGroup containing GoogleAPIError exceptions
                from any retries that failed
            - GoogleAPIError: raised if the request encounters an unrecoverable error
            - IdleTimeout: if iterator was abandoned
        """

        operation_timeout = operation_timeout or self.default_operation_timeout
        per_request_timeout = per_request_timeout or self.default_per_request_timeout

        if operation_timeout <= 0:
            raise ValueError("operation_timeout must be greater than 0")
        if per_request_timeout is not None and per_request_timeout <= 0:
            raise ValueError("per_request_timeout must be greater than 0")
        if per_request_timeout is not None and per_request_timeout > operation_timeout:
            raise ValueError(
                "per_request_timeout must not be greater than operation_timeout"
            )
        if per_request_timeout is None:
            per_request_timeout = operation_timeout
        request = query._to_dict() if isinstance(query, ReadRowsQuery) else query
        request["table_name"] = self.table_name
        if self.app_profile_id:
            request["app_profile_id"] = self.app_profile_id

        # read_rows smart retries is implemented using a series of iterators:
        # - client.read_rows: outputs raw ReadRowsResponse objects from backend. Has per_request_timeout
        # - ReadRowsOperation.merge_row_response_stream: parses chunks into rows
        # - ReadRowsOperation.retryable_merge_rows: adds retries, caching, revised requests, per_request_timeout
        # - ReadRowsIterator: adds idle_timeout, moves stats out of stream and into attribute
        row_merger = _ReadRowsOperation(
            request,
            self.client._gapic_client,
            operation_timeout=operation_timeout,
            per_request_timeout=per_request_timeout,
        )
        output_generator = ReadRowsIterator(row_merger)
        # add idle timeout to clear resources if generator is abandoned
        idle_timeout_seconds = 300
        await output_generator._start_idle_timer(idle_timeout_seconds)
        return output_generator

    async def read_rows(
        self,
        query: ReadRowsQuery | dict[str, Any],
        *,
        operation_timeout: float | None = None,
        per_request_timeout: float | None = None,
    ) -> list[Row]:
        """
        Helper function that returns a full list instead of a generator

        See read_rows_stream

        Returns:
            - a list of the rows returned by the query
        """
        row_generator = await self.read_rows_stream(
            query,
            operation_timeout=operation_timeout,
            per_request_timeout=per_request_timeout,
        )
        results = [row async for row in row_generator]
        return results

    async def read_row(
        self,
        row_key: str | bytes,
        *,
        operation_timeout: int | float | None = 60,
        per_request_timeout: int | float | None = None,
    ) -> Row:
        """
        Helper function to return a single row

        See read_rows_stream

        Returns:
            - the individual row requested
        """
        raise NotImplementedError

    async def read_rows_sharded(
        self,
        query_list: list[ReadRowsQuery] | list[dict[str, Any]],
        *,
        limit: int | None,
        operation_timeout: int | float | None = 60,
        per_request_timeout: int | float | None = None,
    ) -> ReadRowsIterator:
        """
        Runs a sharded query in parallel

        Each query in query list will be run concurrently, with results yielded as they are ready
        yielded results may be out of order

        Args:
            - query_list: a list of queries to run in parallel
        """
        raise NotImplementedError

    async def row_exists(
        self,
        row_key: str | bytes,
        *,
        operation_timeout: int | float | None = 60,
        per_request_timeout: int | float | None = None,
    ) -> bool:
        """
        Helper function to determine if a row exists

        uses the filters: chain(limit cells per row = 1, strip value)

        Returns:
            - a bool indicating whether the row exists
        """
        raise NotImplementedError

    async def sample_keys(
        self,
        *,
        operation_timeout: int | float | None = 60,
        per_sample_timeout: int | float | None = 10,
        per_request_timeout: int | float | None = None,
    ) -> RowKeySamples:
        """
        Return a set of RowKeySamples that delimit contiguous sections of the table of
        approximately equal size

        RowKeySamples output can be used with ReadRowsQuery.shard() to create a sharded query that
        can be parallelized across multiple backend nodes read_rows and read_rows_stream
        requests will call sample_keys internally for this purpose when sharding is enabled

        RowKeySamples is simply a type alias for list[tuple[bytes, int]]; a list of
            row_keys, along with offset positions in the table

        Returns:
            - a set of RowKeySamples the delimit contiguous sections of the table
        Raises:
            - DeadlineExceeded: raised after operation timeout
                will be chained with a RetryExceptionGroup containing all GoogleAPIError
                exceptions from any retries that failed
        """
        raise NotImplementedError

    def mutations_batcher(self, **kwargs) -> MutationsBatcher:
        """
        Returns a new mutations batcher instance.

        Can be used to iteratively add mutations that are flushed as a group,
        to avoid excess network calls

        Returns:
            - a MutationsBatcher context manager that can batch requests
        """
        return MutationsBatcher(self, **kwargs)

    async def mutate_row(
        self,
        row_key: str | bytes,
        mutations: list[Mutation] | Mutation,
        *,
        operation_timeout: float | None = 60,
        per_request_timeout: float | None = None,
    ):
        """
         Mutates a row atomically.

         Cells already present in the row are left unchanged unless explicitly changed
         by ``mutation``.

         Idempotent operations (i.e, all mutations have an explicit timestamp) will be
         retried on server failure. Non-idempotent operations will not.

         Args:
             - row_key: the row to apply mutations to
             - mutations: the set of mutations to apply to the row
             - operation_timeout: the time budget for the entire operation, in seconds.
                 Failed requests will be retried within the budget.
                 time is only counted while actively waiting on the network.
                 DeadlineExceeded exception raised after timeout
             - per_request_timeout: the time budget for an individual network request,
               in seconds. If it takes longer than this time to complete, the request
               will be cancelled with a DeadlineExceeded exception, and a retry will be
               attempted if within operation_timeout budget

        Raises:
             - DeadlineExceeded: raised after operation timeout
                 will be chained with a RetryExceptionGroup containing all
                 GoogleAPIError exceptions from any retries that failed
             - GoogleAPIError: raised on non-idempotent operations that cannot be
                 safely retried.
        """
        operation_timeout = operation_timeout or self.default_operation_timeout
        per_request_timeout = per_request_timeout or self.default_per_request_timeout

        if operation_timeout <= 0:
            raise ValueError("operation_timeout must be greater than 0")
        if per_request_timeout is not None and per_request_timeout <= 0:
            raise ValueError("per_request_timeout must be greater than 0")
        if per_request_timeout is not None and per_request_timeout > operation_timeout:
            raise ValueError("per_request_timeout must be less than operation_timeout")

        if isinstance(row_key, str):
            row_key = row_key.encode("utf-8")
        request = {"table_name": self.table_name, "row_key": row_key}
        if self.app_profile_id:
            request["app_profile_id"] = self.app_profile_id

        if isinstance(mutations, Mutation):
            mutations = [mutations]
        request["mutations"] = [mutation._to_dict() for mutation in mutations]

        if all(mutation.is_idempotent() for mutation in mutations):
            # mutations are all idempotent and safe to retry
            predicate = retries.if_exception_type(
                core_exceptions.DeadlineExceeded,
                core_exceptions.ServiceUnavailable,
            )
        else:
            # mutations should not be retried
            predicate = retries.if_exception_type()

        transient_errors = []

        def on_error_fn(exc):
            if predicate(exc):
                transient_errors.append(exc)

        retry = retries.AsyncRetry(
            predicate=predicate,
            on_error=on_error_fn,
            timeout=operation_timeout,
            initial=0.01,
            multiplier=2,
            maximum=60,
        )
        # wrap rpc in retry logic
        retry_wrapped = retry(self.client._gapic_client.mutate_row)
        # convert RetryErrors from retry wrapper into DeadlineExceeded errors
        deadline_wrapped = _convert_retry_deadline(
            retry_wrapped, operation_timeout, transient_errors
        )
        metadata = _make_metadata(self.table_name, self.app_profile_id)
        # trigger rpc
        await deadline_wrapped(request, timeout=per_request_timeout, metadata=metadata)

    async def bulk_mutate_rows(
        self,
        mutation_entries: list[RowMutationEntry],
        *,
        operation_timeout: float | None = 60,
        per_request_timeout: float | None = None,
<<<<<<< HEAD
=======
        on_success: Callable[
            [int, RowMutationEntry], None | Coroutine[None, None, None]
        ]
        | None = None,
>>>>>>> ec3fd017
    ):
        """
        Applies mutations for multiple rows in a single batched request.

        Each individual RowMutationEntry is applied atomically, but separate entries
        may be applied in arbitrary order (even for entries targetting the same row)
        In total, the row_mutations can contain at most 100000 individual mutations
        across all entries

        Idempotent entries (i.e., entries with mutations with explicit timestamps)
        will be retried on failure. Non-idempotent will not, and will reported in a
        raised exception group

        Args:
            - mutation_entries: the batches of mutations to apply
                Each entry will be applied atomically, but entries will be applied
                in arbitrary order
            - operation_timeout: the time budget for the entire operation, in seconds.
                Failed requests will be retried within the budget.
                time is only counted while actively waiting on the network.
                DeadlineExceeded exception raised after timeout
            - per_request_timeout: the time budget for an individual network request,
                in seconds. If it takes longer than this time to complete, the request
                will be cancelled with a DeadlineExceeded exception, and a retry will
                be attempted if within operation_timeout budget
<<<<<<< HEAD
=======
            - on_success: a callback function that will be called when each mutation
                entry is confirmed to be applied successfully. Will be passed the
                index and the entry itself.
>>>>>>> ec3fd017
        Raises:
            - MutationsExceptionGroup if one or more mutations fails
                Contains details about any failed entries in .exceptions
        """
        operation_timeout = operation_timeout or self.default_operation_timeout
        per_request_timeout = per_request_timeout or self.default_per_request_timeout

        if operation_timeout <= 0:
            raise ValueError("operation_timeout must be greater than 0")
        if per_request_timeout is not None and per_request_timeout <= 0:
            raise ValueError("per_request_timeout must be greater than 0")
        if per_request_timeout is not None and per_request_timeout > operation_timeout:
            raise ValueError("per_request_timeout must be less than operation_timeout")

        operation = _MutateRowsOperation(
            self.client._gapic_client,
            self,
            mutation_entries,
            operation_timeout,
            per_request_timeout,
        )
        await operation.start()

    async def check_and_mutate_row(
        self,
        row_key: str | bytes,
        predicate: RowFilter | None,
        true_case_mutations: Mutation | list[Mutation] | None = None,
        false_case_mutations: Mutation | list[Mutation] | None = None,
        operation_timeout: int | float | None = 60,
    ) -> bool:
        """
        Mutates a row atomically based on the output of a predicate filter

        Non-idempotent operation: will not be retried

        Args:
            - row_key: the key of the row to mutate
            - predicate: the filter to be applied to the contents of the specified row.
                Depending on whether or not any results  are yielded,
                either true_case_mutations or false_case_mutations will be executed.
                If None, checks that the row contains any values at all.
            - true_case_mutations:
                Changes to be atomically applied to the specified row if
                predicate yields at least one cell when
                applied to row_key. Entries are applied in order,
                meaning that earlier mutations can be masked by later
                ones. Must contain at least one entry if
                false_case_mutations is empty, and at most 100000.
            - false_case_mutations:
                Changes to be atomically applied to the specified row if
                predicate_filter does not yield any cells when
                applied to row_key. Entries are applied in order,
                meaning that earlier mutations can be masked by later
                ones. Must contain at least one entry if
                `true_case_mutations is empty, and at most 100000.
            - operation_timeout: the time budget for the entire operation, in seconds.
                Failed requests will not be retried.
        Returns:
            - bool indicating whether the predicate was true or false
        Raises:
            - GoogleAPIError exceptions from grpc call
        """
        raise NotImplementedError

    async def read_modify_write_row(
        self,
        row_key: str | bytes,
        rules: ReadModifyWriteRule
        | list[ReadModifyWriteRule]
        | dict[str, Any]
        | list[dict[str, Any]],
        *,
        operation_timeout: int | float | None = 60,
    ) -> Row:
        """
        Reads and modifies a row atomically according to input ReadModifyWriteRules,
        and returns the contents of all modified cells

        The new value for the timestamp is the greater of the existing timestamp or
        the current server time.

        Non-idempotent operation: will not be retried

        Args:
            - row_key: the key of the row to apply read/modify/write rules to
            - rules: A rule or set of rules to apply to the row.
                Rules are applied in order, meaning that earlier rules will affect the
                results of later ones.
           - operation_timeout: the time budget for the entire operation, in seconds.
                Failed requests will not be retried.
        Returns:
            - Row: containing cell data that was modified as part of the
                operation
        Raises:
            - GoogleAPIError exceptions from grpc call
        """
        raise NotImplementedError

    async def close(self):
        """
        Called to close the Table instance and release any resources held by it.
        """
        await self.client._remove_instance_registration(self.instance_id, self)

    async def __aenter__(self):
        """
        Implement async context manager protocol

        Register this instance with the client, so that
        grpc channels will be warmed for the specified instance
        """
        await self.client._register_instance(self.instance_id, self)
        return self

    async def __aexit__(self, exc_type, exc_val, exc_tb):
        """
        Implement async context manager protocol

        Unregister this instance with the client, so that
        grpc channels will no longer be warmed
        """
        await self.close()<|MERGE_RESOLUTION|>--- conflicted
+++ resolved
@@ -684,13 +684,6 @@
         *,
         operation_timeout: float | None = 60,
         per_request_timeout: float | None = None,
-<<<<<<< HEAD
-=======
-        on_success: Callable[
-            [int, RowMutationEntry], None | Coroutine[None, None, None]
-        ]
-        | None = None,
->>>>>>> ec3fd017
     ):
         """
         Applies mutations for multiple rows in a single batched request.
@@ -716,12 +709,6 @@
                 in seconds. If it takes longer than this time to complete, the request
                 will be cancelled with a DeadlineExceeded exception, and a retry will
                 be attempted if within operation_timeout budget
-<<<<<<< HEAD
-=======
-            - on_success: a callback function that will be called when each mutation
-                entry is confirmed to be applied successfully. Will be passed the
-                index and the entry itself.
->>>>>>> ec3fd017
         Raises:
             - MutationsExceptionGroup if one or more mutations fails
                 Contains details about any failed entries in .exceptions
