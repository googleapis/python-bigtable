--- conflicted
+++ resolved
@@ -17,16 +17,9 @@
 import re
 
 from google.cloud._helpers import _datetime_to_pb_timestamp
-<<<<<<< HEAD
 from google.cloud.bigtable_admin_v2 import BigtableTableAdminClient
 from google.cloud.bigtable_admin_v2.types import table
-=======
-from google.cloud.bigtable_admin_v2.gapic.bigtable_table_admin_client import (
-    BigtableTableAdminClient,
-)
-from google.cloud.bigtable_admin_v2.types import table_pb2
 from google.cloud.bigtable.policy import Policy
->>>>>>> 227482f8
 from google.cloud.exceptions import NotFound
 from google.protobuf import field_mask_pb2
 
@@ -403,7 +396,6 @@
                  due to a retryable error and retry attempts failed.
         :raises: ValueError: If the parameters are invalid.
         """
-<<<<<<< HEAD
         api = self._instance._client._table_admin_client
         return api.restore_table(
             request={
@@ -412,9 +404,6 @@
                 "backup": self.name,
             }
         )
-=======
-        api = self._instance._client.table_admin_client
-        return api.restore_table(self._instance.name, table_id, self.name)
 
     def get_iam_policy(self):
         """Gets the IAM access control policy for this backup.
@@ -465,5 +454,4 @@
         response = table_api.test_iam_permissions(
             resource=self.name, permissions=permissions
         )
-        return list(response.permissions)
->>>>>>> 227482f8
+        return list(response.permissions)