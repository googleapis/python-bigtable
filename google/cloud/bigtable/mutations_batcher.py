--- conflicted
+++ resolved
@@ -19,21 +19,15 @@
 import warnings
 from typing import TYPE_CHECKING
 
-<<<<<<< HEAD
-from google.cloud.bigtable.mutations import BulkMutationsEntry
+from google.cloud.bigtable.mutations import RowMutationEntry
 from google.cloud.bigtable.exceptions import MutationsExceptionGroup
 from google.cloud.bigtable.exceptions import FailedMutationEntryError
 
 from google.cloud.bigtable._mutate_rows import _mutate_rows_operation
-=======
-from google.cloud.bigtable.mutations import Mutation
-from google.cloud.bigtable.row_filters import RowFilter
->>>>>>> 63ac35cf
 
 if TYPE_CHECKING:
     from google.cloud.bigtable.client import Table  # pragma: no cover
 
-<<<<<<< HEAD
 # used to make more readable default values
 MB_SIZE = 1024 * 1024
 
@@ -51,7 +45,7 @@
         """
         Args:
           - max_mutation_count: maximum number of mutations to send in a single rpc.
-             This corresponds to individual mutations in a single BulkMutationsEntry.
+             This corresponds to individual mutations in a single RowMutationEntry.
              If None, no limit is enforced.
           - max_mutation_bytes: maximum number of bytes to send in a single rpc.
              If None, no limit is enforced.
@@ -76,7 +70,7 @@
             new_size <= self.max_mutation_bytes and new_count <= self.max_mutation_count
         )
 
-    async def remove_from_flow(self, mutation_entry: BulkMutationsEntry, *args):
+    async def remove_from_flow(self, mutation_entry: RowMutationEntry, *args):
         """
         Every time an in-flight mutation is complete, release the flow control semaphore
         """
@@ -86,7 +80,7 @@
         async with self.capacity_condition:
             self.capacity_condition.notify_all()
 
-    async def add_to_flow(self, mutations: list[BulkMutationsEntry]):
+    async def add_to_flow(self, mutations: list[RowMutationEntry]):
         """
         Breaks up list of mutations into batches that were registered to fit within
         flow control limits. This method will block when the flow control limits are
@@ -132,10 +126,6 @@
                             lambda: self._has_capacity(next_count, next_size)
                         )
             yield mutations[start_idx:end_idx]
-=======
-# Type alias used internally for readability.
-_row_key_type = bytes
->>>>>>> 63ac35cf
 
 
 class MutationsBatcher:
@@ -157,14 +147,6 @@
          batcher.add(row, mut)
     """
 
-<<<<<<< HEAD
-=======
-    queue: asyncio.Queue[tuple[_row_key_type, list[Mutation]]]
-    conditional_queues: dict[RowFilter, tuple[list[Mutation], list[Mutation]]]
-
-    MB_SIZE = 1024 * 1024
-
->>>>>>> 63ac35cf
     def __init__(
         self,
         table: "Table",
@@ -191,7 +173,7 @@
         atexit.register(self._on_exit)
         self.closed: bool = False
         self._table = table
-        self._staged_mutations: list[BulkMutationsEntry] = []
+        self._staged_mutations: list[RowMutationEntry] = []
         self._staged_count, self._staged_bytes = 0, 0
         self._flow_control = _FlowControl(
             flow_control_max_count, flow_control_max_bytes
@@ -223,7 +205,7 @@
             if not self.closed and self._staged_mutations:
                 self._schedule_flush()
 
-    def append(self, mutations: BulkMutationsEntry):
+    def append(self, mutations: RowMutationEntry):
         """
         Add a new set of mutations to the internal queue
         """
@@ -277,7 +259,7 @@
 
     async def _flush_internal(
         self,
-        new_entries: list[BulkMutationsEntry],
+        new_entries: list[RowMutationEntry],
         prev_flush: asyncio.Task[None],
     ):
         """
@@ -297,13 +279,13 @@
             self._entries_processed_since_last_raise += len(batch)
 
     async def _execute_mutate_rows(
-        self, batch: list[BulkMutationsEntry]
+        self, batch: list[RowMutationEntry]
     ) -> list[FailedMutationEntryError]:
         """
         Helper to execute mutation operation on a batch
 
         Args:
-          - batch: list of BulkMutationsEntry objects to send to server
+          - batch: list of RowMutationEntry objects to send to server
           - timeout: timeout in seconds. Used as operation_timeout and per_request_timeout.
               If not given, will use table defaults
         Returns:
