--- conflicted
+++ resolved
@@ -14,13 +14,7 @@
 #
 from __future__ import annotations
 
-<<<<<<< HEAD
-from typing import Callable, Awaitable, Any, cast, TYPE_CHECKING
-
-from inspect import iscoroutine
-=======
 from typing import Iterator, Callable, Any, Coroutine, TYPE_CHECKING
->>>>>>> f39a891b
 
 from google.api_core import exceptions as core_exceptions
 from google.api_core import retry_async as retries
@@ -52,11 +46,7 @@
     operation_timeout: float,
     per_request_timeout: float | None,
     on_terminal_state: Callable[
-<<<<<<< HEAD
-        ["RowMutationEntry", Exception | None], Awaitable[None] | None
-=======
-        [int, "RowMutationEntry", list[Exception] | None], Coroutine[None, None, None]
->>>>>>> f39a891b
+        ["RowMutationEntry", int, list[Exception] | None], Coroutine[None, None, None]
     ]
     | None = None,
 ):
@@ -134,14 +124,6 @@
                 raise core_exceptions.ClientError(
                     f"Mutation {idx} failed with no associated errors"
                 )
-<<<<<<< HEAD
-                # call on_terminal_state for each unreported failed mutation
-                if on_terminal_state and mutations_dict[idx] is not None:
-                    entry = cast("RowMutationEntry", mutations_dict[idx])
-                    output = on_terminal_state(entry, cause_exc)
-                    if iscoroutine(output):
-                        await output
-=======
             elif len(exc_list) == 1:
                 cause_exc = exc_list[0]
             else:
@@ -152,8 +134,7 @@
             )
             # call on_terminal_state for each unreported failed mutation
             if on_terminal_state:
-                await on_terminal_state(idx, entry, exc_list)
->>>>>>> f39a891b
+                await on_terminal_state(entry, idx, exc_list)
         if all_errors:
             raise bt_exceptions.MutationsExceptionGroup(
                 all_errors, len(mutation_entries)
@@ -168,12 +149,8 @@
     error_dict: dict[int, list[Exception]],
     predicate: Callable[[Exception], bool],
     on_terminal_state: Callable[
-<<<<<<< HEAD
-        ["RowMutationEntry", Exception | None], Awaitable[None] | None
-=======
-        [int, "RowMutationEntry", list[Exception] | None],
+        ["RowMutationEntry", int, list[Exception] | None],
         Coroutine[None, None, None],
->>>>>>> f39a891b
     ]
     | None = None,
 ):
@@ -206,13 +183,13 @@
     input_callback = on_terminal_state
 
     async def on_terminal_patched(
-        idx: int, entry: "RowMutationEntry", exc_list: list[Exception] | None
+        entry: "RowMutationEntry", idx: int, exc_list: list[Exception] | None
     ):
         active_dict.pop(idx)
         if exc_list is None:
             error_dict.pop(idx)
         if input_callback is not None:
-            await input_callback(idx, entry, exc_list)
+            await input_callback(entry, idx, exc_list)
 
     on_terminal_state = on_terminal_patched
     # keep map between sub-request indices and global mutation_dict indices
@@ -243,7 +220,7 @@
             exc = None
             if result.status.code == 0:
                 # mutation succeeded
-                await on_terminal_state(idx, entry, None)
+                await on_terminal_state(entry, idx, None)
             else:
                 # mutation failed
                 exc = core_exceptions.from_grpc_status(
@@ -255,18 +232,7 @@
                 # if mutation is non-idempotent or the error is not retryable,
                 # mark the mutation as terminal
                 if not predicate(exc) or not entry.is_idempotent():
-<<<<<<< HEAD
-                    terminal_state = True
-            # if the mutation is terminal and won't be retried, remove it from the mutation_dict
-            if terminal_state:
-                mutation_dict[idx] = None
-                if on_terminal_state is not None:
-                    output = on_terminal_state(entry, exc)
-                    if iscoroutine(output):
-                        await output
-=======
-                    await on_terminal_state(idx, entry, error_dict[idx])
->>>>>>> f39a891b
+                    await on_terminal_state(entry, idx, error_dict[idx])
     # check if attempt succeeded, or needs to be retried
     if active_dict:
         # unfinished work; raise exception to trigger retry
