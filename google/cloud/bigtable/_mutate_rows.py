# Copyright 2023 Google LLC
#
# Licensed under the Apache License, Version 2.0 (the "License");
# you may not use this file except in compliance with the License.
# You may obtain a copy of the License at
#
#     http://www.apache.org/licenses/LICENSE-2.0
#
# Unless required by applicable law or agreed to in writing, software
# distributed under the License is distributed on an "AS IS" BASIS,
# WITHOUT WARRANTIES OR CONDITIONS OF ANY KIND, either express or implied.
# See the License for the specific language governing permissions and
# limitations under the License.
#
from __future__ import annotations

from typing import TYPE_CHECKING
import functools

from google.api_core import exceptions as core_exceptions
from google.api_core import retry_async as retries
import google.cloud.bigtable.exceptions as bt_exceptions
from google.cloud.bigtable._helpers import _make_metadata
from google.cloud.bigtable._helpers import _convert_retry_deadline
from google.cloud.bigtable._helpers import _attempt_timeout_generator

if TYPE_CHECKING:
    from google.cloud.bigtable_v2.services.bigtable.async_client import (
        BigtableAsyncClient,
    )
    from google.cloud.bigtable.client import Table
    from google.cloud.bigtable.mutations import RowMutationEntry


class _MutateRowsIncomplete(RuntimeError):
    """
    Exception raised when a mutate_rows call has unfinished work.
    """

    pass


<<<<<<< HEAD
async def _mutate_rows_operation(
    gapic_client: "BigtableAsyncClient",
    table: "Table",
    mutation_entries: list["RowMutationEntry"],
    operation_timeout: float,
    per_request_timeout: float | None,
    on_terminal_state: Callable[
        ["RowMutationEntry", int, list[Exception] | None], Coroutine[None, None, None]
    ]
    | None = None,
):
    """
    Helper function for managing a single mutate_rows operation, end-to-end.

    Args:
      - gapic_client: the client to use for the mutate_rows call
      - request: A request dict containing table name, app profile id, and other details to inclide in the request
      - mutation_entries: a list of RowMutationEntry objects to send to the server
      - operation_timeout: the timeout to use for the entire operation, in seconds.
      - per_request_timeout: the timeout to use for each mutate_rows attempt, in seconds.
          If not specified, the request will run until operation_timeout is reached.
      - on_terminal_state: If given, this function will be called as soon as a mutation entry
            reaches a terminal state (success or failure).
    """
    mutations_dict: dict[int, RowMutationEntry] = {
        idx: mut for idx, mut in enumerate(mutation_entries)
    }

    error_dict: dict[int, list[Exception]] = {idx: [] for idx in mutations_dict.keys()}

    predicate = retries.if_exception_type(
        core_exceptions.DeadlineExceeded,
        core_exceptions.ServiceUnavailable,
        _MutateRowsIncomplete,
    )

    def on_error_fn(exc):
        if predicate(exc) and not isinstance(exc, _MutateRowsIncomplete):
            # add this exception to list for each active mutation
            for idx in error_dict.keys():
                error_dict[idx].append(exc)
            # remove non-idempotent mutations from mutations_dict, so they are not retried
            for idx, mut in list(mutations_dict.items()):
                if not mut.is_idempotent():
                    mutations_dict.pop(idx)

    retry = retries.AsyncRetry(
        predicate=predicate,
        on_error=on_error_fn,
        timeout=operation_timeout,
        initial=0.01,
        multiplier=2,
        maximum=60,
    )
    # use generator to lower per-attempt timeout as we approach operation_timeout deadline
    attempt_timeout_gen = _attempt_timeout_generator(
        per_request_timeout, operation_timeout
    )
    # wrap attempt in retry logic
    retry_wrapped = retry(_mutate_rows_retryable_attempt)
    # convert RetryErrors from retry wrapper into DeadlineExceeded errors
    deadline_wrapped = _convert_retry_deadline(retry_wrapped, operation_timeout)
    try:
        # trigger mutate_rows
        await deadline_wrapped(
            gapic_client,
            table,
            attempt_timeout_gen,
            mutations_dict,
            error_dict,
            predicate,
            on_terminal_state,
        )
    except Exception as exc:
        # exceptions raised by retryable are added to the list of exceptions for all unfinalized mutations
        for error_list in error_dict.values():
            error_list.append(exc)
    finally:
        # raise exception detailing incomplete mutations
        all_errors = []
        for idx, exc_list in error_dict.items():
            if len(exc_list) == 0:
                raise core_exceptions.ClientError(
                    f"Mutation {idx} failed with no associated errors"
                )
            elif len(exc_list) == 1:
                cause_exc = exc_list[0]
            else:
                cause_exc = bt_exceptions.RetryExceptionGroup(exc_list)
            entry = mutation_entries[idx]
            all_errors.append(
                bt_exceptions.FailedMutationEntryError(idx, entry, cause_exc)
            )
            # call on_terminal_state for each unreported failed mutation
            if on_terminal_state:
                await on_terminal_state(entry, idx, exc_list)
        if all_errors:
            raise bt_exceptions.MutationsExceptionGroup(
                all_errors, len(mutation_entries)
            )


async def _mutate_rows_retryable_attempt(
    gapic_client: "BigtableAsyncClient",
    table: "Table",
    timeout_generator: Iterator[float],
    active_dict: dict[int, "RowMutationEntry"],
    error_dict: dict[int, list[Exception]],
    predicate: Callable[[Exception], bool],
    on_terminal_state: Callable[
        ["RowMutationEntry", int, list[Exception] | None],
        Coroutine[None, None, None],
    ]
    | None = None,
):
    """
    Helper function for managing a single mutate_rows attempt.

    If one or more retryable mutations remain incomplete at the end of the function,
    _MutateRowsIncomplete will be raised to trigger a retry

    This function is intended to be wrapped in an api_core.retry.AsyncRetry object, which will handle
    timeouts and retrying raised exceptions.

    Args:
      - gapic_client: the client to use for the mutate_rows call
      - request: the request to send to the server, populated with table name and app profile id
      - per_request_timeout: the timeout to use for each mutate_rows attempt
      - active_dict: a dictionary tracking unfinalized mutations. At the start of the request,
            all entries are outstanding. As mutations are finalized, they are removed from the dict.
      - error_dict: a dictionary tracking errors associated with each entry index.
            Each retry will append a new error. Successful mutations will remove their index from the dict.
      - predicate: a function that takes an exception and returns True if the exception is retryable.
      - on_terminal_state: If given, this function will be called as soon as a mutation entry
            reaches a terminal state (success or failure).
    Raises:
      - _MutateRowsIncomplete: if one or more retryable mutations remain incomplete at the end of the function
      - GoogleAPICallError: if the server returns an error on the grpc call
=======
class _MutateRowsOperation:
    """
    MutateRowsOperation manages the logic of sending a set of row mutations,
    and retrying on failed entries. It manages this using the _run_attempt
    function, which attempts to mutate all outstanding entries, and raises
    _MutateRowsIncomplete if any retryable errors are encountered.

    Errors are exposed as a MutationsExceptionGroup, which contains a list of
    exceptions organized by the related failed mutation entries.
>>>>>>> 3d441a28
    """

<<<<<<< HEAD
    async def on_terminal_patched(
        entry: "RowMutationEntry", idx: int, exc_list: list[Exception] | None
    ):
        active_dict.pop(idx)
        if exc_list is None:
            error_dict.pop(idx)
        if input_callback is not None:
            await input_callback(entry, idx, exc_list)

    on_terminal_state = on_terminal_patched
    # keep map between sub-request indices and global mutation_dict indices
    index_map: dict[int, int] = {}
    request_entries: list[dict[str, Any]] = []
    for request_idx, (global_idx, m) in enumerate(active_dict.items()):
        index_map[request_idx] = global_idx
        request_entries.append(m._to_dict())
    # make gapic request
    metadata = _make_metadata(table.table_name, table.app_profile_id)
    async for result_list in await gapic_client.mutate_rows(
        request={
            "table_name": table.table_name,
            "app_profile_id": table.app_profile_id,
            "entries": request_entries,
        },
        timeout=next(timeout_generator),
        metadata=metadata,
    ):
        for result in result_list.entries:
            # convert sub-request index to global index
            idx = index_map[result.index]
            if idx not in active_dict:
                raise core_exceptions.ClientError(
                    f"Received result for already finalized mutation at index {idx}"
                )
            entry = active_dict[idx]
            exc = None
            if result.status.code == 0:
                # mutation succeeded
                await on_terminal_state(entry, idx, None)
            else:
                # mutation failed
                exc = core_exceptions.from_grpc_status(
                    result.status.code,
                    result.status.message,
                    details=result.status.details,
                )
                error_dict[idx].append(exc)
                # if mutation is non-idempotent or the error is not retryable,
                # mark the mutation as terminal
                if not predicate(exc) or not entry.is_idempotent():
                    await on_terminal_state(entry, idx, error_dict[idx])
    # check if attempt succeeded, or needs to be retried
    if active_dict:
        # unfinished work; raise exception to trigger retry
        raise _MutateRowsIncomplete()
=======
    def __init__(
        self,
        gapic_client: "BigtableAsyncClient",
        table: "Table",
        mutation_entries: list["RowMutationEntry"],
        operation_timeout: float,
        per_request_timeout: float | None,
    ):
        """
        Args:
          - gapic_client: the client to use for the mutate_rows call
          - table: the table associated with the request
          - mutation_entries: a list of RowMutationEntry objects to send to the server
          - operation_timeout: the timeout t o use for the entire operation, in seconds.
          - per_request_timeout: the timeoutto use for each mutate_rows attempt, in seconds.
              If not specified, the request will run until operation_timeout is reached.
        """
        # create partial function to pass to trigger rpc call
        metadata = _make_metadata(table.table_name, table.app_profile_id)
        self._gapic_fn = functools.partial(
            gapic_client.mutate_rows,
            table_name=table.table_name,
            app_profile_id=table.app_profile_id,
            metadata=metadata,
        )
        # create predicate for determining which errors are retryable
        self.is_retryable = retries.if_exception_type(
            # RPC level errors
            core_exceptions.DeadlineExceeded,
            core_exceptions.ServiceUnavailable,
            # Entry level errors
            _MutateRowsIncomplete,
        )
        # build retryable operation
        retry = retries.AsyncRetry(
            predicate=self.is_retryable,
            timeout=operation_timeout,
            initial=0.01,
            multiplier=2,
            maximum=60,
        )
        retry_wrapped = retry(self._run_attempt)
        self._operation = _convert_retry_deadline(retry_wrapped, operation_timeout)
        # initialize state
        self.timeout_generator = _attempt_timeout_generator(
            per_request_timeout, operation_timeout
        )
        self.mutations = mutation_entries
        self.remaining_indices = list(range(len(self.mutations)))
        self.errors: dict[int, list[Exception]] = {}

    async def start(self):
        """
        Start the operation, and run until completion

        Raises:
          - MutationsExceptionGroup: if any mutations failed
        """
        try:
            # trigger mutate_rows
            await self._operation()
        except Exception as exc:
            # exceptions raised by retryable are added to the list of exceptions for all unfinalized mutations
            incomplete_indices = self.remaining_indices.copy()
            for idx in incomplete_indices:
                self._handle_entry_error(idx, exc)
        finally:
            # raise exception detailing incomplete mutations
            all_errors = []
            for idx, exc_list in self.errors.items():
                if len(exc_list) == 0:
                    raise core_exceptions.ClientError(
                        f"Mutation {idx} failed with no associated errors"
                    )
                elif len(exc_list) == 1:
                    cause_exc = exc_list[0]
                else:
                    cause_exc = bt_exceptions.RetryExceptionGroup(exc_list)
                entry = self.mutations[idx]
                all_errors.append(
                    bt_exceptions.FailedMutationEntryError(idx, entry, cause_exc)
                )
            if all_errors:
                raise bt_exceptions.MutationsExceptionGroup(
                    all_errors, len(self.mutations)
                )

    async def _run_attempt(self):
        """
        Run a single attempt of the mutate_rows rpc.

        Raises:
          - _MutateRowsIncomplete: if there are failed mutations eligible for
              retry after the attempt is complete
          - GoogleAPICallError: if the gapic rpc fails
        """
        request_entries = [
            self.mutations[idx]._to_dict() for idx in self.remaining_indices
        ]
        # track mutations in this request that have not been finalized yet
        active_request_indices = {
            req_idx: orig_idx for req_idx, orig_idx in enumerate(self.remaining_indices)
        }
        self.remaining_indices = []
        if not request_entries:
            # no more mutations. return early
            return
        # make gapic request
        try:
            result_generator = await self._gapic_fn(
                timeout=next(self.timeout_generator),
                entries=request_entries,
            )
            async for result_list in result_generator:
                for result in result_list.entries:
                    # convert sub-request index to global index
                    orig_idx = active_request_indices[result.index]
                    entry_error = core_exceptions.from_grpc_status(
                        result.status.code,
                        result.status.message,
                        details=result.status.details,
                    )
                    if result.status.code != 0:
                        # mutation failed; update error list (and remaining_indices if retryable)
                        self._handle_entry_error(orig_idx, entry_error)
                    # remove processed entry from active list
                    del active_request_indices[result.index]
        except Exception as exc:
            # add this exception to list for each mutation that wasn't
            # already handled, and update remaining_indices if mutation is retryable
            for idx in active_request_indices.values():
                self._handle_entry_error(idx, exc)
                # bubble up exception to be handled by retry wrapper
                raise
        # check if attempt succeeded, or needs to be retried
        if self.remaining_indices:
            # unfinished work; raise exception to trigger retry
            raise _MutateRowsIncomplete

    def _handle_entry_error(self, idx: int, exc: Exception):
        """
        Add an exception to the list of exceptions for a given mutation index,
        and add the index to the list of remaining indices if the exception is
        retryable.

        Args:
          - idx: the index of the mutation that failed
          - exc: the exception to add to the list
        """
        entry = self.mutations[idx]
        self.errors.setdefault(idx, []).append(exc)
        if (
            entry.is_idempotent()
            and self.is_retryable(exc)
            and idx not in self.remaining_indices
        ):
            self.remaining_indices.append(idx)
>>>>>>> 3d441a28
<|MERGE_RESOLUTION|>--- conflicted
+++ resolved
@@ -40,146 +40,6 @@
     pass
 
 
-<<<<<<< HEAD
-async def _mutate_rows_operation(
-    gapic_client: "BigtableAsyncClient",
-    table: "Table",
-    mutation_entries: list["RowMutationEntry"],
-    operation_timeout: float,
-    per_request_timeout: float | None,
-    on_terminal_state: Callable[
-        ["RowMutationEntry", int, list[Exception] | None], Coroutine[None, None, None]
-    ]
-    | None = None,
-):
-    """
-    Helper function for managing a single mutate_rows operation, end-to-end.
-
-    Args:
-      - gapic_client: the client to use for the mutate_rows call
-      - request: A request dict containing table name, app profile id, and other details to inclide in the request
-      - mutation_entries: a list of RowMutationEntry objects to send to the server
-      - operation_timeout: the timeout to use for the entire operation, in seconds.
-      - per_request_timeout: the timeout to use for each mutate_rows attempt, in seconds.
-          If not specified, the request will run until operation_timeout is reached.
-      - on_terminal_state: If given, this function will be called as soon as a mutation entry
-            reaches a terminal state (success or failure).
-    """
-    mutations_dict: dict[int, RowMutationEntry] = {
-        idx: mut for idx, mut in enumerate(mutation_entries)
-    }
-
-    error_dict: dict[int, list[Exception]] = {idx: [] for idx in mutations_dict.keys()}
-
-    predicate = retries.if_exception_type(
-        core_exceptions.DeadlineExceeded,
-        core_exceptions.ServiceUnavailable,
-        _MutateRowsIncomplete,
-    )
-
-    def on_error_fn(exc):
-        if predicate(exc) and not isinstance(exc, _MutateRowsIncomplete):
-            # add this exception to list for each active mutation
-            for idx in error_dict.keys():
-                error_dict[idx].append(exc)
-            # remove non-idempotent mutations from mutations_dict, so they are not retried
-            for idx, mut in list(mutations_dict.items()):
-                if not mut.is_idempotent():
-                    mutations_dict.pop(idx)
-
-    retry = retries.AsyncRetry(
-        predicate=predicate,
-        on_error=on_error_fn,
-        timeout=operation_timeout,
-        initial=0.01,
-        multiplier=2,
-        maximum=60,
-    )
-    # use generator to lower per-attempt timeout as we approach operation_timeout deadline
-    attempt_timeout_gen = _attempt_timeout_generator(
-        per_request_timeout, operation_timeout
-    )
-    # wrap attempt in retry logic
-    retry_wrapped = retry(_mutate_rows_retryable_attempt)
-    # convert RetryErrors from retry wrapper into DeadlineExceeded errors
-    deadline_wrapped = _convert_retry_deadline(retry_wrapped, operation_timeout)
-    try:
-        # trigger mutate_rows
-        await deadline_wrapped(
-            gapic_client,
-            table,
-            attempt_timeout_gen,
-            mutations_dict,
-            error_dict,
-            predicate,
-            on_terminal_state,
-        )
-    except Exception as exc:
-        # exceptions raised by retryable are added to the list of exceptions for all unfinalized mutations
-        for error_list in error_dict.values():
-            error_list.append(exc)
-    finally:
-        # raise exception detailing incomplete mutations
-        all_errors = []
-        for idx, exc_list in error_dict.items():
-            if len(exc_list) == 0:
-                raise core_exceptions.ClientError(
-                    f"Mutation {idx} failed with no associated errors"
-                )
-            elif len(exc_list) == 1:
-                cause_exc = exc_list[0]
-            else:
-                cause_exc = bt_exceptions.RetryExceptionGroup(exc_list)
-            entry = mutation_entries[idx]
-            all_errors.append(
-                bt_exceptions.FailedMutationEntryError(idx, entry, cause_exc)
-            )
-            # call on_terminal_state for each unreported failed mutation
-            if on_terminal_state:
-                await on_terminal_state(entry, idx, exc_list)
-        if all_errors:
-            raise bt_exceptions.MutationsExceptionGroup(
-                all_errors, len(mutation_entries)
-            )
-
-
-async def _mutate_rows_retryable_attempt(
-    gapic_client: "BigtableAsyncClient",
-    table: "Table",
-    timeout_generator: Iterator[float],
-    active_dict: dict[int, "RowMutationEntry"],
-    error_dict: dict[int, list[Exception]],
-    predicate: Callable[[Exception], bool],
-    on_terminal_state: Callable[
-        ["RowMutationEntry", int, list[Exception] | None],
-        Coroutine[None, None, None],
-    ]
-    | None = None,
-):
-    """
-    Helper function for managing a single mutate_rows attempt.
-
-    If one or more retryable mutations remain incomplete at the end of the function,
-    _MutateRowsIncomplete will be raised to trigger a retry
-
-    This function is intended to be wrapped in an api_core.retry.AsyncRetry object, which will handle
-    timeouts and retrying raised exceptions.
-
-    Args:
-      - gapic_client: the client to use for the mutate_rows call
-      - request: the request to send to the server, populated with table name and app profile id
-      - per_request_timeout: the timeout to use for each mutate_rows attempt
-      - active_dict: a dictionary tracking unfinalized mutations. At the start of the request,
-            all entries are outstanding. As mutations are finalized, they are removed from the dict.
-      - error_dict: a dictionary tracking errors associated with each entry index.
-            Each retry will append a new error. Successful mutations will remove their index from the dict.
-      - predicate: a function that takes an exception and returns True if the exception is retryable.
-      - on_terminal_state: If given, this function will be called as soon as a mutation entry
-            reaches a terminal state (success or failure).
-    Raises:
-      - _MutateRowsIncomplete: if one or more retryable mutations remain incomplete at the end of the function
-      - GoogleAPICallError: if the server returns an error on the grpc call
-=======
 class _MutateRowsOperation:
     """
     MutateRowsOperation manages the logic of sending a set of row mutations,
@@ -189,66 +49,8 @@
 
     Errors are exposed as a MutationsExceptionGroup, which contains a list of
     exceptions organized by the related failed mutation entries.
->>>>>>> 3d441a28
-    """
-
-<<<<<<< HEAD
-    async def on_terminal_patched(
-        entry: "RowMutationEntry", idx: int, exc_list: list[Exception] | None
-    ):
-        active_dict.pop(idx)
-        if exc_list is None:
-            error_dict.pop(idx)
-        if input_callback is not None:
-            await input_callback(entry, idx, exc_list)
-
-    on_terminal_state = on_terminal_patched
-    # keep map between sub-request indices and global mutation_dict indices
-    index_map: dict[int, int] = {}
-    request_entries: list[dict[str, Any]] = []
-    for request_idx, (global_idx, m) in enumerate(active_dict.items()):
-        index_map[request_idx] = global_idx
-        request_entries.append(m._to_dict())
-    # make gapic request
-    metadata = _make_metadata(table.table_name, table.app_profile_id)
-    async for result_list in await gapic_client.mutate_rows(
-        request={
-            "table_name": table.table_name,
-            "app_profile_id": table.app_profile_id,
-            "entries": request_entries,
-        },
-        timeout=next(timeout_generator),
-        metadata=metadata,
-    ):
-        for result in result_list.entries:
-            # convert sub-request index to global index
-            idx = index_map[result.index]
-            if idx not in active_dict:
-                raise core_exceptions.ClientError(
-                    f"Received result for already finalized mutation at index {idx}"
-                )
-            entry = active_dict[idx]
-            exc = None
-            if result.status.code == 0:
-                # mutation succeeded
-                await on_terminal_state(entry, idx, None)
-            else:
-                # mutation failed
-                exc = core_exceptions.from_grpc_status(
-                    result.status.code,
-                    result.status.message,
-                    details=result.status.details,
-                )
-                error_dict[idx].append(exc)
-                # if mutation is non-idempotent or the error is not retryable,
-                # mark the mutation as terminal
-                if not predicate(exc) or not entry.is_idempotent():
-                    await on_terminal_state(entry, idx, error_dict[idx])
-    # check if attempt succeeded, or needs to be retried
-    if active_dict:
-        # unfinished work; raise exception to trigger retry
-        raise _MutateRowsIncomplete()
-=======
+    """
+
     def __init__(
         self,
         gapic_client: "BigtableAsyncClient",
@@ -405,5 +207,4 @@
             and self.is_retryable(exc)
             and idx not in self.remaining_indices
         ):
-            self.remaining_indices.append(idx)
->>>>>>> 3d441a28
+            self.remaining_indices.append(idx)