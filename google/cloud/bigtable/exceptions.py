--- conflicted
+++ resolved
@@ -155,13 +155,8 @@
 
     def __init__(
         self,
-<<<<<<< HEAD
         failed_idx: int | None,
-        failed_mutation_entry: "BulkMutationsEntry",
-=======
-        failed_idx: int,
         failed_mutation_entry: "RowMutationEntry",
->>>>>>> 63ac35cf
         cause: Exception,
     ):
         idempotent_msg = (
