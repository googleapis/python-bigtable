--- conflicted
+++ resolved
@@ -89,27 +89,16 @@
     """
 
     @staticmethod
-<<<<<<< HEAD
-    def _format_message(excs: list[FailedMutationEntryError], total_entries: int):
-=======
     def _format_message(excs: list[Exception], total_entries: int):
->>>>>>> 335391cc
         entry_str = "entry" if total_entries == 1 else "entries"
         plural_str = "" if len(excs) == 1 else "s"
         return f"{len(excs)} sub-exception{plural_str} (from {total_entries} {entry_str} attempted)"
 
-<<<<<<< HEAD
-    def __init__(self, excs: list[FailedMutationEntryError], total_entries: int):
-        super().__init__(self._format_message(excs, total_entries), excs)
-
-    def __new__(cls, excs: list[FailedMutationEntryError], total_entries: int):
-=======
     def __init__(self, excs: list[Exception], total_entries: int):
         super().__init__(self._format_message(excs, total_entries), excs)
         self.total_entries_attempted = total_entries
 
     def __new__(cls, excs: list[Exception], total_entries: int):
->>>>>>> 335391cc
         return super().__new__(cls, cls._format_message(excs, total_entries), excs)
 
 
@@ -121,25 +110,17 @@
 
     def __init__(
         self,
-<<<<<<< HEAD
-        failed_idx: int,
-=======
         failed_idx: int | None,
->>>>>>> 335391cc
         failed_mutation_entry: "RowMutationEntry",
         cause: Exception,
     ):
         idempotent_msg = (
             "idempotent" if failed_mutation_entry.is_idempotent() else "non-idempotent"
         )
-<<<<<<< HEAD
-        message = f"Failed {idempotent_msg} mutation entry at index {failed_idx} with cause: {cause!r}"
-=======
         index_msg = f" at index {failed_idx} " if failed_idx is not None else " "
         message = (
             f"Failed {idempotent_msg} mutation entry{index_msg}with cause: {cause!r}"
         )
->>>>>>> 335391cc
         super().__init__(message)
         self.index = failed_idx
         self.entry = failed_mutation_entry
