--- conflicted
+++ resolved
@@ -14,15 +14,9 @@
 
 import base64
 
-<<<<<<< HEAD
-from google.api_core.iam import Policy as BasePolicy # type: ignore
-from google.cloud._helpers import _to_bytes # type: ignore
-from google.iam.v1 import policy_pb2 # type: ignore
-=======
 from google.api_core.iam import Policy as BasePolicy
 from google.cloud._helpers import _to_bytes
 from google.iam.v1 import policy_pb2  # type: ignore
->>>>>>> c2e2b6da
 
 """IAM roles supported by Bigtable Instance resource"""
 BIGTABLE_ADMIN_ROLE = "roles/bigtable.admin"
