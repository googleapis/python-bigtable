# Copyright 2015 Google LLC
#
# Licensed under the Apache License, Version 2.0 (the "License");
# you may not use this file except in compliance with the License.
# You may obtain a copy of the License at
#
#     http://www.apache.org/licenses/LICENSE-2.0
#
# Unless required by applicable law or agreed to in writing, software
# distributed under the License is distributed on an "AS IS" BASIS,
# WITHOUT WARRANTIES OR CONDITIONS OF ANY KIND, either express or implied.
# See the License for the specific language governing permissions and
# limitations under the License.

"""User-friendly container for Google Cloud Bigtable Table."""

from google.api_core.exceptions import Aborted
from google.api_core.exceptions import DeadlineExceeded
from google.api_core.exceptions import NotFound
from google.api_core.exceptions import RetryError
from google.api_core.exceptions import ServiceUnavailable
from google.api_core.gapic_v1.method import DEFAULT
from google.api_core.retry import if_exception_type
from google.api_core.retry import Retry
from google.cloud._helpers import _to_bytes
from google.cloud.bigtable.backup import Backup
from google.cloud.bigtable.column_family import _gc_rule_from_pb
from google.cloud.bigtable.column_family import ColumnFamily
from google.cloud.bigtable.batcher import MutationsBatcher
from google.cloud.bigtable.batcher import FLUSH_COUNT, MAX_ROW_BYTES
from google.cloud.bigtable.policy import Policy
from google.cloud.bigtable.row import AppendRow
from google.cloud.bigtable.row import ConditionalRow
from google.cloud.bigtable.row import DirectRow
from google.cloud.bigtable.row_data import PartialRowsData
from google.cloud.bigtable.row_data import DEFAULT_RETRY_READ_ROWS
from google.cloud.bigtable.row_set import RowSet
from google.cloud.bigtable.row_set import RowRange
from google.cloud.bigtable import enums
from google.cloud.bigtable_v2.types import bigtable as data_messages_v2_pb2
from google.cloud.bigtable_admin_v2 import BigtableTableAdminClient
from google.cloud.bigtable_admin_v2.types import table as admin_messages_v2_pb2
from google.cloud.bigtable_admin_v2.types import (
    bigtable_table_admin as table_admin_messages_v2_pb2,
)

import warnings

# Maximum number of mutations in bulk (MutateRowsRequest message):
# (https://cloud.google.com/bigtable/docs/reference/data/rpc/
#  google.bigtable.v2#google.bigtable.v2.MutateRowRequest)
_MAX_BULK_MUTATIONS = 100000
VIEW_NAME_ONLY = enums.Table.View.NAME_ONLY


class _BigtableRetryableError(Exception):
    """Retry-able error expected by the default retry strategy."""


DEFAULT_RETRY = Retry(
    predicate=if_exception_type(_BigtableRetryableError),
    initial=1.0,
    maximum=15.0,
    multiplier=2.0,
    deadline=120.0,  # 2 minutes
)
"""The default retry strategy to be used on retry-able errors.

Used by :meth:`~google.cloud.bigtable.table.Table.mutate_rows`.
"""


class TableMismatchError(ValueError):
    """Row from another table."""


class TooManyMutationsError(ValueError):
    """The number of mutations for bulk request is too big."""


class Table(object):
    """Representation of a Google Cloud Bigtable Table.

    .. note::

        We don't define any properties on a table other than the name.
        The only other fields are ``column_families`` and ``granularity``,
        The ``column_families`` are not stored locally and
        ``granularity`` is an enum with only one value.

    We can use a :class:`Table` to:

    * :meth:`create` the table
    * :meth:`delete` the table
    * :meth:`list_column_families` in the table

    :type table_id: str
    :param table_id: The ID of the table.

    :type instance: :class:`~google.cloud.bigtable.instance.Instance`
    :param instance: The instance that owns the table.

    :type app_profile_id: str
    :param app_profile_id: (Optional) The unique name of the AppProfile.
    """

    def __init__(self, table_id, instance, mutation_timeout=None, app_profile_id=None):
        self.table_id = table_id
        self._instance = instance
        self._app_profile_id = app_profile_id
        self.mutation_timeout = mutation_timeout

    @property
    def name(self):
        """Table name used in requests.

        For example:

        .. literalinclude:: snippets_table.py
            :start-after: [START bigtable_api_table_name]
            :end-before: [END bigtable_api_table_name]
            :dedent: 4

        .. note::

          This property will not change if ``table_id`` does not, but the
          return value is not cached.

        The table name is of the form

            ``"projects/../instances/../tables/{table_id}"``

        :rtype: str
        :returns: The table name.
        """
        project = self._instance._client.project
        instance_id = self._instance.instance_id
        table_client = self._instance._client.table_data_client
        return table_client.table_path(
            project=project, instance=instance_id, table=self.table_id
        )

    def get_iam_policy(self):
        """Gets the IAM access control policy for this table.

        For example:

        .. literalinclude:: snippets_table.py
            :start-after: [START bigtable_api_table_get_iam_policy]
            :end-before: [END bigtable_api_table_get_iam_policy]
            :dedent: 4

        :rtype: :class:`google.cloud.bigtable.policy.Policy`
        :returns: The current IAM policy of this table.
        """
        table_client = self._instance._client.table_admin_client
        resp = table_client.get_iam_policy(request={"resource": self.name})
        return Policy.from_pb(resp)

    def set_iam_policy(self, policy):
        """Sets the IAM access control policy for this table. Replaces any
        existing policy.

        For more information about policy, please see documentation of
        class `google.cloud.bigtable.policy.Policy`

        For example:

        .. literalinclude:: snippets_table.py
            :start-after: [START bigtable_api_table_set_iam_policy]
            :end-before: [END bigtable_api_table_set_iam_policy]
            :dedent: 4

        :type policy: :class:`google.cloud.bigtable.policy.Policy`
        :param policy: A new IAM policy to replace the current IAM policy
                       of this table.

        :rtype: :class:`google.cloud.bigtable.policy.Policy`
        :returns: The current IAM policy of this table.
        """
        table_client = self._instance._client.table_admin_client
        resp = table_client.set_iam_policy(
            request={"resource": self.name, "policy": policy.to_pb()}
        )
        return Policy.from_pb(resp)

    def test_iam_permissions(self, permissions):
        """Tests whether the caller has the given permissions for this table.
        Returns the permissions that the caller has.

        For example:

        .. literalinclude:: snippets_table.py
            :start-after: [START bigtable_api_table_test_iam_permissions]
            :end-before: [END bigtable_api_table_test_iam_permissions]
            :dedent: 4

        :type permissions: list
        :param permissions: The set of permissions to check for
               the ``resource``. Permissions with wildcards (such as '*'
               or 'storage.*') are not allowed. For more information see
               `IAM Overview
               <https://cloud.google.com/iam/docs/overview#permissions>`_.
               `Bigtable Permissions
               <https://cloud.google.com/bigtable/docs/access-control>`_.

        :rtype: list
        :returns: A List(string) of permissions allowed on the table.
        """
        table_client = self._instance._client.table_admin_client
        resp = table_client.test_iam_permissions(
            request={"resource": self.name, "permissions": permissions}
        )
        return list(resp.permissions)

    def column_family(self, column_family_id, gc_rule=None):
        """Factory to create a column family associated with this table.

        For example:

        .. literalinclude:: snippets_table.py
            :start-after: [START bigtable_api_table_column_family]
            :end-before: [END bigtable_api_table_column_family]
            :dedent: 4

        :type column_family_id: str
        :param column_family_id: The ID of the column family. Must be of the
                                 form ``[_a-zA-Z0-9][-_.a-zA-Z0-9]*``.

        :type gc_rule: :class:`.GarbageCollectionRule`
        :param gc_rule: (Optional) The garbage collection settings for this
                        column family.

        :rtype: :class:`.ColumnFamily`
        :returns: A column family owned by this table.
        """
        return ColumnFamily(column_family_id, self, gc_rule=gc_rule)

    def row(self, row_key, filter_=None, append=False):
        """Factory to create a row associated with this table.

        For example:

        .. literalinclude:: snippets_table.py
            :start-after: [START bigtable_api_table_row]
            :end-before: [END bigtable_api_table_row]
            :dedent: 4

        .. warning::

           At most one of ``filter_`` and ``append`` can be used in a
           :class:`~google.cloud.bigtable.row.Row`.

        :type row_key: bytes
        :param row_key: The key for the row being created.

        :type filter_: :class:`.RowFilter`
        :param filter_: (Optional) Filter to be used for conditional mutations.
                        See :class:`.ConditionalRow` for more details.

        :type append: bool
        :param append: (Optional) Flag to determine if the row should be used
                       for append mutations.

        :rtype: :class:`~google.cloud.bigtable.row.Row`
        :returns: A row owned by this table.
        :raises: :class:`ValueError <exceptions.ValueError>` if both
                 ``filter_`` and ``append`` are used.
        """
        warnings.warn(
            "This method will be deprecated in future versions. Please "
            "use Table.append_row(), Table.conditional_row() "
            "and Table.direct_row() methods instead.",
            PendingDeprecationWarning,
            stacklevel=2,
        )

        if append and filter_ is not None:
            raise ValueError("At most one of filter_ and append can be set")
        if append:
            return AppendRow(row_key, self)
        elif filter_ is not None:
            return ConditionalRow(row_key, self, filter_=filter_)
        else:
            return DirectRow(row_key, self)

    def append_row(self, row_key):
        """Create a :class:`~google.cloud.bigtable.row.AppendRow` associated with this table.

        For example:

        .. literalinclude:: snippets_table.py
            :start-after: [START bigtable_api_table_append_row]
            :end-before: [END bigtable_api_table_append_row]
            :dedent: 4

        Args:
            row_key (bytes): The key for the row being created.

        Returns:
            A row owned by this table.
        """
        return AppendRow(row_key, self)

    def direct_row(self, row_key):
        """Create a :class:`~google.cloud.bigtable.row.DirectRow` associated with this table.

        For example:

        .. literalinclude:: snippets_table.py
            :start-after: [START bigtable_api_table_direct_row]
            :end-before: [END bigtable_api_table_direct_row]
            :dedent: 4

        Args:
            row_key (bytes): The key for the row being created.

        Returns:
            A row owned by this table.
        """
        return DirectRow(row_key, self)

    def conditional_row(self, row_key, filter_):
        """Create a :class:`~google.cloud.bigtable.row.ConditionalRow` associated with this table.

        For example:

        .. literalinclude:: snippets_table.py
            :start-after: [START bigtable_api_table_conditional_row]
            :end-before: [END bigtable_api_table_conditional_row]
            :dedent: 4

        Args:
            row_key (bytes): The key for the row being created.

            filter_ (:class:`.RowFilter`): (Optional) Filter to be used for
                conditional mutations. See :class:`.ConditionalRow` for more details.

        Returns:
            A row owned by this table.
        """
        return ConditionalRow(row_key, self, filter_=filter_)

    def __eq__(self, other):
        if not isinstance(other, self.__class__):
            return NotImplemented
        return other.table_id == self.table_id and other._instance == self._instance

    def __ne__(self, other):
        return not self == other

    def create(self, initial_split_keys=[], column_families={}):
        """Creates this table.

        For example:

        .. literalinclude:: snippets_table.py
            :start-after: [START bigtable_api_create_table]
            :end-before: [END bigtable_api_create_table]
            :dedent: 4

        .. note::

            A create request returns a
            :class:`._generated.table.Table` but we don't use
            this response.

        :type initial_split_keys: list
        :param initial_split_keys: (Optional) list of row keys in bytes that
                                   will be used to initially split the table
                                   into several tablets.

        :type column_families: dict
        :param column_families: (Optional) A map columns to create.  The key is
                               the column_id str and the value is a
                               :class:`GarbageCollectionRule`
        """
        table_client = self._instance._client.table_admin_client
        instance_name = self._instance.name

        families = {
            id: ColumnFamily(id, self, rule).to_pb()
            for (id, rule) in column_families.items()
        }
        table = admin_messages_v2_pb2.Table(column_families=families)

        split = table_admin_messages_v2_pb2.CreateTableRequest.Split
        splits = [split(key=_to_bytes(key)) for key in initial_split_keys]

        table_client.create_table(
            request={
                "parent": instance_name,
                "table_id": self.table_id,
                "table": table,
                "initial_splits": splits,
            }
        )

    def exists(self):
        """Check whether the table exists.

        For example:

        .. literalinclude:: snippets_table.py
            :start-after: [START bigtable_api_check_table_exists]
            :end-before: [END bigtable_api_check_table_exists]
            :dedent: 4

        :rtype: bool
        :returns: True if the table exists, else False.
        """
        table_client = self._instance._client.table_admin_client
        try:
            table_client.get_table(request={"name": self.name, "view": VIEW_NAME_ONLY})
            return True
        except NotFound:
            return False

    def delete(self):
        """Delete this table.

        For example:

        .. literalinclude:: snippets_table.py
            :start-after: [START bigtable_api_delete_table]
            :end-before: [END bigtable_api_delete_table]
            :dedent: 4
        """
        table_client = self._instance._client.table_admin_client
        table_client.delete_table(request={"name": self.name})

    def list_column_families(self):
        """List the column families owned by this table.

        For example:

        .. literalinclude:: snippets_table.py
            :start-after: [START bigtable_api_list_column_families]
            :end-before: [END bigtable_api_list_column_families]
            :dedent: 4

        :rtype: dict
        :returns: Dictionary of column families attached to this table. Keys
                  are strings (column family names) and values are
                  :class:`.ColumnFamily` instances.
        :raises: :class:`ValueError <exceptions.ValueError>` if the column
                 family name from the response does not agree with the computed
                 name from the column family ID.
        """
        table_client = self._instance._client.table_admin_client
        table_pb = table_client.get_table(request={"name": self.name})

        result = {}
        for column_family_id, value_pb in table_pb.column_families.items():
            gc_rule = _gc_rule_from_pb(value_pb.gc_rule)
            column_family = self.column_family(column_family_id, gc_rule=gc_rule)
            result[column_family_id] = column_family
        return result

    def get_cluster_states(self):
        """List the cluster states owned by this table.

        For example:

        .. literalinclude:: snippets_table.py
            :start-after: [START bigtable_api_get_cluster_states]
            :end-before: [END bigtable_api_get_cluster_states]
            :dedent: 4

        :rtype: dict
        :returns: Dictionary of cluster states for this table.
                  Keys are cluster ids and values are
                  :class: 'ClusterState' instances.
        """

        REPLICATION_VIEW = enums.Table.View.REPLICATION_VIEW
        table_client = self._instance._client.table_admin_client
        table_pb = table_client.get_table(
            request={"name": self.name, "view": REPLICATION_VIEW}
        )

        return {
            cluster_id: ClusterState(value_pb.replication_state)
            for cluster_id, value_pb in table_pb.cluster_states.items()
        }

    def read_row(self, row_key, filter_=None):
        """Read a single row from this table.

        For example:

        .. literalinclude:: snippets_table.py
            :start-after: [START bigtable_api_read_row]
            :end-before: [END bigtable_api_read_row]
            :dedent: 4

        :type row_key: bytes
        :param row_key: The key of the row to read from.

        :type filter_: :class:`.RowFilter`
        :param filter_: (Optional) The filter to apply to the contents of the
                        row. If unset, returns the entire row.

        :rtype: :class:`.PartialRowData`, :data:`NoneType <types.NoneType>`
        :returns: The contents of the row if any chunks were returned in
                  the response, otherwise :data:`None`.
        :raises: :class:`ValueError <exceptions.ValueError>` if a commit row
                 chunk is never encountered.
        """
        row_set = RowSet()
        row_set.add_row_key(row_key)
        result_iter = iter(self.read_rows(filter_=filter_, row_set=row_set))
        row = next(result_iter, None)
        if next(result_iter, None) is not None:
            raise ValueError("More than one row was returned.")
        return row

    def read_rows(
        self,
        start_key=None,
        end_key=None,
        limit=None,
        filter_=None,
        end_inclusive=False,
        row_set=None,
        retry=DEFAULT_RETRY_READ_ROWS,
    ):
        """Read rows from this table.

        For example:

        .. literalinclude:: snippets_table.py
            :start-after: [START bigtable_api_read_rows]
            :end-before: [END bigtable_api_read_rows]
            :dedent: 4

        :type start_key: bytes
        :param start_key: (Optional) The beginning of a range of row keys to
                          read from. The range will include ``start_key``. If
                          left empty, will be interpreted as the empty string.

        :type end_key: bytes
        :param end_key: (Optional) The end of a range of row keys to read from.
                        The range will not include ``end_key``. If left empty,
                        will be interpreted as an infinite string.

        :type limit: int
        :param limit: (Optional) The read will terminate after committing to N
                      rows' worth of results. The default (zero) is to return
                      all results.

        :type filter_: :class:`.RowFilter`
        :param filter_: (Optional) The filter to apply to the contents of the
                        specified row(s). If unset, reads every column in
                        each row.

        :type end_inclusive: bool
        :param end_inclusive: (Optional) Whether the ``end_key`` should be
                      considered inclusive. The default is False (exclusive).

        :type row_set: :class:`.RowSet`
        :param row_set: (Optional) The row set containing multiple row keys and
                        row_ranges.

        :type retry: :class:`~google.api_core.retry.Retry`
        :param retry:
            (Optional) Retry delay and deadline arguments. To override, the
            default value :attr:`DEFAULT_RETRY_READ_ROWS` can be used and
            modified with the :meth:`~google.api_core.retry.Retry.with_delay`
            method or the :meth:`~google.api_core.retry.Retry.with_deadline`
            method.

        :rtype: :class:`.PartialRowsData`
        :returns: A :class:`.PartialRowsData` a generator for consuming
                  the streamed results.
        """
        request_pb = _create_row_request(
            self.name,
            start_key=start_key,
            end_key=end_key,
            filter_=filter_,
            limit=limit,
            end_inclusive=end_inclusive,
            app_profile_id=self._app_profile_id,
            row_set=row_set,
        )
        data_client = self._instance._client.table_data_client
        return PartialRowsData(data_client.read_rows, request_pb, retry)

    def yield_rows(self, **kwargs):
        """Read rows from this table.

        .. warning::
           This method will be removed in future releases.  Please use
           ``read_rows`` instead.

        :type start_key: bytes
        :param start_key: (Optional) The beginning of a range of row keys to
                          read from. The range will include ``start_key``. If
                          left empty, will be interpreted as the empty string.

        :type end_key: bytes
        :param end_key: (Optional) The end of a range of row keys to read from.
                        The range will not include ``end_key``. If left empty,
                        will be interpreted as an infinite string.

        :type limit: int
        :param limit: (Optional) The read will terminate after committing to N
                      rows' worth of results. The default (zero) is to return
                      all results.

        :type filter_: :class:`.RowFilter`
        :param filter_: (Optional) The filter to apply to the contents of the
                        specified row(s). If unset, reads every column in
                        each row.

        :type row_set: :class:`.RowSet`
        :param row_set: (Optional) The row set containing multiple row keys and
                        row_ranges.

        :rtype: :class:`.PartialRowData`
        :returns: A :class:`.PartialRowData` for each row returned
        """
        warnings.warn(
            "`yield_rows()` is deprecated; use `read_rows()` instead",
            DeprecationWarning,
            stacklevel=2,
        )
        return self.read_rows(**kwargs)

    def mutate_rows(self, rows, retry=DEFAULT_RETRY, timeout=DEFAULT):
        """Mutates multiple rows in bulk.

        For example:

        .. literalinclude:: snippets_table.py
            :start-after: [START bigtable_api_mutate_rows]
            :end-before: [END bigtable_api_mutate_rows]
            :dedent: 4

        The method tries to update all specified rows.
        If some of the rows weren't updated, it would not remove mutations.
        They can be applied to the row separately.
        If row mutations finished successfully, they would be cleaned up.

        Optionally, a ``retry`` strategy can be specified to re-attempt
        mutations on rows that return transient errors. This method will retry
        until all rows succeed or until the request deadline is reached. To
        specify a ``retry`` strategy of "do-nothing", a deadline of ``0.0``
        can be specified.

        :type rows: list
        :param rows: List or other iterable of :class:`.DirectRow` instances.

        :type retry: :class:`~google.api_core.retry.Retry`
        :param retry:
            (Optional) Retry delay and deadline arguments. To override, the
            default value :attr:`DEFAULT_RETRY` can be used and modified with
            the :meth:`~google.api_core.retry.Retry.with_delay` method or the
            :meth:`~google.api_core.retry.Retry.with_deadline` method.

        :type timeout: float
        :param timeout: number of seconds bounding retries for the call

        :rtype: list
        :returns: A list of response statuses (`google.rpc.status_pb2.Status`)
                  corresponding to success or failure of each row mutation
                  sent. These will be in the same order as the `rows`.
        """
        if timeout is DEFAULT:
            timeout = self.mutation_timeout

        retryable_mutate_rows = _RetryableMutateRowsWorker(
            self._instance._client,
            self.name,
            rows,
            app_profile_id=self._app_profile_id,
            timeout=timeout,
        )
        return retryable_mutate_rows(retry=retry)

    def sample_row_keys(self):
        """Read a sample of row keys in the table.

        For example:

        .. literalinclude:: snippets_table.py
            :start-after: [START bigtable_api_sample_row_keys]
            :end-before: [END bigtable_api_sample_row_keys]
            :dedent: 4

        The returned row keys will delimit contiguous sections of the table of
        approximately equal size, which can be used to break up the data for
        distributed tasks like mapreduces.

        The elements in the iterator are a SampleRowKeys response and they have
        the properties ``offset_bytes`` and ``row_key``. They occur in sorted
        order. The table might have contents before the first row key in the
        list and after the last one, but a key containing the empty string
        indicates "end of table" and will be the last response given, if
        present.

        .. note::

            Row keys in this list may not have ever been written to or read
            from, and users should therefore not make any assumptions about the
            row key structure that are specific to their use case.

        The ``offset_bytes`` field on a response indicates the approximate
        total storage space used by all rows in the table which precede
        ``row_key``. Buffering the contents of all rows between two subsequent
        samples would require space roughly equal to the difference in their
        ``offset_bytes`` fields.

        :rtype: :class:`~google.cloud.exceptions.GrpcRendezvous`
        :returns: A cancel-able iterator. Can be consumed by calling ``next()``
                  or by casting to a :class:`list` and can be cancelled by
                  calling ``cancel()``.
        """
        data_client = self._instance._client.table_data_client
        response_iterator = data_client.sample_row_keys(
            request={"table_name": self.name, "app_profile_id": self._app_profile_id}
        )

        return response_iterator

    def truncate(self, timeout=None):
        """Truncate the table

        For example:

        .. literalinclude:: snippets_table.py
            :start-after: [START bigtable_api_truncate_table]
            :end-before: [END bigtable_api_truncate_table]
            :dedent: 4

        :type timeout: float
        :param timeout: (Optional) The amount of time, in seconds, to wait
                        for the request to complete.

        :raise: google.api_core.exceptions.GoogleAPICallError: If the
                request failed for any reason.
                google.api_core.exceptions.RetryError: If the request failed
                due to a retryable error and retry attempts failed.
                ValueError: If the parameters are invalid.
        """
        client = self._instance._client
        table_admin_client = client.table_admin_client
        if timeout:
            table_admin_client.drop_row_range(
                request={"name": self.name, "delete_all_data_from_table": True},
                timeout=timeout,
            )
        else:
            table_admin_client.drop_row_range(
                request={"name": self.name, "delete_all_data_from_table": True}
            )

    def drop_by_prefix(self, row_key_prefix, timeout=None):
        """

        For example:

        .. literalinclude:: snippets_table.py
            :start-after: [START bigtable_api_drop_by_prefix]
            :end-before: [END bigtable_api_drop_by_prefix]
            :dedent: 4

        :type row_key_prefix: bytes
        :param row_key_prefix: Delete all rows that start with this row key
                            prefix. Prefix cannot be zero length.

        :type timeout: float
        :param timeout: (Optional) The amount of time, in seconds, to wait
                        for the request to complete.

        :raise: google.api_core.exceptions.GoogleAPICallError: If the
                request failed for any reason.
                google.api_core.exceptions.RetryError: If the request failed
                due to a retryable error and retry attempts failed.
                ValueError: If the parameters are invalid.
        """
        client = self._instance._client
        table_admin_client = client.table_admin_client
        if timeout:
            table_admin_client.drop_row_range(
                request={
                    "name": self.name,
                    "row_key_prefix": _to_bytes(row_key_prefix),
                },
                timeout=timeout,
            )
        else:
            table_admin_client.drop_row_range(
                request={"name": self.name, "row_key_prefix": _to_bytes(row_key_prefix)}
            )

    def mutations_batcher(self, flush_count=FLUSH_COUNT, max_row_bytes=MAX_ROW_BYTES):
        """Factory to create a mutation batcher associated with this instance.

        For example:

        .. literalinclude:: snippets_table.py
            :start-after: [START bigtable_api_mutations_batcher]
            :end-before: [END bigtable_api_mutations_batcher]
            :dedent: 4

        :type flush_count: int
        :param flush_count: (Optional) Maximum number of rows per batch. If it
                reaches the max number of rows it calls finish_batch() to
                mutate the current row batch. Default is FLUSH_COUNT (1000
                rows).

        :type max_row_bytes: int
        :param max_row_bytes: (Optional) Max number of row mutations size to
                flush. If it reaches the max number of row mutations size it
                calls finish_batch() to mutate the current row batch.
                Default is MAX_ROW_BYTES (5 MB).
        """
        return MutationsBatcher(self, flush_count, max_row_bytes)

    def backup(self, backup_id, cluster_id=None, expire_time=None):
        """Factory to create a Backup linked to this Table.

        :type backup_id: str
        :param backup_id: The ID of the Backup to be created.

        :type cluster_id: str
        :param cluster_id: (Optional) The ID of the Cluster. Required for
                           calling 'delete', 'exists' etc. methods.

        :type expire_time: :class:`datetime.datetime`
        :param expire_time: (Optional) The expiration time of this new Backup.
            Required, if the `create` method needs to be called.
        """
        return Backup(
            backup_id,
            self._instance,
            cluster_id=cluster_id,
            table_id=self.table_id,
            expire_time=expire_time,
        )

    def list_backups(self, cluster_id=None, filter_=None, order_by=None, page_size=0):
        """List Backups for this Table.

        :type cluster_id: str
        :param cluster_id: (Optional) Specifies a single cluster to list
                           Backups from. If none is specified, the returned list
                           contains all the Backups in this Instance.

        :type filter_: str
        :param filter_: (Optional) A filter expression that filters backups
                        listed in the response. The expression must specify
                        the field name, a comparison operator, and the value
                        that you want to use for filtering. The value must be
                        a string, a number, or a boolean. The comparison
                        operator must be <, >, <=, >=, !=, =, or :. Colon ':'
                        represents a HAS operator which is roughly synonymous
                        with equality. Filter rules are case insensitive.

                        The fields eligible for filtering are:

                -  ``name``
                -  ``source_table``
                -  ``state``
                -  ``start_time`` (values of the format YYYY-MM-DDTHH:MM:SSZ)
                -  ``end_time`` (values of the format YYYY-MM-DDTHH:MM:SSZ)
                -  ``expire_time`` (values of the format YYYY-MM-DDTHH:MM:SSZ)
                -  ``size_bytes``

                        To filter on multiple expressions, provide each
                        separate expression within parentheses. By default,
                        each expression is an AND expression. However, you can
                        include AND, OR, and NOT expressions explicitly.

                        Some examples of using filters are:

                -  ``name:"exact"`` --> The Backup name is the string "exact".
                -  ``name:howl`` --> The Backup name contains the string "howl"
                -  ``source_table:prod`` --> The source table's name contains
                        the string "prod".
                -  ``state:CREATING`` --> The Backup is pending creation.
                -  ``state:READY`` --> The Backup is created and ready for use.
                -  ``(name:howl) AND (start_time < \"2020-05-28T14:50:00Z\")``
                        --> The Backup name contains the string "howl" and
                        the Backup start time is before 2020-05-28T14:50:00Z.
                -  ``size_bytes > 10000000000`` --> The Backup size is greater
                        than 10GB

        :type order_by: str
        :param order_by: (Optional) An expression for specifying the sort order
                         of the results of the request. The string value should
                         specify one or more fields in ``Backup``. The full
                         syntax is described at https://aip.dev/132#ordering.

                         Fields supported are: \\* name \\* source_table \\*
                         expire_time \\* start_time \\* end_time \\*
                         size_bytes \\* state

                         For example, "start_time". The default sorting order
                         is ascending. To specify descending order for the
                         field, a suffix " desc" should be appended to the
                         field name. For example, "start_time desc". Redundant
                         space characters in the syntax are insigificant. If
                         order_by is empty, results will be sorted by
                         ``start_time`` in descending order starting from
                         the most recently created backup.

        :type page_size: int
        :param page_size: (Optional) The maximum number of resources contained
                          in the underlying API response. If page streaming is
                          performed per-resource, this parameter does not
                          affect the return value. If page streaming is
                          performed per-page, this determines the maximum
                          number of resources in a page.

        :rtype: :class:`~google.api_core.page_iterator.Iterator`
        :returns: Iterator of :class:`~google.cloud.bigtable.backup.Backup`
                  resources within the current Instance.
        :raises: :class:`ValueError <exceptions.ValueError>` if one of the
                 returned Backups' name is not of the expected format.
        """
        cluster_id = cluster_id or "-"

        backups_filter = "source_table:{}".format(self.name)
        if filter_:
            backups_filter = "({}) AND ({})".format(backups_filter, filter_)

        parent = BigtableTableAdminClient.cluster_path(
            project=self._instance._client.project,
            instance=self._instance.instance_id,
            cluster=cluster_id,
        )
        client = self._instance._client.table_admin_client
        backup_list_pb = client.list_backups(
            request={
                "parent": parent,
                "filter": backups_filter,
                "order_by": order_by,
                "page_size": page_size,
            }
        )

        result = []
        for backup_pb in backup_list_pb.backups:
            result.append(Backup.from_pb(backup_pb, self._instance))

        return result

    def restore(self, new_table_id, cluster_id=None, backup_id=None, backup_name=None):
        """Creates a new Table by restoring from the Backup specified by either
        `backup_id` or `backup_name`. The returned ``long-running operation``
        can be used to track the progress of the operation and to cancel it.
        The ``response`` type is ``Table``, if successful.

        :type new_table_id: str
        :param new_table_id: The ID of the Table to create and restore to.
                         This Table must not already exist.

        :type cluster_id: str
        :param cluster_id: The ID of the Cluster containing the Backup.
                           This parameter gets overriden by `backup_name`, if
                           the latter is provided.

        :type backup_id: str
        :param backup_id: The ID of the Backup to restore the Table from.
                          This parameter gets overriden by `backup_name`, if
                          the latter is provided.

        :type backup_name: str
        :param backup_name: (Optional) The full name of the Backup to restore
                            from. If specified, it overrides the `cluster_id`
                            and `backup_id` parameters even of such specified.

        :return: An instance of
             :class:`~google.cloud.bigtable_admin_v2.types._OperationFuture`.

        :raises: google.api_core.exceptions.AlreadyExists: If the table
                 already exists.
        :raises: google.api_core.exceptions.GoogleAPICallError: If the request
                 failed for any reason.
        :raises: google.api_core.exceptions.RetryError: If the request failed
                 due to a retryable error and retry attempts failed.
        :raises: ValueError: If the parameters are invalid.
        """
        api = self._instance._client.table_admin_client
        if not backup_name:
            backup_name = BigtableTableAdminClient.backup_path(
                project=self._instance._client.project,
                instance=self._instance.instance_id,
                cluster=cluster_id,
                backup=backup_id,
            )
        return api.restore_table(
            request={
                "parent": self._instance.name,
                "table_id": new_table_id,
                "backup": backup_name,
            }
        )


class _RetryableMutateRowsWorker(object):
    """A callable worker that can retry to mutate rows with transient errors.

    This class is a callable that can retry mutating rows that result in
    transient errors. After all rows are successful or none of the rows
    are retryable, any subsequent call on this callable will be a no-op.
    """

    RETRY_CODES = (
        Aborted.grpc_status_code.value[0],
        DeadlineExceeded.grpc_status_code.value[0],
        ServiceUnavailable.grpc_status_code.value[0],
    )

    def __init__(self, client, table_name, rows, app_profile_id=None, timeout=None):
        self.client = client
        self.table_name = table_name
        self.rows = rows
        self.app_profile_id = app_profile_id
        self.responses_statuses = [None] * len(self.rows)
        self.timeout = timeout

    def __call__(self, retry=DEFAULT_RETRY):
        """Attempt to mutate all rows and retry rows with transient errors.

        Will retry the rows with transient errors until all rows succeed or
        ``deadline`` specified in the `retry` is reached.

        :rtype: list
        :returns: A list of response statuses (`google.rpc.status_pb2.Status`)
                  corresponding to success or failure of each row mutation
                  sent. These will be in the same order as the ``rows``.
        """
        mutate_rows = self._do_mutate_retryable_rows
        if retry:
            mutate_rows = retry(self._do_mutate_retryable_rows)

        try:
            mutate_rows()
        except (_BigtableRetryableError, RetryError):
            # - _BigtableRetryableError raised when no retry strategy is used
            #   and a retryable error on a mutation occurred.
            # - RetryError raised when retry deadline is reached.
            # In both cases, just return current `responses_statuses`.
            pass

        return self.responses_statuses

    @staticmethod
    def _is_retryable(status):
        return status is None or status.code in _RetryableMutateRowsWorker.RETRY_CODES

    def _do_mutate_retryable_rows(self):
        """Mutate all the rows that are eligible for retry.

        A row is eligible for retry if it has not been tried or if it resulted
        in a transient error in a previous call.

        :rtype: list
        :return: The responses statuses, which is a list of
                 :class:`~google.rpc.status_pb2.Status`.
        :raises: One of the following:

                 * :exc:`~.table._BigtableRetryableError` if any
                   row returned a transient error.
                 * :exc:`RuntimeError` if the number of responses doesn't
                   match the number of rows that were retried
        """
        retryable_rows = []
        index_into_all_rows = []
        for index, status in enumerate(self.responses_statuses):
            if self._is_retryable(status):
                retryable_rows.append(self.rows[index])
                index_into_all_rows.append(index)

        if not retryable_rows:
            # All mutations are either successful or non-retryable now.
            return self.responses_statuses

        entries = _compile_mutation_entries(self.table_name, retryable_rows)
        data_client = self.client.table_data_client
<<<<<<< HEAD
        # inner_api_calls = data_client.mutate_rows
        # if "mutate_rows" not in inner_api_calls:
        #     default_retry = (data_client._method_configs["MutateRows"].retry,)
        #     if self.timeout is None:
        #         default_timeout = data_client._method_configs["MutateRows"].timeout
        #     else:
        #         default_timeout = timeout.ExponentialTimeout(deadline=self.timeout)
        #     data_client._inner_api_calls["mutate_rows"] = wrap_method(
        #         data_client.transport.mutate_rows,
        #         default_retry=default_retry,
        #         default_timeout=default_timeout,
        #         client_info=data_client._client_info,
        #     )

        try:
            responses = data_client.mutate_rows(mutate_rows_request, retry=None)
=======

        kwargs = {}
        if self.timeout is not None:
            kwargs["timeout"] = timeout.ExponentialTimeout(deadline=self.timeout)

        try:
            responses = data_client.mutate_rows(
                self.table_name,
                entries,
                app_profile_id=self.app_profile_id,
                retry=None,
                **kwargs
            )
>>>>>>> 227482f8
        except (ServiceUnavailable, DeadlineExceeded, Aborted):
            # If an exception, considered retryable by `RETRY_CODES`, is
            # returned from the initial call, consider
            # it to be retryable. Wrap as a Bigtable Retryable Error.
            raise _BigtableRetryableError

        num_responses = 0
        num_retryable_responses = 0
        for response in responses:
            for entry in response.entries:
                num_responses += 1
                index = index_into_all_rows[entry.index]
                self.responses_statuses[index] = entry.status
                if self._is_retryable(entry.status):
                    num_retryable_responses += 1
                if entry.status.code == 0:
                    self.rows[index].clear()

        if len(retryable_rows) != num_responses:
            raise RuntimeError(
                "Unexpected number of responses",
                num_responses,
                "Expected",
                len(retryable_rows),
            )

        if num_retryable_responses:
            raise _BigtableRetryableError

        return self.responses_statuses


class ClusterState(object):
    """Representation of a Cluster State.

    :type replication_state: int
    :param replication_state: enum value for cluster state
        Possible replications_state values are
        0 for STATE_NOT_KNOWN: The replication state of the table is
        unknown in this cluster.
        1 for INITIALIZING: The cluster was recently created, and the
        table must finish copying
        over pre-existing data from other clusters before it can
        begin receiving live replication updates and serving
        ``Data API`` requests.
        2 for PLANNED_MAINTENANCE: The table is temporarily unable to
        serve
        ``Data API`` requests from this
        cluster due to planned internal maintenance.
        3 for UNPLANNED_MAINTENANCE: The table is temporarily unable
        to serve
        ``Data API`` requests from this
        cluster due to unplanned or emergency maintenance.
        4 for READY: The table can serve
        ``Data API`` requests from this
        cluster. Depending on replication delay, reads may not
        immediately reflect the state of the table in other clusters.
    """

    def __init__(self, replication_state):
        self.replication_state = replication_state

    def __repr__(self):
        """Representation of  cluster state instance as string value
        for cluster state.

        :rtype: ClusterState instance
        :returns: ClusterState instance as representation of string
                  value for cluster state.
        """
        replication_dict = {
            enums.Table.ReplicationState.STATE_NOT_KNOWN: "STATE_NOT_KNOWN",
            enums.Table.ReplicationState.INITIALIZING: "INITIALIZING",
            enums.Table.ReplicationState.PLANNED_MAINTENANCE: "PLANNED_MAINTENANCE",
            enums.Table.ReplicationState.UNPLANNED_MAINTENANCE: "UNPLANNED_MAINTENANCE",
            enums.Table.ReplicationState.READY: "READY",
        }
        return replication_dict[self.replication_state]

    def __eq__(self, other):
        """Checks if two ClusterState instances(self and other) are
        equal on the basis of instance variable 'replication_state'.

        :type other: ClusterState
        :param other: ClusterState instance to compare with.

        :rtype: Boolean value
        :returns: True if  two cluster state instances have same
                  replication_state.
        """
        if not isinstance(other, self.__class__):
            return False
        return self.replication_state == other.replication_state

    def __ne__(self, other):
        """Checks if two ClusterState instances(self and other) are
        not equal.

        :type other: ClusterState.
        :param other: ClusterState instance to compare with.

        :rtype: Boolean value.
        :returns: True if  two cluster state instances are not equal.
        """
        return not self == other


def _create_row_request(
    table_name,
    start_key=None,
    end_key=None,
    filter_=None,
    limit=None,
    end_inclusive=False,
    app_profile_id=None,
    row_set=None,
):
    """Creates a request to read rows in a table.

    :type table_name: str
    :param table_name: The name of the table to read from.

    :type start_key: bytes
    :param start_key: (Optional) The beginning of a range of row keys to
                      read from. The range will include ``start_key``. If
                      left empty, will be interpreted as the empty string.

    :type end_key: bytes
    :param end_key: (Optional) The end of a range of row keys to read from.
                    The range will not include ``end_key``. If left empty,
                    will be interpreted as an infinite string.

    :type filter_: :class:`.RowFilter`
    :param filter_: (Optional) The filter to apply to the contents of the
                    specified row(s). If unset, reads the entire table.

    :type limit: int
    :param limit: (Optional) The read will terminate after committing to N
                  rows' worth of results. The default (zero) is to return
                  all results.

    :type end_inclusive: bool
    :param end_inclusive: (Optional) Whether the ``end_key`` should be
                  considered inclusive. The default is False (exclusive).

    :type: app_profile_id: str
    :param app_profile_id: (Optional) The unique name of the AppProfile.

    :type row_set: :class:`.RowSet`
    :param row_set: (Optional) The row set containing multiple row keys and
                    row_ranges.

    :rtype: :class:`data_messages_v2_pb2.ReadRowsRequest`
    :returns: The ``ReadRowsRequest`` protobuf corresponding to the inputs.
    :raises: :class:`ValueError <exceptions.ValueError>` if both
             ``row_set`` and one of ``start_key`` or ``end_key`` are set
    """
    request_kwargs = {"table_name": table_name}
    if (start_key is not None or end_key is not None) and row_set is not None:
        raise ValueError("Row range and row set cannot be " "set simultaneously")

    if filter_ is not None:
        request_kwargs["filter"] = filter_.to_pb()
    if limit is not None:
        request_kwargs["rows_limit"] = limit
    if app_profile_id is not None:
        request_kwargs["app_profile_id"] = app_profile_id

    message = data_messages_v2_pb2.ReadRowsRequest(**request_kwargs)

    if start_key is not None or end_key is not None:
        row_set = RowSet()
        row_set.add_row_range(RowRange(start_key, end_key, end_inclusive=end_inclusive))

    if row_set is not None:
        row_set._update_message_request(message)

    return message


def _compile_mutation_entries(table_name, rows):
    """Create list of mutation entries

    :type table_name: str
    :param table_name: The name of the table to write to.

    :type rows: list
    :param rows: List or other iterable of :class:`.DirectRow` instances.

    :rtype: List[:class:`data_messages_v2_pb2.MutateRowsRequest.Entry`]
    :returns: entries corresponding to the inputs.
    :raises: :exc:`~.table.TooManyMutationsError` if the number of mutations is
             greater than the max ({})
    """.format(
        _MAX_BULK_MUTATIONS
    )
    entries = []
    mutations_count = 0
    entry_klass = data_messages_v2_pb2.MutateRowsRequest.Entry

    for row in rows:
        _check_row_table_name(table_name, row)
        _check_row_type(row)
        mutations = row._get_mutations()
<<<<<<< HEAD
        entry = request_pb.Entry()
        entry.row_key = row.row_key
        entry.mutations = mutations
        request_pb.entries.append(entry)
=======
        entries.append(entry_klass(row_key=row.row_key, mutations=mutations))
>>>>>>> 227482f8
        mutations_count += len(mutations)

    if mutations_count > _MAX_BULK_MUTATIONS:
        raise TooManyMutationsError(
            "Maximum number of mutations is %s" % (_MAX_BULK_MUTATIONS,)
        )
    return entries


def _check_row_table_name(table_name, row):
    """Checks that a row belongs to a table.

    :type table_name: str
    :param table_name: The name of the table.

    :type row: :class:`~google.cloud.bigtable.row.Row`
    :param row: An instance of :class:`~google.cloud.bigtable.row.Row`
                subclasses.

    :raises: :exc:`~.table.TableMismatchError` if the row does not belong to
             the table.
    """
    if row.table is not None and row.table.name != table_name:
        raise TableMismatchError(
            "Row %s is a part of %s table. Current table: %s"
            % (row.row_key, row.table.name, table_name)
        )


def _check_row_type(row):
    """Checks that a row is an instance of :class:`.DirectRow`.

    :type row: :class:`~google.cloud.bigtable.row.Row`
    :param row: An instance of :class:`~google.cloud.bigtable.row.Row`
                subclasses.

    :raises: :class:`TypeError <exceptions.TypeError>` if the row is not an
             instance of DirectRow.
    """
    if not isinstance(row, DirectRow):
        raise TypeError(
            "Bulk processing can not be applied for " "conditional or append mutations."
        )<|MERGE_RESOLUTION|>--- conflicted
+++ resolved
@@ -1082,7 +1082,6 @@
 
         entries = _compile_mutation_entries(self.table_name, retryable_rows)
         data_client = self.client.table_data_client
-<<<<<<< HEAD
         # inner_api_calls = data_client.mutate_rows
         # if "mutate_rows" not in inner_api_calls:
         #     default_retry = (data_client._method_configs["MutateRows"].retry,)
@@ -1099,21 +1098,6 @@
 
         try:
             responses = data_client.mutate_rows(mutate_rows_request, retry=None)
-=======
-
-        kwargs = {}
-        if self.timeout is not None:
-            kwargs["timeout"] = timeout.ExponentialTimeout(deadline=self.timeout)
-
-        try:
-            responses = data_client.mutate_rows(
-                self.table_name,
-                entries,
-                app_profile_id=self.app_profile_id,
-                retry=None,
-                **kwargs
-            )
->>>>>>> 227482f8
         except (ServiceUnavailable, DeadlineExceeded, Aborted):
             # If an exception, considered retryable by `RETRY_CODES`, is
             # returned from the initial call, consider
@@ -1318,14 +1302,10 @@
         _check_row_table_name(table_name, row)
         _check_row_type(row)
         mutations = row._get_mutations()
-<<<<<<< HEAD
         entry = request_pb.Entry()
         entry.row_key = row.row_key
         entry.mutations = mutations
         request_pb.entries.append(entry)
-=======
-        entries.append(entry_klass(row_key=row.row_key, mutations=mutations))
->>>>>>> 227482f8
         mutations_count += len(mutations)
 
     if mutations_count > _MAX_BULK_MUTATIONS:
