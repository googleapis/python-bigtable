# -*- coding: utf-8 -*-
# Copyright 2022 Google LLC
#
# Licensed under the Apache License, Version 2.0 (the "License");
# you may not use this file except in compliance with the License.
# You may obtain a copy of the License at
#
#     http://www.apache.org/licenses/LICENSE-2.0
#
# Unless required by applicable law or agreed to in writing, software
# distributed under the License is distributed on an "AS IS" BASIS,
# WITHOUT WARRANTIES OR CONDITIONS OF ANY KIND, either express or implied.
# See the License for the specific language governing permissions and
# limitations under the License.
#
<<<<<<< HEAD
__version__ = "2.22.0"  # {x-release-please-version}
=======
__version__ = "2.23.0"  # {x-release-please-version}
>>>>>>> 28aded4b
<|MERGE_RESOLUTION|>--- conflicted
+++ resolved
@@ -13,8 +13,4 @@
 # See the License for the specific language governing permissions and
 # limitations under the License.
 #
-<<<<<<< HEAD
-__version__ = "2.22.0"  # {x-release-please-version}
-=======
-__version__ = "2.23.0"  # {x-release-please-version}
->>>>>>> 28aded4b
+__version__ = "2.23.0"  # {x-release-please-version}