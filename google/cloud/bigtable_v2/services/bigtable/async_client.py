--- conflicted
+++ resolved
@@ -36,12 +36,8 @@
 from google.api_core.client_options import ClientOptions
 from google.api_core import exceptions as core_exceptions
 from google.api_core import gapic_v1
-<<<<<<< HEAD
-from google.api_core import retry as retries
 from google.api_core.grpc_helpers_async import GrpcAsyncStream
-=======
 from google.api_core import retry_async as retries
->>>>>>> 1bf566cd
 from google.auth import credentials as ga_credentials  # type: ignore
 from google.oauth2 import service_account  # type: ignore
 
@@ -553,16 +549,11 @@
             ),
         )
 
-<<<<<<< HEAD
+        # Validate the universe domain.
+        self._client._validate_universe_domain()
+
         # Return the grpc call coroutine
         return rpc(
-=======
-        # Validate the universe domain.
-        self._client._validate_universe_domain()
-
-        # Send the request.
-        response = await rpc(
->>>>>>> 1bf566cd
             request,
             retry=retry,
             timeout=timeout,
@@ -823,16 +814,11 @@
             ),
         )
 
-<<<<<<< HEAD
+        # Validate the universe domain.
+        self._client._validate_universe_domain()
+
         # Return the grpc call coroutine.
         return rpc(
-=======
-        # Validate the universe domain.
-        self._client._validate_universe_domain()
-
-        # Send the request.
-        response = await rpc(
->>>>>>> 1bf566cd
             request,
             retry=retry,
             timeout=timeout,
@@ -919,16 +905,11 @@
             gapic_v1.routing_header.to_grpc_metadata((("name", request.name),)),
         )
 
-<<<<<<< HEAD
+        # Validate the universe domain.
+        self._client._validate_universe_domain()
+
         # Return the grpc call coroutine.
         return rpc(
-=======
-        # Validate the universe domain.
-        self._client._validate_universe_domain()
-
-        # Send the request.
-        response = await rpc(
->>>>>>> 1bf566cd
             request,
             retry=retry,
             timeout=timeout,
@@ -1046,16 +1027,11 @@
             ),
         )
 
-<<<<<<< HEAD
+        # Validate the universe domain.
+        self._client._validate_universe_domain()
+
         # Return the grpc call coroutine.
         return rpc(
-=======
-        # Validate the universe domain.
-        self._client._validate_universe_domain()
-
-        # Send the request.
-        response = await rpc(
->>>>>>> 1bf566cd
             request,
             retry=retry,
             timeout=timeout,
@@ -1158,16 +1134,11 @@
             ),
         )
 
-<<<<<<< HEAD
+        # Validate the universe domain.
+        self._client._validate_universe_domain()
+
         # Return the grpc call coroutine.
         return rpc(
-=======
-        # Validate the universe domain.
-        self._client._validate_universe_domain()
-
-        # Send the request.
-        response = rpc(
->>>>>>> 1bf566cd
             request,
             retry=retry,
             timeout=timeout,
