--- conflicted
+++ resolved
@@ -19,32 +19,23 @@
 from .base import BigtableTransport
 from .grpc import BigtableGrpcTransport
 from .grpc_asyncio import BigtableGrpcAsyncIOTransport
-<<<<<<< HEAD
 from .pooled_grpc_asyncio import PooledBigtableGrpcAsyncIOTransport
-=======
 from .rest import BigtableRestTransport
 from .rest import BigtableRestInterceptor
->>>>>>> 136a8fea
 
 
 # Compile a registry of transports.
 _transport_registry = OrderedDict()  # type: Dict[str, Type[BigtableTransport]]
 _transport_registry["grpc"] = BigtableGrpcTransport
 _transport_registry["grpc_asyncio"] = BigtableGrpcAsyncIOTransport
-<<<<<<< HEAD
 _transport_registry["pooled_grpc_asyncio"] = PooledBigtableGrpcAsyncIOTransport
-=======
 _transport_registry["rest"] = BigtableRestTransport
->>>>>>> 136a8fea
 
 __all__ = (
     "BigtableTransport",
     "BigtableGrpcTransport",
     "BigtableGrpcAsyncIOTransport",
-<<<<<<< HEAD
     "PooledBigtableGrpcAsyncIOTransport",
-=======
     "BigtableRestTransport",
     "BigtableRestInterceptor",
->>>>>>> 136a8fea
 )