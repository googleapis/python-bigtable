# -*- coding: utf-8 -*-
# Copyright 2025 Google LLC
#
# Licensed under the Apache License, Version 2.0 (the "License");
# you may not use this file except in compliance with the License.
# You may obtain a copy of the License at
#
#     http://www.apache.org/licenses/LICENSE-2.0
#
# Unless required by applicable law or agreed to in writing, software
# distributed under the License is distributed on an "AS IS" BASIS,
# WITHOUT WARRANTIES OR CONDITIONS OF ANY KIND, either express or implied.
# See the License for the specific language governing permissions and
# limitations under the License.
#
from collections import OrderedDict
from http import HTTPStatus
import json
import logging as std_logging
import os
import re
from typing import (
    Dict,
    Callable,
    Mapping,
    MutableMapping,
    MutableSequence,
    Optional,
    Iterable,
    Sequence,
    Tuple,
    Type,
    Union,
    cast,
)
import warnings

from google.cloud.bigtable_v2 import gapic_version as package_version

from google.api_core import client_options as client_options_lib
from google.api_core import exceptions as core_exceptions
from google.api_core import gapic_v1
from google.api_core import retry as retries
from google.auth import credentials as ga_credentials  # type: ignore
from google.auth.transport import mtls  # type: ignore
from google.auth.transport.grpc import SslCredentials  # type: ignore
from google.auth.exceptions import MutualTLSChannelError  # type: ignore
from google.oauth2 import service_account  # type: ignore
import google.protobuf

try:
    OptionalRetry = Union[retries.Retry, gapic_v1.method._MethodDefault, None]
except AttributeError:  # pragma: NO COVER
    OptionalRetry = Union[retries.Retry, object, None]  # type: ignore

try:
    from google.api_core import client_logging  # type: ignore

    CLIENT_LOGGING_SUPPORTED = True  # pragma: NO COVER
except ImportError:  # pragma: NO COVER
    CLIENT_LOGGING_SUPPORTED = False

_LOGGER = std_logging.getLogger(__name__)

from google.cloud.bigtable_v2.types import bigtable
from google.cloud.bigtable_v2.types import data
from google.cloud.bigtable_v2.types import request_stats
from google.protobuf import timestamp_pb2  # type: ignore
from .transports.base import BigtableTransport, DEFAULT_CLIENT_INFO
from .transports.grpc import BigtableGrpcTransport
from .transports.grpc_asyncio import BigtableGrpcAsyncIOTransport
from .transports.rest import BigtableRestTransport


class BigtableClientMeta(type):
    """Metaclass for the Bigtable client.

    This provides class-level methods for building and retrieving
    support objects (e.g. transport) without polluting the client instance
    objects.
    """

    _transport_registry = OrderedDict()  # type: Dict[str, Type[BigtableTransport]]
    _transport_registry["grpc"] = BigtableGrpcTransport
    _transport_registry["grpc_asyncio"] = BigtableGrpcAsyncIOTransport
    _transport_registry["rest"] = BigtableRestTransport

    def get_transport_class(
        cls,
        label: Optional[str] = None,
    ) -> Type[BigtableTransport]:
        """Returns an appropriate transport class.

        Args:
            label: The name of the desired transport. If none is
                provided, then the first transport in the registry is used.

        Returns:
            The transport class to use.
        """
        # If a specific transport is requested, return that one.
        if label:
            return cls._transport_registry[label]

        # No transport is requested; return the default (that is, the first one
        # in the dictionary).
        return next(iter(cls._transport_registry.values()))


class BigtableClient(metaclass=BigtableClientMeta):
    """Service for reading from and writing to existing Bigtable
    tables.
    """

    @staticmethod
    def _get_default_mtls_endpoint(api_endpoint):
        """Converts api endpoint to mTLS endpoint.

        Convert "*.sandbox.googleapis.com" and "*.googleapis.com" to
        "*.mtls.sandbox.googleapis.com" and "*.mtls.googleapis.com" respectively.
        Args:
            api_endpoint (Optional[str]): the api endpoint to convert.
        Returns:
            str: converted mTLS api endpoint.
        """
        if not api_endpoint:
            return api_endpoint

        mtls_endpoint_re = re.compile(
            r"(?P<name>[^.]+)(?P<mtls>\.mtls)?(?P<sandbox>\.sandbox)?(?P<googledomain>\.googleapis\.com)?"
        )

        m = mtls_endpoint_re.match(api_endpoint)
        name, mtls, sandbox, googledomain = m.groups()
        if mtls or not googledomain:
            return api_endpoint

        if sandbox:
            return api_endpoint.replace(
                "sandbox.googleapis.com", "mtls.sandbox.googleapis.com"
            )

        return api_endpoint.replace(".googleapis.com", ".mtls.googleapis.com")

    # Note: DEFAULT_ENDPOINT is deprecated. Use _DEFAULT_ENDPOINT_TEMPLATE instead.
    DEFAULT_ENDPOINT = "bigtable.googleapis.com"
    DEFAULT_MTLS_ENDPOINT = _get_default_mtls_endpoint.__func__(  # type: ignore
        DEFAULT_ENDPOINT
    )

    _DEFAULT_ENDPOINT_TEMPLATE = "bigtable.{UNIVERSE_DOMAIN}"
    _DEFAULT_UNIVERSE = "googleapis.com"

    @classmethod
    def from_service_account_info(cls, info: dict, *args, **kwargs):
        """Creates an instance of this client using the provided credentials
            info.

        Args:
            info (dict): The service account private key info.
            args: Additional arguments to pass to the constructor.
            kwargs: Additional arguments to pass to the constructor.

        Returns:
            BigtableClient: The constructed client.
        """
        credentials = service_account.Credentials.from_service_account_info(info)
        kwargs["credentials"] = credentials
        return cls(*args, **kwargs)

    @classmethod
    def from_service_account_file(cls, filename: str, *args, **kwargs):
        """Creates an instance of this client using the provided credentials
            file.

        Args:
            filename (str): The path to the service account private key json
                file.
            args: Additional arguments to pass to the constructor.
            kwargs: Additional arguments to pass to the constructor.

        Returns:
            BigtableClient: The constructed client.
        """
        credentials = service_account.Credentials.from_service_account_file(filename)
        kwargs["credentials"] = credentials
        return cls(*args, **kwargs)

    from_service_account_json = from_service_account_file

    @property
    def transport(self) -> BigtableTransport:
        """Returns the transport used by the client instance.

        Returns:
            BigtableTransport: The transport used by the client
                instance.
        """
        return self._transport

    @staticmethod
    def authorized_view_path(
        project: str,
        instance: str,
        table: str,
        authorized_view: str,
    ) -> str:
        """Returns a fully-qualified authorized_view string."""
        return "projects/{project}/instances/{instance}/tables/{table}/authorizedViews/{authorized_view}".format(
            project=project,
            instance=instance,
            table=table,
            authorized_view=authorized_view,
        )

    @staticmethod
    def parse_authorized_view_path(path: str) -> Dict[str, str]:
        """Parses a authorized_view path into its component segments."""
        m = re.match(
            r"^projects/(?P<project>.+?)/instances/(?P<instance>.+?)/tables/(?P<table>.+?)/authorizedViews/(?P<authorized_view>.+?)$",
            path,
        )
        return m.groupdict() if m else {}

    @staticmethod
    def instance_path(
        project: str,
        instance: str,
    ) -> str:
        """Returns a fully-qualified instance string."""
        return "projects/{project}/instances/{instance}".format(
            project=project,
            instance=instance,
        )

    @staticmethod
    def parse_instance_path(path: str) -> Dict[str, str]:
        """Parses a instance path into its component segments."""
        m = re.match(r"^projects/(?P<project>.+?)/instances/(?P<instance>.+?)$", path)
        return m.groupdict() if m else {}

    @staticmethod
    def materialized_view_path(
        project: str,
        instance: str,
        materialized_view: str,
    ) -> str:
        """Returns a fully-qualified materialized_view string."""
        return "projects/{project}/instances/{instance}/materializedViews/{materialized_view}".format(
            project=project,
            instance=instance,
            materialized_view=materialized_view,
        )

    @staticmethod
    def parse_materialized_view_path(path: str) -> Dict[str, str]:
        """Parses a materialized_view path into its component segments."""
        m = re.match(
            r"^projects/(?P<project>.+?)/instances/(?P<instance>.+?)/materializedViews/(?P<materialized_view>.+?)$",
            path,
        )
        return m.groupdict() if m else {}

    @staticmethod
    def table_path(
        project: str,
        instance: str,
        table: str,
    ) -> str:
        """Returns a fully-qualified table string."""
        return "projects/{project}/instances/{instance}/tables/{table}".format(
            project=project,
            instance=instance,
            table=table,
        )

    @staticmethod
    def parse_table_path(path: str) -> Dict[str, str]:
        """Parses a table path into its component segments."""
        m = re.match(
            r"^projects/(?P<project>.+?)/instances/(?P<instance>.+?)/tables/(?P<table>.+?)$",
            path,
        )
        return m.groupdict() if m else {}

    @staticmethod
    def common_billing_account_path(
        billing_account: str,
    ) -> str:
        """Returns a fully-qualified billing_account string."""
        return "billingAccounts/{billing_account}".format(
            billing_account=billing_account,
        )

    @staticmethod
    def parse_common_billing_account_path(path: str) -> Dict[str, str]:
        """Parse a billing_account path into its component segments."""
        m = re.match(r"^billingAccounts/(?P<billing_account>.+?)$", path)
        return m.groupdict() if m else {}

    @staticmethod
    def common_folder_path(
        folder: str,
    ) -> str:
        """Returns a fully-qualified folder string."""
        return "folders/{folder}".format(
            folder=folder,
        )

    @staticmethod
    def parse_common_folder_path(path: str) -> Dict[str, str]:
        """Parse a folder path into its component segments."""
        m = re.match(r"^folders/(?P<folder>.+?)$", path)
        return m.groupdict() if m else {}

    @staticmethod
    def common_organization_path(
        organization: str,
    ) -> str:
        """Returns a fully-qualified organization string."""
        return "organizations/{organization}".format(
            organization=organization,
        )

    @staticmethod
    def parse_common_organization_path(path: str) -> Dict[str, str]:
        """Parse a organization path into its component segments."""
        m = re.match(r"^organizations/(?P<organization>.+?)$", path)
        return m.groupdict() if m else {}

    @staticmethod
    def common_project_path(
        project: str,
    ) -> str:
        """Returns a fully-qualified project string."""
        return "projects/{project}".format(
            project=project,
        )

    @staticmethod
    def parse_common_project_path(path: str) -> Dict[str, str]:
        """Parse a project path into its component segments."""
        m = re.match(r"^projects/(?P<project>.+?)$", path)
        return m.groupdict() if m else {}

    @staticmethod
    def common_location_path(
        project: str,
        location: str,
    ) -> str:
        """Returns a fully-qualified location string."""
        return "projects/{project}/locations/{location}".format(
            project=project,
            location=location,
        )

    @staticmethod
    def parse_common_location_path(path: str) -> Dict[str, str]:
        """Parse a location path into its component segments."""
        m = re.match(r"^projects/(?P<project>.+?)/locations/(?P<location>.+?)$", path)
        return m.groupdict() if m else {}

    @classmethod
    def get_mtls_endpoint_and_cert_source(
        cls, client_options: Optional[client_options_lib.ClientOptions] = None
    ):
        """Deprecated. Return the API endpoint and client cert source for mutual TLS.

        The client cert source is determined in the following order:
        (1) if `GOOGLE_API_USE_CLIENT_CERTIFICATE` environment variable is not "true", the
        client cert source is None.
        (2) if `client_options.client_cert_source` is provided, use the provided one; if the
        default client cert source exists, use the default one; otherwise the client cert
        source is None.

        The API endpoint is determined in the following order:
        (1) if `client_options.api_endpoint` if provided, use the provided one.
        (2) if `GOOGLE_API_USE_CLIENT_CERTIFICATE` environment variable is "always", use the
        default mTLS endpoint; if the environment variable is "never", use the default API
        endpoint; otherwise if client cert source exists, use the default mTLS endpoint, otherwise
        use the default API endpoint.

        More details can be found at https://google.aip.dev/auth/4114.

        Args:
            client_options (google.api_core.client_options.ClientOptions): Custom options for the
                client. Only the `api_endpoint` and `client_cert_source` properties may be used
                in this method.

        Returns:
            Tuple[str, Callable[[], Tuple[bytes, bytes]]]: returns the API endpoint and the
                client cert source to use.

        Raises:
            google.auth.exceptions.MutualTLSChannelError: If any errors happen.
        """

        warnings.warn(
            "get_mtls_endpoint_and_cert_source is deprecated. Use the api_endpoint property instead.",
            DeprecationWarning,
        )
        if client_options is None:
            client_options = client_options_lib.ClientOptions()
        use_client_cert = os.getenv("GOOGLE_API_USE_CLIENT_CERTIFICATE", "false")
        use_mtls_endpoint = os.getenv("GOOGLE_API_USE_MTLS_ENDPOINT", "auto")
        if use_client_cert not in ("true", "false"):
            raise ValueError(
                "Environment variable `GOOGLE_API_USE_CLIENT_CERTIFICATE` must be either `true` or `false`"
            )
        if use_mtls_endpoint not in ("auto", "never", "always"):
            raise MutualTLSChannelError(
                "Environment variable `GOOGLE_API_USE_MTLS_ENDPOINT` must be `never`, `auto` or `always`"
            )

        # Figure out the client cert source to use.
        client_cert_source = None
        if use_client_cert == "true":
            if client_options.client_cert_source:
                client_cert_source = client_options.client_cert_source
            elif mtls.has_default_client_cert_source():
                client_cert_source = mtls.default_client_cert_source()

        # Figure out which api endpoint to use.
        if client_options.api_endpoint is not None:
            api_endpoint = client_options.api_endpoint
        elif use_mtls_endpoint == "always" or (
            use_mtls_endpoint == "auto" and client_cert_source
        ):
            api_endpoint = cls.DEFAULT_MTLS_ENDPOINT
        else:
            api_endpoint = cls.DEFAULT_ENDPOINT

        return api_endpoint, client_cert_source

    @staticmethod
    def _read_environment_variables():
        """Returns the environment variables used by the client.

        Returns:
            Tuple[bool, str, str]: returns the GOOGLE_API_USE_CLIENT_CERTIFICATE,
            GOOGLE_API_USE_MTLS_ENDPOINT, and GOOGLE_CLOUD_UNIVERSE_DOMAIN environment variables.

        Raises:
            ValueError: If GOOGLE_API_USE_CLIENT_CERTIFICATE is not
                any of ["true", "false"].
            google.auth.exceptions.MutualTLSChannelError: If GOOGLE_API_USE_MTLS_ENDPOINT
                is not any of ["auto", "never", "always"].
        """
        use_client_cert = os.getenv(
            "GOOGLE_API_USE_CLIENT_CERTIFICATE", "false"
        ).lower()
        use_mtls_endpoint = os.getenv("GOOGLE_API_USE_MTLS_ENDPOINT", "auto").lower()
        universe_domain_env = os.getenv("GOOGLE_CLOUD_UNIVERSE_DOMAIN")
        if use_client_cert not in ("true", "false"):
            raise ValueError(
                "Environment variable `GOOGLE_API_USE_CLIENT_CERTIFICATE` must be either `true` or `false`"
            )
        if use_mtls_endpoint not in ("auto", "never", "always"):
            raise MutualTLSChannelError(
                "Environment variable `GOOGLE_API_USE_MTLS_ENDPOINT` must be `never`, `auto` or `always`"
            )
        return use_client_cert == "true", use_mtls_endpoint, universe_domain_env

    @staticmethod
    def _get_client_cert_source(provided_cert_source, use_cert_flag):
        """Return the client cert source to be used by the client.

        Args:
            provided_cert_source (bytes): The client certificate source provided.
            use_cert_flag (bool): A flag indicating whether to use the client certificate.

        Returns:
            bytes or None: The client cert source to be used by the client.
        """
        client_cert_source = None
        if use_cert_flag:
            if provided_cert_source:
                client_cert_source = provided_cert_source
            elif mtls.has_default_client_cert_source():
                client_cert_source = mtls.default_client_cert_source()
        return client_cert_source

    @staticmethod
    def _get_api_endpoint(
        api_override, client_cert_source, universe_domain, use_mtls_endpoint
    ):
        """Return the API endpoint used by the client.

        Args:
            api_override (str): The API endpoint override. If specified, this is always
                the return value of this function and the other arguments are not used.
            client_cert_source (bytes): The client certificate source used by the client.
            universe_domain (str): The universe domain used by the client.
            use_mtls_endpoint (str): How to use the mTLS endpoint, which depends also on the other parameters.
                Possible values are "always", "auto", or "never".

        Returns:
            str: The API endpoint to be used by the client.
        """
        if api_override is not None:
            api_endpoint = api_override
        elif use_mtls_endpoint == "always" or (
            use_mtls_endpoint == "auto" and client_cert_source
        ):
            _default_universe = BigtableClient._DEFAULT_UNIVERSE
            if universe_domain != _default_universe:
                raise MutualTLSChannelError(
                    f"mTLS is not supported in any universe other than {_default_universe}."
                )
            api_endpoint = BigtableClient.DEFAULT_MTLS_ENDPOINT
        else:
            api_endpoint = BigtableClient._DEFAULT_ENDPOINT_TEMPLATE.format(
                UNIVERSE_DOMAIN=universe_domain
            )
        return api_endpoint

    @staticmethod
    def _get_universe_domain(
        client_universe_domain: Optional[str], universe_domain_env: Optional[str]
    ) -> str:
        """Return the universe domain used by the client.

        Args:
            client_universe_domain (Optional[str]): The universe domain configured via the client options.
            universe_domain_env (Optional[str]): The universe domain configured via the "GOOGLE_CLOUD_UNIVERSE_DOMAIN" environment variable.

        Returns:
            str: The universe domain to be used by the client.

        Raises:
            ValueError: If the universe domain is an empty string.
        """
        universe_domain = BigtableClient._DEFAULT_UNIVERSE
        if client_universe_domain is not None:
            universe_domain = client_universe_domain
        elif universe_domain_env is not None:
            universe_domain = universe_domain_env
        if len(universe_domain.strip()) == 0:
            raise ValueError("Universe Domain cannot be an empty string.")
        return universe_domain

    def _validate_universe_domain(self):
        """Validates client's and credentials' universe domains are consistent.

        Returns:
            bool: True iff the configured universe domain is valid.

        Raises:
            ValueError: If the configured universe domain is not valid.
        """

        # NOTE (b/349488459): universe validation is disabled until further notice.
        return True

    def _add_cred_info_for_auth_errors(
        self, error: core_exceptions.GoogleAPICallError
    ) -> None:
        """Adds credential info string to error details for 401/403/404 errors.

        Args:
            error (google.api_core.exceptions.GoogleAPICallError): The error to add the cred info.
        """
        if error.code not in [
            HTTPStatus.UNAUTHORIZED,
            HTTPStatus.FORBIDDEN,
            HTTPStatus.NOT_FOUND,
        ]:
            return

        cred = self._transport._credentials

        # get_cred_info is only available in google-auth>=2.35.0
        if not hasattr(cred, "get_cred_info"):
            return

        # ignore the type check since pypy test fails when get_cred_info
        # is not available
        cred_info = cred.get_cred_info()  # type: ignore
        if cred_info and hasattr(error._details, "append"):
            error._details.append(json.dumps(cred_info))

    @property
    def api_endpoint(self):
        """Return the API endpoint used by the client instance.

        Returns:
            str: The API endpoint used by the client instance.
        """
        return self._api_endpoint

    @property
    def universe_domain(self) -> str:
        """Return the universe domain used by the client instance.

        Returns:
            str: The universe domain used by the client instance.
        """
        return self._universe_domain

    def __init__(
        self,
        *,
        credentials: Optional[ga_credentials.Credentials] = None,
        transport: Optional[
            Union[str, BigtableTransport, Callable[..., BigtableTransport]]
        ] = None,
        client_options: Optional[Union[client_options_lib.ClientOptions, dict]] = None,
        client_info: gapic_v1.client_info.ClientInfo = DEFAULT_CLIENT_INFO,
    ) -> None:
        """Instantiates the bigtable client.

        Args:
            credentials (Optional[google.auth.credentials.Credentials]): The
                authorization credentials to attach to requests. These
                credentials identify the application to the service; if none
                are specified, the client will attempt to ascertain the
                credentials from the environment.
            transport (Optional[Union[str,BigtableTransport,Callable[..., BigtableTransport]]]):
                The transport to use, or a Callable that constructs and returns a new transport.
                If a Callable is given, it will be called with the same set of initialization
                arguments as used in the BigtableTransport constructor.
                If set to None, a transport is chosen automatically.
            client_options (Optional[Union[google.api_core.client_options.ClientOptions, dict]]):
                Custom options for the client.

                1. The ``api_endpoint`` property can be used to override the
                default endpoint provided by the client when ``transport`` is
                not explicitly provided. Only if this property is not set and
                ``transport`` was not explicitly provided, the endpoint is
                determined by the GOOGLE_API_USE_MTLS_ENDPOINT environment
                variable, which have one of the following values:
                "always" (always use the default mTLS endpoint), "never" (always
                use the default regular endpoint) and "auto" (auto-switch to the
                default mTLS endpoint if client certificate is present; this is
                the default value).

                2. If the GOOGLE_API_USE_CLIENT_CERTIFICATE environment variable
                is "true", then the ``client_cert_source`` property can be used
                to provide a client certificate for mTLS transport. If
                not provided, the default SSL client certificate will be used if
                present. If GOOGLE_API_USE_CLIENT_CERTIFICATE is "false" or not
                set, no client certificate will be used.

                3. The ``universe_domain`` property can be used to override the
                default "googleapis.com" universe. Note that the ``api_endpoint``
                property still takes precedence; and ``universe_domain`` is
                currently not supported for mTLS.

            client_info (google.api_core.gapic_v1.client_info.ClientInfo):
                The client info used to send a user-agent string along with
                API requests. If ``None``, then default info will be used.
                Generally, you only need to set this if you're developing
                your own client library.

        Raises:
            google.auth.exceptions.MutualTLSChannelError: If mutual TLS transport
                creation failed for any reason.
        """
        self._client_options = client_options
        if isinstance(self._client_options, dict):
            self._client_options = client_options_lib.from_dict(self._client_options)
        if self._client_options is None:
            self._client_options = client_options_lib.ClientOptions()
        self._client_options = cast(
            client_options_lib.ClientOptions, self._client_options
        )

        universe_domain_opt = getattr(self._client_options, "universe_domain", None)

        (
            self._use_client_cert,
            self._use_mtls_endpoint,
            self._universe_domain_env,
        ) = BigtableClient._read_environment_variables()
        self._client_cert_source = BigtableClient._get_client_cert_source(
            self._client_options.client_cert_source, self._use_client_cert
        )
        self._universe_domain = BigtableClient._get_universe_domain(
            universe_domain_opt, self._universe_domain_env
        )
        self._api_endpoint = None  # updated below, depending on `transport`

        # Initialize the universe domain validation.
        self._is_universe_domain_valid = False

        if CLIENT_LOGGING_SUPPORTED:  # pragma: NO COVER
            # Setup logging.
            client_logging.initialize_logging()

        api_key_value = getattr(self._client_options, "api_key", None)
        if api_key_value and credentials:
            raise ValueError(
                "client_options.api_key and credentials are mutually exclusive"
            )

        # Save or instantiate the transport.
        # Ordinarily, we provide the transport, but allowing a custom transport
        # instance provides an extensibility point for unusual situations.
        transport_provided = isinstance(transport, BigtableTransport)
        if transport_provided:
            # transport is a BigtableTransport instance.
            if credentials or self._client_options.credentials_file or api_key_value:
                raise ValueError(
                    "When providing a transport instance, "
                    "provide its credentials directly."
                )
            if self._client_options.scopes:
                raise ValueError(
                    "When providing a transport instance, provide its scopes "
                    "directly."
                )
            self._transport = cast(BigtableTransport, transport)
            self._api_endpoint = self._transport.host

        self._api_endpoint = self._api_endpoint or BigtableClient._get_api_endpoint(
            self._client_options.api_endpoint,
            self._client_cert_source,
            self._universe_domain,
            self._use_mtls_endpoint,
        )

        if not transport_provided:
            import google.auth._default  # type: ignore

            if api_key_value and hasattr(
                google.auth._default, "get_api_key_credentials"
            ):
                credentials = google.auth._default.get_api_key_credentials(
                    api_key_value
                )

            transport_init: Union[
                Type[BigtableTransport], Callable[..., BigtableTransport]
            ] = (
                BigtableClient.get_transport_class(transport)
                if isinstance(transport, str) or transport is None
                else cast(Callable[..., BigtableTransport], transport)
            )
            # initialize with the provided callable or the passed in class
            self._transport = transport_init(
                credentials=credentials,
                credentials_file=self._client_options.credentials_file,
                host=self._api_endpoint,
                scopes=self._client_options.scopes,
                client_cert_source_for_mtls=self._client_cert_source,
                quota_project_id=self._client_options.quota_project_id,
                client_info=client_info,
                always_use_jwt_access=True,
                api_audience=self._client_options.api_audience,
            )

        if "async" not in str(self._transport):
            if CLIENT_LOGGING_SUPPORTED and _LOGGER.isEnabledFor(
                std_logging.DEBUG
            ):  # pragma: NO COVER
                _LOGGER.debug(
                    "Created client `google.bigtable_v2.BigtableClient`.",
                    extra={
                        "serviceName": "google.bigtable.v2.Bigtable",
                        "universeDomain": getattr(
                            self._transport._credentials, "universe_domain", ""
                        ),
                        "credentialsType": f"{type(self._transport._credentials).__module__}.{type(self._transport._credentials).__qualname__}",
                        "credentialsInfo": getattr(
                            self.transport._credentials, "get_cred_info", lambda: None
                        )(),
                    }
                    if hasattr(self._transport, "_credentials")
                    else {
                        "serviceName": "google.bigtable.v2.Bigtable",
                        "credentialsType": None,
                    },
                )

    def read_rows(
        self,
        request: Optional[Union[bigtable.ReadRowsRequest, dict]] = None,
        *,
        table_name: Optional[str] = None,
        app_profile_id: Optional[str] = None,
        retry: OptionalRetry = gapic_v1.method.DEFAULT,
        timeout: Union[float, object] = gapic_v1.method.DEFAULT,
        metadata: Sequence[Tuple[str, Union[str, bytes]]] = (),
    ) -> Iterable[bigtable.ReadRowsResponse]:
        r"""Streams back the contents of all requested rows in
        key order, optionally applying the same Reader filter to
        each. Depending on their size, rows and cells may be
        broken up across multiple responses, but atomicity of
        each row will still be preserved. See the
        ReadRowsResponse documentation for details.

        Args:
            request (Union[google.cloud.bigtable_v2.types.ReadRowsRequest, dict]):
                The request object. Request message for
                Bigtable.ReadRows.
            table_name (str):
                Optional. The unique name of the table from which to
                read.

                Values are of the form
                ``projects/<project>/instances/<instance>/tables/<table>``.

                This corresponds to the ``table_name`` field
                on the ``request`` instance; if ``request`` is provided, this
                should not be set.
            app_profile_id (str):
                This value specifies routing for
                replication. If not specified, the
                "default" application profile will be
                used.

                This corresponds to the ``app_profile_id`` field
                on the ``request`` instance; if ``request`` is provided, this
                should not be set.
            retry (google.api_core.retry.Retry): Designation of what errors, if any,
                should be retried.
            timeout (float): The timeout for this request.
            metadata (Sequence[Tuple[str, Union[str, bytes]]]): Key/value pairs which should be
                sent along with the request as metadata. Normally, each value must be of type `str`,
                but for metadata keys ending with the suffix `-bin`, the corresponding values must
                be of type `bytes`.

        Returns:
            Iterable[google.cloud.bigtable_v2.types.ReadRowsResponse]:
                Response message for
                Bigtable.ReadRows.

        """
        # Create or coerce a protobuf request object.
        # - Quick check: If we got a request object, we should *not* have
        #   gotten any keyword arguments that map to the request.
        flattened_params = [table_name, app_profile_id]
        has_flattened_params = (
            len([param for param in flattened_params if param is not None]) > 0
        )
        if request is not None and has_flattened_params:
            raise ValueError(
                "If the `request` argument is set, then none of "
                "the individual field arguments should be set."
            )

        # - Use the request object if provided (there's no risk of modifying the input as
        #   there are no flattened fields), or create one.
        if not isinstance(request, bigtable.ReadRowsRequest):
            request = bigtable.ReadRowsRequest(request)
            # If we have keyword arguments corresponding to fields on the
            # request, apply these.
            if table_name is not None:
                request.table_name = table_name
            if app_profile_id is not None:
                request.app_profile_id = app_profile_id

        # Wrap the RPC method; this adds retry and timeout information,
        # and friendly error handling.
        rpc = self._transport._wrapped_methods[self._transport.read_rows]

        header_params = {}

        routing_param_regex = re.compile(
            "^(?P<table_name>projects/[^/]+/instances/[^/]+/tables/[^/]+)$"
        )
        regex_match = routing_param_regex.match(request.table_name)
        if regex_match and regex_match.group("table_name"):
            header_params["table_name"] = regex_match.group("table_name")

        if True:  # always attach app_profile_id, even if empty string
            header_params["app_profile_id"] = request.app_profile_id

        routing_param_regex = re.compile(
            "^(?P<authorized_view_name>projects/[^/]+/instances/[^/]+/tables/[^/]+/authorizedViews/[^/]+)$"
        )
        regex_match = routing_param_regex.match(request.authorized_view_name)
        if regex_match and regex_match.group("authorized_view_name"):
            header_params["authorized_view_name"] = regex_match.group(
                "authorized_view_name"
            )

        if header_params:
            metadata = tuple(metadata) + (
                gapic_v1.routing_header.to_grpc_metadata(header_params),
            )

        # Validate the universe domain.
        self._validate_universe_domain()

        # Send the request.
        response = rpc(
            request,
            retry=retry,
            timeout=timeout,
            metadata=metadata,
        )

        # Done; return the response.
        return response

    def sample_row_keys(
        self,
        request: Optional[Union[bigtable.SampleRowKeysRequest, dict]] = None,
        *,
        table_name: Optional[str] = None,
        app_profile_id: Optional[str] = None,
        retry: OptionalRetry = gapic_v1.method.DEFAULT,
        timeout: Union[float, object] = gapic_v1.method.DEFAULT,
        metadata: Sequence[Tuple[str, Union[str, bytes]]] = (),
    ) -> Iterable[bigtable.SampleRowKeysResponse]:
        r"""Returns a sample of row keys in the table. The
        returned row keys will delimit contiguous sections of
        the table of approximately equal size, which can be used
        to break up the data for distributed tasks like
        mapreduces.

        Args:
            request (Union[google.cloud.bigtable_v2.types.SampleRowKeysRequest, dict]):
                The request object. Request message for
                Bigtable.SampleRowKeys.
            table_name (str):
                Optional. The unique name of the table from which to
                sample row keys.

                Values are of the form
                ``projects/<project>/instances/<instance>/tables/<table>``.

                This corresponds to the ``table_name`` field
                on the ``request`` instance; if ``request`` is provided, this
                should not be set.
            app_profile_id (str):
                This value specifies routing for
                replication. If not specified, the
                "default" application profile will be
                used.

                This corresponds to the ``app_profile_id`` field
                on the ``request`` instance; if ``request`` is provided, this
                should not be set.
            retry (google.api_core.retry.Retry): Designation of what errors, if any,
                should be retried.
            timeout (float): The timeout for this request.
            metadata (Sequence[Tuple[str, Union[str, bytes]]]): Key/value pairs which should be
                sent along with the request as metadata. Normally, each value must be of type `str`,
                but for metadata keys ending with the suffix `-bin`, the corresponding values must
                be of type `bytes`.

        Returns:
            Iterable[google.cloud.bigtable_v2.types.SampleRowKeysResponse]:
                Response message for
                Bigtable.SampleRowKeys.

        """
        # Create or coerce a protobuf request object.
        # - Quick check: If we got a request object, we should *not* have
        #   gotten any keyword arguments that map to the request.
        flattened_params = [table_name, app_profile_id]
        has_flattened_params = (
            len([param for param in flattened_params if param is not None]) > 0
        )
        if request is not None and has_flattened_params:
            raise ValueError(
                "If the `request` argument is set, then none of "
                "the individual field arguments should be set."
            )

        # - Use the request object if provided (there's no risk of modifying the input as
        #   there are no flattened fields), or create one.
        if not isinstance(request, bigtable.SampleRowKeysRequest):
            request = bigtable.SampleRowKeysRequest(request)
            # If we have keyword arguments corresponding to fields on the
            # request, apply these.
            if table_name is not None:
                request.table_name = table_name
            if app_profile_id is not None:
                request.app_profile_id = app_profile_id

        # Wrap the RPC method; this adds retry and timeout information,
        # and friendly error handling.
        rpc = self._transport._wrapped_methods[self._transport.sample_row_keys]

        header_params = {}

        routing_param_regex = re.compile(
            "^(?P<table_name>projects/[^/]+/instances/[^/]+/tables/[^/]+)$"
        )
        regex_match = routing_param_regex.match(request.table_name)
        if regex_match and regex_match.group("table_name"):
            header_params["table_name"] = regex_match.group("table_name")

        if True:  # always attach app_profile_id, even if empty string
            header_params["app_profile_id"] = request.app_profile_id

        routing_param_regex = re.compile(
            "^(?P<authorized_view_name>projects/[^/]+/instances/[^/]+/tables/[^/]+/authorizedViews/[^/]+)$"
        )
        regex_match = routing_param_regex.match(request.authorized_view_name)
        if regex_match and regex_match.group("authorized_view_name"):
            header_params["authorized_view_name"] = regex_match.group(
                "authorized_view_name"
            )

        if header_params:
            metadata = tuple(metadata) + (
                gapic_v1.routing_header.to_grpc_metadata(header_params),
            )

        # Validate the universe domain.
        self._validate_universe_domain()

        # Send the request.
        response = rpc(
            request,
            retry=retry,
            timeout=timeout,
            metadata=metadata,
        )

        # Done; return the response.
        return response

    def mutate_row(
        self,
        request: Optional[Union[bigtable.MutateRowRequest, dict]] = None,
        *,
        table_name: Optional[str] = None,
        row_key: Optional[bytes] = None,
        mutations: Optional[MutableSequence[data.Mutation]] = None,
        app_profile_id: Optional[str] = None,
        retry: OptionalRetry = gapic_v1.method.DEFAULT,
        timeout: Union[float, object] = gapic_v1.method.DEFAULT,
        metadata: Sequence[Tuple[str, Union[str, bytes]]] = (),
    ) -> bigtable.MutateRowResponse:
        r"""Mutates a row atomically. Cells already present in the row are
        left unchanged unless explicitly changed by ``mutation``.

        Args:
            request (Union[google.cloud.bigtable_v2.types.MutateRowRequest, dict]):
                The request object. Request message for
                Bigtable.MutateRow.
            table_name (str):
                Optional. The unique name of the table to which the
                mutation should be applied.

                Values are of the form
                ``projects/<project>/instances/<instance>/tables/<table>``.

                This corresponds to the ``table_name`` field
                on the ``request`` instance; if ``request`` is provided, this
                should not be set.
            row_key (bytes):
                Required. The key of the row to which
                the mutation should be applied.

                This corresponds to the ``row_key`` field
                on the ``request`` instance; if ``request`` is provided, this
                should not be set.
            mutations (MutableSequence[google.cloud.bigtable_v2.types.Mutation]):
                Required. Changes to be atomically
                applied to the specified row. Entries
                are applied in order, meaning that
                earlier mutations can be masked by later
                ones. Must contain at least one entry
                and at most 100000.

                This corresponds to the ``mutations`` field
                on the ``request`` instance; if ``request`` is provided, this
                should not be set.
            app_profile_id (str):
                This value specifies routing for
                replication. If not specified, the
                "default" application profile will be
                used.

                This corresponds to the ``app_profile_id`` field
                on the ``request`` instance; if ``request`` is provided, this
                should not be set.
            retry (google.api_core.retry.Retry): Designation of what errors, if any,
                should be retried.
            timeout (float): The timeout for this request.
            metadata (Sequence[Tuple[str, Union[str, bytes]]]): Key/value pairs which should be
                sent along with the request as metadata. Normally, each value must be of type `str`,
                but for metadata keys ending with the suffix `-bin`, the corresponding values must
                be of type `bytes`.

        Returns:
            google.cloud.bigtable_v2.types.MutateRowResponse:
                Response message for
                Bigtable.MutateRow.

        """
        # Create or coerce a protobuf request object.
        # - Quick check: If we got a request object, we should *not* have
        #   gotten any keyword arguments that map to the request.
        flattened_params = [table_name, row_key, mutations, app_profile_id]
        has_flattened_params = (
            len([param for param in flattened_params if param is not None]) > 0
        )
        if request is not None and has_flattened_params:
            raise ValueError(
                "If the `request` argument is set, then none of "
                "the individual field arguments should be set."
            )

        # - Use the request object if provided (there's no risk of modifying the input as
        #   there are no flattened fields), or create one.
        if not isinstance(request, bigtable.MutateRowRequest):
            request = bigtable.MutateRowRequest(request)
            # If we have keyword arguments corresponding to fields on the
            # request, apply these.
            if table_name is not None:
                request.table_name = table_name
            if row_key is not None:
                request.row_key = row_key
            if mutations is not None:
                request.mutations = mutations
            if app_profile_id is not None:
                request.app_profile_id = app_profile_id

        # Wrap the RPC method; this adds retry and timeout information,
        # and friendly error handling.
        rpc = self._transport._wrapped_methods[self._transport.mutate_row]

        header_params = {}

        routing_param_regex = re.compile(
            "^(?P<table_name>projects/[^/]+/instances/[^/]+/tables/[^/]+)$"
        )
        regex_match = routing_param_regex.match(request.table_name)
        if regex_match and regex_match.group("table_name"):
            header_params["table_name"] = regex_match.group("table_name")

        if True:  # always attach app_profile_id, even if empty string
            header_params["app_profile_id"] = request.app_profile_id

        routing_param_regex = re.compile(
            "^(?P<authorized_view_name>projects/[^/]+/instances/[^/]+/tables/[^/]+/authorizedViews/[^/]+)$"
        )
        regex_match = routing_param_regex.match(request.authorized_view_name)
        if regex_match and regex_match.group("authorized_view_name"):
            header_params["authorized_view_name"] = regex_match.group(
                "authorized_view_name"
            )

        if header_params:
            metadata = tuple(metadata) + (
                gapic_v1.routing_header.to_grpc_metadata(header_params),
            )

        # Validate the universe domain.
        self._validate_universe_domain()

        # Send the request.
        response = rpc(
            request,
            retry=retry,
            timeout=timeout,
            metadata=metadata,
        )

        # Done; return the response.
        return response

    def mutate_rows(
        self,
        request: Optional[Union[bigtable.MutateRowsRequest, dict]] = None,
        *,
        table_name: Optional[str] = None,
        entries: Optional[MutableSequence[bigtable.MutateRowsRequest.Entry]] = None,
        app_profile_id: Optional[str] = None,
        retry: OptionalRetry = gapic_v1.method.DEFAULT,
        timeout: Union[float, object] = gapic_v1.method.DEFAULT,
        metadata: Sequence[Tuple[str, Union[str, bytes]]] = (),
    ) -> Iterable[bigtable.MutateRowsResponse]:
        r"""Mutates multiple rows in a batch. Each individual row
        is mutated atomically as in MutateRow, but the entire
        batch is not executed atomically.

        Args:
            request (Union[google.cloud.bigtable_v2.types.MutateRowsRequest, dict]):
                The request object. Request message for
                BigtableService.MutateRows.
            table_name (str):
                Optional. The unique name of the table to which the
                mutations should be applied.

                Values are of the form
                ``projects/<project>/instances/<instance>/tables/<table>``.

                This corresponds to the ``table_name`` field
                on the ``request`` instance; if ``request`` is provided, this
                should not be set.
            entries (MutableSequence[google.cloud.bigtable_v2.types.MutateRowsRequest.Entry]):
                Required. The row keys and
                corresponding mutations to be applied in
                bulk. Each entry is applied as an atomic
                mutation, but the entries may be applied
                in arbitrary order (even between entries
                for the same row). At least one entry
                must be specified, and in total the
                entries can contain at most 100000
                mutations.

                This corresponds to the ``entries`` field
                on the ``request`` instance; if ``request`` is provided, this
                should not be set.
            app_profile_id (str):
                This value specifies routing for
                replication. If not specified, the
                "default" application profile will be
                used.

                This corresponds to the ``app_profile_id`` field
                on the ``request`` instance; if ``request`` is provided, this
                should not be set.
            retry (google.api_core.retry.Retry): Designation of what errors, if any,
                should be retried.
            timeout (float): The timeout for this request.
            metadata (Sequence[Tuple[str, Union[str, bytes]]]): Key/value pairs which should be
                sent along with the request as metadata. Normally, each value must be of type `str`,
                but for metadata keys ending with the suffix `-bin`, the corresponding values must
                be of type `bytes`.

        Returns:
            Iterable[google.cloud.bigtable_v2.types.MutateRowsResponse]:
                Response message for
                BigtableService.MutateRows.

        """
        # Create or coerce a protobuf request object.
        # - Quick check: If we got a request object, we should *not* have
        #   gotten any keyword arguments that map to the request.
        flattened_params = [table_name, entries, app_profile_id]
        has_flattened_params = (
            len([param for param in flattened_params if param is not None]) > 0
        )
        if request is not None and has_flattened_params:
            raise ValueError(
                "If the `request` argument is set, then none of "
                "the individual field arguments should be set."
            )

        # - Use the request object if provided (there's no risk of modifying the input as
        #   there are no flattened fields), or create one.
        if not isinstance(request, bigtable.MutateRowsRequest):
            request = bigtable.MutateRowsRequest(request)
            # If we have keyword arguments corresponding to fields on the
            # request, apply these.
            if table_name is not None:
                request.table_name = table_name
            if entries is not None:
                request.entries = entries
            if app_profile_id is not None:
                request.app_profile_id = app_profile_id

        # Wrap the RPC method; this adds retry and timeout information,
        # and friendly error handling.
        rpc = self._transport._wrapped_methods[self._transport.mutate_rows]

        header_params = {}

        routing_param_regex = re.compile(
            "^(?P<table_name>projects/[^/]+/instances/[^/]+/tables/[^/]+)$"
        )
        regex_match = routing_param_regex.match(request.table_name)
        if regex_match and regex_match.group("table_name"):
            header_params["table_name"] = regex_match.group("table_name")

        if True:  # always attach app_profile_id, even if empty string
            header_params["app_profile_id"] = request.app_profile_id

        routing_param_regex = re.compile(
            "^(?P<authorized_view_name>projects/[^/]+/instances/[^/]+/tables/[^/]+/authorizedViews/[^/]+)$"
        )
        regex_match = routing_param_regex.match(request.authorized_view_name)
        if regex_match and regex_match.group("authorized_view_name"):
            header_params["authorized_view_name"] = regex_match.group(
                "authorized_view_name"
            )

        if header_params:
            metadata = tuple(metadata) + (
                gapic_v1.routing_header.to_grpc_metadata(header_params),
            )

        # Validate the universe domain.
        self._validate_universe_domain()

        # Send the request.
        response = rpc(
            request,
            retry=retry,
            timeout=timeout,
            metadata=metadata,
        )

        # Done; return the response.
        return response

    def check_and_mutate_row(
        self,
        request: Optional[Union[bigtable.CheckAndMutateRowRequest, dict]] = None,
        *,
        table_name: Optional[str] = None,
        row_key: Optional[bytes] = None,
        predicate_filter: Optional[data.RowFilter] = None,
        true_mutations: Optional[MutableSequence[data.Mutation]] = None,
        false_mutations: Optional[MutableSequence[data.Mutation]] = None,
        app_profile_id: Optional[str] = None,
        retry: OptionalRetry = gapic_v1.method.DEFAULT,
        timeout: Union[float, object] = gapic_v1.method.DEFAULT,
        metadata: Sequence[Tuple[str, Union[str, bytes]]] = (),
    ) -> bigtable.CheckAndMutateRowResponse:
        r"""Mutates a row atomically based on the output of a
        predicate Reader filter.

        Args:
            request (Union[google.cloud.bigtable_v2.types.CheckAndMutateRowRequest, dict]):
                The request object. Request message for
                Bigtable.CheckAndMutateRow.
            table_name (str):
                Optional. The unique name of the table to which the
                conditional mutation should be applied.

                Values are of the form
                ``projects/<project>/instances/<instance>/tables/<table>``.

                This corresponds to the ``table_name`` field
                on the ``request`` instance; if ``request`` is provided, this
                should not be set.
            row_key (bytes):
                Required. The key of the row to which
                the conditional mutation should be
                applied.

                This corresponds to the ``row_key`` field
                on the ``request`` instance; if ``request`` is provided, this
                should not be set.
            predicate_filter (google.cloud.bigtable_v2.types.RowFilter):
                The filter to be applied to the contents of the
                specified row. Depending on whether or not any results
                are yielded, either ``true_mutations`` or
                ``false_mutations`` will be executed. If unset, checks
                that the row contains any values at all.

                This corresponds to the ``predicate_filter`` field
                on the ``request`` instance; if ``request`` is provided, this
                should not be set.
            true_mutations (MutableSequence[google.cloud.bigtable_v2.types.Mutation]):
                Changes to be atomically applied to the specified row if
                ``predicate_filter`` yields at least one cell when
                applied to ``row_key``. Entries are applied in order,
                meaning that earlier mutations can be masked by later
                ones. Must contain at least one entry if
                ``false_mutations`` is empty, and at most 100000.

                This corresponds to the ``true_mutations`` field
                on the ``request`` instance; if ``request`` is provided, this
                should not be set.
            false_mutations (MutableSequence[google.cloud.bigtable_v2.types.Mutation]):
                Changes to be atomically applied to the specified row if
                ``predicate_filter`` does not yield any cells when
                applied to ``row_key``. Entries are applied in order,
                meaning that earlier mutations can be masked by later
                ones. Must contain at least one entry if
                ``true_mutations`` is empty, and at most 100000.

                This corresponds to the ``false_mutations`` field
                on the ``request`` instance; if ``request`` is provided, this
                should not be set.
            app_profile_id (str):
                This value specifies routing for
                replication. If not specified, the
                "default" application profile will be
                used.

                This corresponds to the ``app_profile_id`` field
                on the ``request`` instance; if ``request`` is provided, this
                should not be set.
            retry (google.api_core.retry.Retry): Designation of what errors, if any,
                should be retried.
            timeout (float): The timeout for this request.
            metadata (Sequence[Tuple[str, Union[str, bytes]]]): Key/value pairs which should be
                sent along with the request as metadata. Normally, each value must be of type `str`,
                but for metadata keys ending with the suffix `-bin`, the corresponding values must
                be of type `bytes`.

        Returns:
            google.cloud.bigtable_v2.types.CheckAndMutateRowResponse:
                Response message for
                Bigtable.CheckAndMutateRow.

        """
        # Create or coerce a protobuf request object.
        # - Quick check: If we got a request object, we should *not* have
        #   gotten any keyword arguments that map to the request.
        flattened_params = [
            table_name,
            row_key,
            predicate_filter,
            true_mutations,
            false_mutations,
            app_profile_id,
        ]
        has_flattened_params = (
            len([param for param in flattened_params if param is not None]) > 0
        )
        if request is not None and has_flattened_params:
            raise ValueError(
                "If the `request` argument is set, then none of "
                "the individual field arguments should be set."
            )

        # - Use the request object if provided (there's no risk of modifying the input as
        #   there are no flattened fields), or create one.
        if not isinstance(request, bigtable.CheckAndMutateRowRequest):
            request = bigtable.CheckAndMutateRowRequest(request)
            # If we have keyword arguments corresponding to fields on the
            # request, apply these.
            if table_name is not None:
                request.table_name = table_name
            if row_key is not None:
                request.row_key = row_key
            if predicate_filter is not None:
                request.predicate_filter = predicate_filter
            if true_mutations is not None:
                request.true_mutations = true_mutations
            if false_mutations is not None:
                request.false_mutations = false_mutations
            if app_profile_id is not None:
                request.app_profile_id = app_profile_id

        # Wrap the RPC method; this adds retry and timeout information,
        # and friendly error handling.
        rpc = self._transport._wrapped_methods[self._transport.check_and_mutate_row]

        header_params = {}

        routing_param_regex = re.compile(
            "^(?P<table_name>projects/[^/]+/instances/[^/]+/tables/[^/]+)$"
        )
        regex_match = routing_param_regex.match(request.table_name)
        if regex_match and regex_match.group("table_name"):
            header_params["table_name"] = regex_match.group("table_name")

        if True:  # always attach app_profile_id, even if empty string
            header_params["app_profile_id"] = request.app_profile_id

        routing_param_regex = re.compile(
            "^(?P<authorized_view_name>projects/[^/]+/instances/[^/]+/tables/[^/]+/authorizedViews/[^/]+)$"
        )
        regex_match = routing_param_regex.match(request.authorized_view_name)
        if regex_match and regex_match.group("authorized_view_name"):
            header_params["authorized_view_name"] = regex_match.group(
                "authorized_view_name"
            )

        if header_params:
            metadata = tuple(metadata) + (
                gapic_v1.routing_header.to_grpc_metadata(header_params),
            )

        # Validate the universe domain.
        self._validate_universe_domain()

        # Send the request.
        response = rpc(
            request,
            retry=retry,
            timeout=timeout,
            metadata=metadata,
        )

        # Done; return the response.
        return response

    def ping_and_warm(
        self,
        request: Optional[Union[bigtable.PingAndWarmRequest, dict]] = None,
        *,
        name: Optional[str] = None,
        app_profile_id: Optional[str] = None,
        retry: OptionalRetry = gapic_v1.method.DEFAULT,
        timeout: Union[float, object] = gapic_v1.method.DEFAULT,
        metadata: Sequence[Tuple[str, Union[str, bytes]]] = (),
    ) -> bigtable.PingAndWarmResponse:
        r"""Warm up associated instance metadata for this
        connection. This call is not required but may be useful
        for connection keep-alive.

        Args:
            request (Union[google.cloud.bigtable_v2.types.PingAndWarmRequest, dict]):
                The request object. Request message for client connection
                keep-alive and warming.
            name (str):
                Required. The unique name of the instance to check
                permissions for as well as respond. Values are of the
                form ``projects/<project>/instances/<instance>``.

                This corresponds to the ``name`` field
                on the ``request`` instance; if ``request`` is provided, this
                should not be set.
            app_profile_id (str):
                This value specifies routing for
                replication. If not specified, the
                "default" application profile will be
                used.

                This corresponds to the ``app_profile_id`` field
                on the ``request`` instance; if ``request`` is provided, this
                should not be set.
            retry (google.api_core.retry.Retry): Designation of what errors, if any,
                should be retried.
            timeout (float): The timeout for this request.
            metadata (Sequence[Tuple[str, Union[str, bytes]]]): Key/value pairs which should be
                sent along with the request as metadata. Normally, each value must be of type `str`,
                but for metadata keys ending with the suffix `-bin`, the corresponding values must
                be of type `bytes`.

        Returns:
            google.cloud.bigtable_v2.types.PingAndWarmResponse:
                Response message for
                Bigtable.PingAndWarm connection
                keepalive and warming.

        """
        # Create or coerce a protobuf request object.
        # - Quick check: If we got a request object, we should *not* have
        #   gotten any keyword arguments that map to the request.
        flattened_params = [name, app_profile_id]
        has_flattened_params = (
            len([param for param in flattened_params if param is not None]) > 0
        )
        if request is not None and has_flattened_params:
            raise ValueError(
                "If the `request` argument is set, then none of "
                "the individual field arguments should be set."
            )

        # - Use the request object if provided (there's no risk of modifying the input as
        #   there are no flattened fields), or create one.
        if not isinstance(request, bigtable.PingAndWarmRequest):
            request = bigtable.PingAndWarmRequest(request)
            # If we have keyword arguments corresponding to fields on the
            # request, apply these.
            if name is not None:
                request.name = name
            if app_profile_id is not None:
                request.app_profile_id = app_profile_id

        # Wrap the RPC method; this adds retry and timeout information,
        # and friendly error handling.
        rpc = self._transport._wrapped_methods[self._transport.ping_and_warm]

        header_params = {}

        routing_param_regex = re.compile("^(?P<name>projects/[^/]+/instances/[^/]+)$")
        regex_match = routing_param_regex.match(request.name)
        if regex_match and regex_match.group("name"):
            header_params["name"] = regex_match.group("name")

        if True:  # always attach app_profile_id, even if empty string
            header_params["app_profile_id"] = request.app_profile_id

        if header_params:
            metadata = tuple(metadata) + (
                gapic_v1.routing_header.to_grpc_metadata(header_params),
            )

        # Validate the universe domain.
        self._validate_universe_domain()

        # Send the request.
        response = rpc(
            request,
            retry=retry,
            timeout=timeout,
            metadata=metadata,
        )

        # Done; return the response.
        return response

    def read_modify_write_row(
        self,
        request: Optional[Union[bigtable.ReadModifyWriteRowRequest, dict]] = None,
        *,
        table_name: Optional[str] = None,
        row_key: Optional[bytes] = None,
        rules: Optional[MutableSequence[data.ReadModifyWriteRule]] = None,
        app_profile_id: Optional[str] = None,
        retry: OptionalRetry = gapic_v1.method.DEFAULT,
        timeout: Union[float, object] = gapic_v1.method.DEFAULT,
        metadata: Sequence[Tuple[str, Union[str, bytes]]] = (),
    ) -> bigtable.ReadModifyWriteRowResponse:
        r"""Modifies a row atomically on the server. The method
        reads the latest existing timestamp and value from the
        specified columns and writes a new entry based on
        pre-defined read/modify/write rules. The new value for
        the timestamp is the greater of the existing timestamp
        or the current server time. The method returns the new
        contents of all modified cells.

        Args:
            request (Union[google.cloud.bigtable_v2.types.ReadModifyWriteRowRequest, dict]):
                The request object. Request message for
                Bigtable.ReadModifyWriteRow.
            table_name (str):
                Optional. The unique name of the table to which the
                read/modify/write rules should be applied.

                Values are of the form
                ``projects/<project>/instances/<instance>/tables/<table>``.

                This corresponds to the ``table_name`` field
                on the ``request`` instance; if ``request`` is provided, this
                should not be set.
            row_key (bytes):
                Required. The key of the row to which
                the read/modify/write rules should be
                applied.

                This corresponds to the ``row_key`` field
                on the ``request`` instance; if ``request`` is provided, this
                should not be set.
            rules (MutableSequence[google.cloud.bigtable_v2.types.ReadModifyWriteRule]):
                Required. Rules specifying how the
                specified row's contents are to be
                transformed into writes. Entries are
                applied in order, meaning that earlier
                rules will affect the results of later
                ones.

                This corresponds to the ``rules`` field
                on the ``request`` instance; if ``request`` is provided, this
                should not be set.
            app_profile_id (str):
                This value specifies routing for
                replication. If not specified, the
                "default" application profile will be
                used.

                This corresponds to the ``app_profile_id`` field
                on the ``request`` instance; if ``request`` is provided, this
                should not be set.
            retry (google.api_core.retry.Retry): Designation of what errors, if any,
                should be retried.
            timeout (float): The timeout for this request.
            metadata (Sequence[Tuple[str, Union[str, bytes]]]): Key/value pairs which should be
                sent along with the request as metadata. Normally, each value must be of type `str`,
                but for metadata keys ending with the suffix `-bin`, the corresponding values must
                be of type `bytes`.

        Returns:
            google.cloud.bigtable_v2.types.ReadModifyWriteRowResponse:
                Response message for
                Bigtable.ReadModifyWriteRow.

        """
        # Create or coerce a protobuf request object.
        # - Quick check: If we got a request object, we should *not* have
        #   gotten any keyword arguments that map to the request.
        flattened_params = [table_name, row_key, rules, app_profile_id]
        has_flattened_params = (
            len([param for param in flattened_params if param is not None]) > 0
        )
        if request is not None and has_flattened_params:
            raise ValueError(
                "If the `request` argument is set, then none of "
                "the individual field arguments should be set."
            )

        # - Use the request object if provided (there's no risk of modifying the input as
        #   there are no flattened fields), or create one.
        if not isinstance(request, bigtable.ReadModifyWriteRowRequest):
            request = bigtable.ReadModifyWriteRowRequest(request)
            # If we have keyword arguments corresponding to fields on the
            # request, apply these.
            if table_name is not None:
                request.table_name = table_name
            if row_key is not None:
                request.row_key = row_key
            if rules is not None:
                request.rules = rules
            if app_profile_id is not None:
                request.app_profile_id = app_profile_id

        # Wrap the RPC method; this adds retry and timeout information,
        # and friendly error handling.
        rpc = self._transport._wrapped_methods[self._transport.read_modify_write_row]

        header_params = {}

        routing_param_regex = re.compile(
            "^(?P<table_name>projects/[^/]+/instances/[^/]+/tables/[^/]+)$"
        )
        regex_match = routing_param_regex.match(request.table_name)
        if regex_match and regex_match.group("table_name"):
            header_params["table_name"] = regex_match.group("table_name")

        if True:  # always attach app_profile_id, even if empty string
            header_params["app_profile_id"] = request.app_profile_id

        routing_param_regex = re.compile(
            "^(?P<authorized_view_name>projects/[^/]+/instances/[^/]+/tables/[^/]+/authorizedViews/[^/]+)$"
        )
        regex_match = routing_param_regex.match(request.authorized_view_name)
        if regex_match and regex_match.group("authorized_view_name"):
            header_params["authorized_view_name"] = regex_match.group(
                "authorized_view_name"
            )

        if header_params:
            metadata = tuple(metadata) + (
                gapic_v1.routing_header.to_grpc_metadata(header_params),
            )

        # Validate the universe domain.
        self._validate_universe_domain()

        # Send the request.
        response = rpc(
            request,
            retry=retry,
            timeout=timeout,
            metadata=metadata,
        )

        # Done; return the response.
        return response

    def generate_initial_change_stream_partitions(
        self,
        request: Optional[
            Union[bigtable.GenerateInitialChangeStreamPartitionsRequest, dict]
        ] = None,
        *,
        table_name: Optional[str] = None,
        app_profile_id: Optional[str] = None,
        retry: OptionalRetry = gapic_v1.method.DEFAULT,
        timeout: Union[float, object] = gapic_v1.method.DEFAULT,
        metadata: Sequence[Tuple[str, Union[str, bytes]]] = (),
    ) -> Iterable[bigtable.GenerateInitialChangeStreamPartitionsResponse]:
        r"""NOTE: This API is intended to be used by Apache Beam BigtableIO.
        Returns the current list of partitions that make up the table's
        change stream. The union of partitions will cover the entire
        keyspace. Partitions can be read with ``ReadChangeStream``.

        Args:
            request (Union[google.cloud.bigtable_v2.types.GenerateInitialChangeStreamPartitionsRequest, dict]):
                The request object. NOTE: This API is intended to be used
                by Apache Beam BigtableIO. Request
                message for
                Bigtable.GenerateInitialChangeStreamPartitions.
            table_name (str):
                Required. The unique name of the table from which to get
                change stream partitions. Values are of the form
                ``projects/<project>/instances/<instance>/tables/<table>``.
                Change streaming must be enabled on the table.

                This corresponds to the ``table_name`` field
                on the ``request`` instance; if ``request`` is provided, this
                should not be set.
            app_profile_id (str):
                This value specifies routing for
                replication. If not specified, the
                "default" application profile will be
                used. Single cluster routing must be
                configured on the profile.

                This corresponds to the ``app_profile_id`` field
                on the ``request`` instance; if ``request`` is provided, this
                should not be set.
            retry (google.api_core.retry.Retry): Designation of what errors, if any,
                should be retried.
            timeout (float): The timeout for this request.
            metadata (Sequence[Tuple[str, Union[str, bytes]]]): Key/value pairs which should be
                sent along with the request as metadata. Normally, each value must be of type `str`,
                but for metadata keys ending with the suffix `-bin`, the corresponding values must
                be of type `bytes`.

        Returns:
            Iterable[google.cloud.bigtable_v2.types.GenerateInitialChangeStreamPartitionsResponse]:
                NOTE: This API is intended to be used
                by Apache Beam BigtableIO. Response
                message for
                Bigtable.GenerateInitialChangeStreamPartitions.

        """
        # Create or coerce a protobuf request object.
        # - Quick check: If we got a request object, we should *not* have
        #   gotten any keyword arguments that map to the request.
        flattened_params = [table_name, app_profile_id]
        has_flattened_params = (
            len([param for param in flattened_params if param is not None]) > 0
        )
        if request is not None and has_flattened_params:
            raise ValueError(
                "If the `request` argument is set, then none of "
                "the individual field arguments should be set."
            )

        # - Use the request object if provided (there's no risk of modifying the input as
        #   there are no flattened fields), or create one.
        if not isinstance(
            request, bigtable.GenerateInitialChangeStreamPartitionsRequest
        ):
            request = bigtable.GenerateInitialChangeStreamPartitionsRequest(request)
            # If we have keyword arguments corresponding to fields on the
            # request, apply these.
            if table_name is not None:
                request.table_name = table_name
            if app_profile_id is not None:
                request.app_profile_id = app_profile_id

        # Wrap the RPC method; this adds retry and timeout information,
        # and friendly error handling.
        rpc = self._transport._wrapped_methods[
            self._transport.generate_initial_change_stream_partitions
        ]

        # Certain fields should be provided within the metadata header;
        # add these here.
        metadata = tuple(metadata) + (
            gapic_v1.routing_header.to_grpc_metadata(
                (("table_name", request.table_name),)
            ),
        )

        # Validate the universe domain.
        self._validate_universe_domain()

        # Send the request.
        response = rpc(
            request,
            retry=retry,
            timeout=timeout,
            metadata=metadata,
        )

        # Done; return the response.
        return response

    def read_change_stream(
        self,
        request: Optional[Union[bigtable.ReadChangeStreamRequest, dict]] = None,
        *,
        table_name: Optional[str] = None,
        app_profile_id: Optional[str] = None,
        retry: OptionalRetry = gapic_v1.method.DEFAULT,
        timeout: Union[float, object] = gapic_v1.method.DEFAULT,
        metadata: Sequence[Tuple[str, Union[str, bytes]]] = (),
    ) -> Iterable[bigtable.ReadChangeStreamResponse]:
        r"""NOTE: This API is intended to be used by Apache Beam
        BigtableIO. Reads changes from a table's change stream.
        Changes will reflect both user-initiated mutations and
        mutations that are caused by garbage collection.

        Args:
            request (Union[google.cloud.bigtable_v2.types.ReadChangeStreamRequest, dict]):
                The request object. NOTE: This API is intended to be used
                by Apache Beam BigtableIO. Request
                message for Bigtable.ReadChangeStream.
            table_name (str):
                Required. The unique name of the table from which to
                read a change stream. Values are of the form
                ``projects/<project>/instances/<instance>/tables/<table>``.
                Change streaming must be enabled on the table.

                This corresponds to the ``table_name`` field
                on the ``request`` instance; if ``request`` is provided, this
                should not be set.
            app_profile_id (str):
                This value specifies routing for
                replication. If not specified, the
                "default" application profile will be
                used. Single cluster routing must be
                configured on the profile.

                This corresponds to the ``app_profile_id`` field
                on the ``request`` instance; if ``request`` is provided, this
                should not be set.
            retry (google.api_core.retry.Retry): Designation of what errors, if any,
                should be retried.
            timeout (float): The timeout for this request.
            metadata (Sequence[Tuple[str, Union[str, bytes]]]): Key/value pairs which should be
                sent along with the request as metadata. Normally, each value must be of type `str`,
                but for metadata keys ending with the suffix `-bin`, the corresponding values must
                be of type `bytes`.

        Returns:
            Iterable[google.cloud.bigtable_v2.types.ReadChangeStreamResponse]:
                NOTE: This API is intended to be used
                by Apache Beam BigtableIO. Response
                message for Bigtable.ReadChangeStream.

        """
        # Create or coerce a protobuf request object.
        # - Quick check: If we got a request object, we should *not* have
        #   gotten any keyword arguments that map to the request.
        flattened_params = [table_name, app_profile_id]
        has_flattened_params = (
            len([param for param in flattened_params if param is not None]) > 0
        )
        if request is not None and has_flattened_params:
            raise ValueError(
                "If the `request` argument is set, then none of "
                "the individual field arguments should be set."
            )

        # - Use the request object if provided (there's no risk of modifying the input as
        #   there are no flattened fields), or create one.
        if not isinstance(request, bigtable.ReadChangeStreamRequest):
            request = bigtable.ReadChangeStreamRequest(request)
            # If we have keyword arguments corresponding to fields on the
            # request, apply these.
            if table_name is not None:
                request.table_name = table_name
            if app_profile_id is not None:
                request.app_profile_id = app_profile_id

        # Wrap the RPC method; this adds retry and timeout information,
        # and friendly error handling.
        rpc = self._transport._wrapped_methods[self._transport.read_change_stream]

        # Certain fields should be provided within the metadata header;
        # add these here.
        metadata = tuple(metadata) + (
            gapic_v1.routing_header.to_grpc_metadata(
                (("table_name", request.table_name),)
            ),
        )

        # Validate the universe domain.
        self._validate_universe_domain()

        # Send the request.
        response = rpc(
            request,
            retry=retry,
            timeout=timeout,
            metadata=metadata,
        )

        # Done; return the response.
        return response

    def prepare_query(
        self,
        request: Optional[Union[bigtable.PrepareQueryRequest, dict]] = None,
        *,
        instance_name: Optional[str] = None,
        query: Optional[str] = None,
        app_profile_id: Optional[str] = None,
        retry: OptionalRetry = gapic_v1.method.DEFAULT,
        timeout: Union[float, object] = gapic_v1.method.DEFAULT,
        metadata: Sequence[Tuple[str, Union[str, bytes]]] = (),
    ) -> bigtable.PrepareQueryResponse:
        r"""Prepares a GoogleSQL query for execution on a
        particular Bigtable instance.

        Args:
            request (Union[google.cloud.bigtable_v2.types.PrepareQueryRequest, dict]):
                The request object. Request message for
                Bigtable.PrepareQuery
            instance_name (str):
                Required. The unique name of the instance against which
                the query should be executed. Values are of the form
                ``projects/<project>/instances/<instance>``

                This corresponds to the ``instance_name`` field
                on the ``request`` instance; if ``request`` is provided, this
                should not be set.
            query (str):
                Required. The query string.
                This corresponds to the ``query`` field
                on the ``request`` instance; if ``request`` is provided, this
                should not be set.
            app_profile_id (str):
                Optional. This value specifies routing for preparing the
                query. Note that this ``app_profile_id`` is only used
                for preparing the query. The actual query execution will
                use the app profile specified in the
                ``ExecuteQueryRequest``. If not specified, the
                ``default`` application profile will be used.

                This corresponds to the ``app_profile_id`` field
                on the ``request`` instance; if ``request`` is provided, this
                should not be set.
            retry (google.api_core.retry.Retry): Designation of what errors, if any,
                should be retried.
            timeout (float): The timeout for this request.
            metadata (Sequence[Tuple[str, Union[str, bytes]]]): Key/value pairs which should be
                sent along with the request as metadata. Normally, each value must be of type `str`,
                but for metadata keys ending with the suffix `-bin`, the corresponding values must
                be of type `bytes`.

        Returns:
            google.cloud.bigtable_v2.types.PrepareQueryResponse:
                Response message for
                Bigtable.PrepareQueryResponse

        """
        # Create or coerce a protobuf request object.
        # - Quick check: If we got a request object, we should *not* have
        #   gotten any keyword arguments that map to the request.
        flattened_params = [instance_name, query, app_profile_id]
        has_flattened_params = (
            len([param for param in flattened_params if param is not None]) > 0
        )
        if request is not None and has_flattened_params:
            raise ValueError(
                "If the `request` argument is set, then none of "
                "the individual field arguments should be set."
            )

        # - Use the request object if provided (there's no risk of modifying the input as
        #   there are no flattened fields), or create one.
        if not isinstance(request, bigtable.PrepareQueryRequest):
            request = bigtable.PrepareQueryRequest(request)
            # If we have keyword arguments corresponding to fields on the
            # request, apply these.
            if instance_name is not None:
                request.instance_name = instance_name
            if query is not None:
                request.query = query
            if app_profile_id is not None:
                request.app_profile_id = app_profile_id

        # Wrap the RPC method; this adds retry and timeout information,
        # and friendly error handling.
        rpc = self._transport._wrapped_methods[self._transport.prepare_query]

        header_params = {}

        routing_param_regex = re.compile("^(?P<name>projects/[^/]+/instances/[^/]+)$")
        regex_match = routing_param_regex.match(request.instance_name)
        if regex_match and regex_match.group("name"):
            header_params["name"] = regex_match.group("name")

<<<<<<< HEAD
        if request.app_profile_id:
=======
        if True:  # always attach app_profile_id, even if empty string
>>>>>>> 26423170
            header_params["app_profile_id"] = request.app_profile_id

        if header_params:
            metadata = tuple(metadata) + (
                gapic_v1.routing_header.to_grpc_metadata(header_params),
            )

        # Validate the universe domain.
        self._validate_universe_domain()

        # Send the request.
        response = rpc(
            request,
            retry=retry,
            timeout=timeout,
            metadata=metadata,
        )

        # Done; return the response.
        return response

    def execute_query(
        self,
        request: Optional[Union[bigtable.ExecuteQueryRequest, dict]] = None,
        *,
        instance_name: Optional[str] = None,
        query: Optional[str] = None,
        app_profile_id: Optional[str] = None,
        retry: OptionalRetry = gapic_v1.method.DEFAULT,
        timeout: Union[float, object] = gapic_v1.method.DEFAULT,
        metadata: Sequence[Tuple[str, Union[str, bytes]]] = (),
    ) -> Iterable[bigtable.ExecuteQueryResponse]:
        r"""Executes a SQL query against a particular Bigtable
        instance.

        Args:
            request (Union[google.cloud.bigtable_v2.types.ExecuteQueryRequest, dict]):
                The request object. Request message for
                Bigtable.ExecuteQuery
            instance_name (str):
                Required. The unique name of the instance against which
                the query should be executed. Values are of the form
                ``projects/<project>/instances/<instance>``

                This corresponds to the ``instance_name`` field
                on the ``request`` instance; if ``request`` is provided, this
                should not be set.
            query (str):
                Required. The query string.

                Exactly one of ``query`` and ``prepared_query`` is
                required. Setting both or neither is an
                ``INVALID_ARGUMENT``.

                This corresponds to the ``query`` field
                on the ``request`` instance; if ``request`` is provided, this
                should not be set.
            app_profile_id (str):
                Optional. This value specifies routing for replication.
                If not specified, the ``default`` application profile
                will be used.

                This corresponds to the ``app_profile_id`` field
                on the ``request`` instance; if ``request`` is provided, this
                should not be set.
            retry (google.api_core.retry.Retry): Designation of what errors, if any,
                should be retried.
            timeout (float): The timeout for this request.
            metadata (Sequence[Tuple[str, Union[str, bytes]]]): Key/value pairs which should be
                sent along with the request as metadata. Normally, each value must be of type `str`,
                but for metadata keys ending with the suffix `-bin`, the corresponding values must
                be of type `bytes`.

        Returns:
            Iterable[google.cloud.bigtable_v2.types.ExecuteQueryResponse]:
                Response message for
                Bigtable.ExecuteQuery

        """
        # Create or coerce a protobuf request object.
        # - Quick check: If we got a request object, we should *not* have
        #   gotten any keyword arguments that map to the request.
        flattened_params = [instance_name, query, app_profile_id]
        has_flattened_params = (
            len([param for param in flattened_params if param is not None]) > 0
        )
        if request is not None and has_flattened_params:
            raise ValueError(
                "If the `request` argument is set, then none of "
                "the individual field arguments should be set."
            )

        # - Use the request object if provided (there's no risk of modifying the input as
        #   there are no flattened fields), or create one.
        if not isinstance(request, bigtable.ExecuteQueryRequest):
            request = bigtable.ExecuteQueryRequest(request)
            # If we have keyword arguments corresponding to fields on the
            # request, apply these.
            if instance_name is not None:
                request.instance_name = instance_name
            if query is not None:
                request.query = query
            if app_profile_id is not None:
                request.app_profile_id = app_profile_id

        # Wrap the RPC method; this adds retry and timeout information,
        # and friendly error handling.
        rpc = self._transport._wrapped_methods[self._transport.execute_query]

        header_params = {}

        routing_param_regex = re.compile("^(?P<name>projects/[^/]+/instances/[^/]+)$")
        regex_match = routing_param_regex.match(request.instance_name)
        if regex_match and regex_match.group("name"):
            header_params["name"] = regex_match.group("name")

<<<<<<< HEAD
        if request.app_profile_id:
=======
        if True:  # always attach app_profile_id, even if empty string
>>>>>>> 26423170
            header_params["app_profile_id"] = request.app_profile_id

        if header_params:
            metadata = tuple(metadata) + (
                gapic_v1.routing_header.to_grpc_metadata(header_params),
            )

        # Validate the universe domain.
        self._validate_universe_domain()

        # Send the request.
        response = rpc(
            request,
            retry=retry,
            timeout=timeout,
            metadata=metadata,
        )

        # Done; return the response.
        return response

    def __enter__(self) -> "BigtableClient":
        return self

    def __exit__(self, type, value, traceback):
        """Releases underlying transport's resources.

        .. warning::
            ONLY use as a context manager if the transport is NOT shared
            with other clients! Exiting the with block will CLOSE the transport
            and may cause errors in other clients!
        """
        self.transport.close()


DEFAULT_CLIENT_INFO = gapic_v1.client_info.ClientInfo(
    gapic_version=package_version.__version__
)

if hasattr(DEFAULT_CLIENT_INFO, "protobuf_runtime_version"):  # pragma: NO COVER
    DEFAULT_CLIENT_INFO.protobuf_runtime_version = google.protobuf.__version__

__all__ = ("BigtableClient",)<|MERGE_RESOLUTION|>--- conflicted
+++ resolved
@@ -2034,11 +2034,7 @@
         if regex_match and regex_match.group("name"):
             header_params["name"] = regex_match.group("name")
 
-<<<<<<< HEAD
-        if request.app_profile_id:
-=======
         if True:  # always attach app_profile_id, even if empty string
->>>>>>> 26423170
             header_params["app_profile_id"] = request.app_profile_id
 
         if header_params:
@@ -2155,11 +2151,7 @@
         if regex_match and regex_match.group("name"):
             header_params["name"] = regex_match.group("name")
 
-<<<<<<< HEAD
-        if request.app_profile_id:
-=======
         if True:  # always attach app_profile_id, even if empty string
->>>>>>> 26423170
             header_params["app_profile_id"] = request.app_profile_id
 
         if header_params:
