--- conflicted
+++ resolved
@@ -904,12 +904,8 @@
             # Jsonify the request body
 
             body = json_format.MessageToJson(
-<<<<<<< HEAD
-                transcoded_request["body"], use_integers_for_enums=True
-=======
                 transcoded_request["body"],
                 use_integers_for_enums=True,
->>>>>>> 22340ba7
             )
             uri = transcoded_request["uri"]
             method = transcoded_request["method"]
