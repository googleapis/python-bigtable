# -*- coding: utf-8 -*-
# Copyright 2023 Google LLC
#
# Licensed under the Apache License, Version 2.0 (the "License");
# you may not use this file except in compliance with the License.
# You may obtain a copy of the License at
#
#     http://www.apache.org/licenses/LICENSE-2.0
#
# Unless required by applicable law or agreed to in writing, software
# distributed under the License is distributed on an "AS IS" BASIS,
# WITHOUT WARRANTIES OR CONDITIONS OF ANY KIND, either express or implied.
# See the License for the specific language governing permissions and
# limitations under the License.
#
from collections import OrderedDict
import functools
import re
from typing import (
    Dict,
    Mapping,
    MutableMapping,
    MutableSequence,
    Optional,
    Sequence,
    Tuple,
    Type,
    Union,
)

from google.cloud.bigtable_admin_v2 import gapic_version as package_version

from google.api_core.client_options import ClientOptions
from google.api_core import exceptions as core_exceptions
from google.api_core import gapic_v1
from google.api_core import retry_async as retries
from google.auth import credentials as ga_credentials  # type: ignore
from google.oauth2 import service_account  # type: ignore

try:
<<<<<<< HEAD
    OptionalRetry = Union[retries.AsyncRetry, gapic_v1.method._MethodDefault]
except AttributeError:  # pragma: NO COVER
    OptionalRetry = Union[retries.AsyncRetry, object]  # type: ignore
=======
    OptionalRetry = Union[retries.AsyncRetry, gapic_v1.method._MethodDefault, None]
except AttributeError:  # pragma: NO COVER
    OptionalRetry = Union[retries.AsyncRetry, object, None]  # type: ignore
>>>>>>> 28aded4b

from google.api_core import operation  # type: ignore
from google.api_core import operation_async  # type: ignore
from google.cloud.bigtable_admin_v2.services.bigtable_instance_admin import pagers
from google.cloud.bigtable_admin_v2.types import bigtable_instance_admin
from google.cloud.bigtable_admin_v2.types import common
from google.cloud.bigtable_admin_v2.types import instance
from google.cloud.bigtable_admin_v2.types import instance as gba_instance
from google.iam.v1 import iam_policy_pb2  # type: ignore
from google.iam.v1 import policy_pb2  # type: ignore
from google.protobuf import field_mask_pb2  # type: ignore
from google.protobuf import timestamp_pb2  # type: ignore
from .transports.base import BigtableInstanceAdminTransport, DEFAULT_CLIENT_INFO
from .transports.grpc_asyncio import BigtableInstanceAdminGrpcAsyncIOTransport
from .client import BigtableInstanceAdminClient


class BigtableInstanceAdminAsyncClient:
    """Service for creating, configuring, and deleting Cloud
    Bigtable Instances and Clusters. Provides access to the Instance
    and Cluster schemas only, not the tables' metadata or data
    stored in those tables.
    """

    _client: BigtableInstanceAdminClient

    # Copy defaults from the synchronous client for use here.
    # Note: DEFAULT_ENDPOINT is deprecated. Use _DEFAULT_ENDPOINT_TEMPLATE instead.
    DEFAULT_ENDPOINT = BigtableInstanceAdminClient.DEFAULT_ENDPOINT
    DEFAULT_MTLS_ENDPOINT = BigtableInstanceAdminClient.DEFAULT_MTLS_ENDPOINT
    _DEFAULT_ENDPOINT_TEMPLATE = BigtableInstanceAdminClient._DEFAULT_ENDPOINT_TEMPLATE
    _DEFAULT_UNIVERSE = BigtableInstanceAdminClient._DEFAULT_UNIVERSE

    app_profile_path = staticmethod(BigtableInstanceAdminClient.app_profile_path)
    parse_app_profile_path = staticmethod(
        BigtableInstanceAdminClient.parse_app_profile_path
    )
    cluster_path = staticmethod(BigtableInstanceAdminClient.cluster_path)
    parse_cluster_path = staticmethod(BigtableInstanceAdminClient.parse_cluster_path)
    crypto_key_path = staticmethod(BigtableInstanceAdminClient.crypto_key_path)
    parse_crypto_key_path = staticmethod(
        BigtableInstanceAdminClient.parse_crypto_key_path
    )
    hot_tablet_path = staticmethod(BigtableInstanceAdminClient.hot_tablet_path)
    parse_hot_tablet_path = staticmethod(
        BigtableInstanceAdminClient.parse_hot_tablet_path
    )
    instance_path = staticmethod(BigtableInstanceAdminClient.instance_path)
    parse_instance_path = staticmethod(BigtableInstanceAdminClient.parse_instance_path)
    table_path = staticmethod(BigtableInstanceAdminClient.table_path)
    parse_table_path = staticmethod(BigtableInstanceAdminClient.parse_table_path)
    common_billing_account_path = staticmethod(
        BigtableInstanceAdminClient.common_billing_account_path
    )
    parse_common_billing_account_path = staticmethod(
        BigtableInstanceAdminClient.parse_common_billing_account_path
    )
    common_folder_path = staticmethod(BigtableInstanceAdminClient.common_folder_path)
    parse_common_folder_path = staticmethod(
        BigtableInstanceAdminClient.parse_common_folder_path
    )
    common_organization_path = staticmethod(
        BigtableInstanceAdminClient.common_organization_path
    )
    parse_common_organization_path = staticmethod(
        BigtableInstanceAdminClient.parse_common_organization_path
    )
    common_project_path = staticmethod(BigtableInstanceAdminClient.common_project_path)
    parse_common_project_path = staticmethod(
        BigtableInstanceAdminClient.parse_common_project_path
    )
    common_location_path = staticmethod(
        BigtableInstanceAdminClient.common_location_path
    )
    parse_common_location_path = staticmethod(
        BigtableInstanceAdminClient.parse_common_location_path
    )

    @classmethod
    def from_service_account_info(cls, info: dict, *args, **kwargs):
        """Creates an instance of this client using the provided credentials
            info.

        Args:
            info (dict): The service account private key info.
            args: Additional arguments to pass to the constructor.
            kwargs: Additional arguments to pass to the constructor.

        Returns:
            BigtableInstanceAdminAsyncClient: The constructed client.
        """
        return BigtableInstanceAdminClient.from_service_account_info.__func__(BigtableInstanceAdminAsyncClient, info, *args, **kwargs)  # type: ignore

    @classmethod
    def from_service_account_file(cls, filename: str, *args, **kwargs):
        """Creates an instance of this client using the provided credentials
            file.

        Args:
            filename (str): The path to the service account private key json
                file.
            args: Additional arguments to pass to the constructor.
            kwargs: Additional arguments to pass to the constructor.

        Returns:
            BigtableInstanceAdminAsyncClient: The constructed client.
        """
        return BigtableInstanceAdminClient.from_service_account_file.__func__(BigtableInstanceAdminAsyncClient, filename, *args, **kwargs)  # type: ignore

    from_service_account_json = from_service_account_file

    @classmethod
    def get_mtls_endpoint_and_cert_source(
        cls, client_options: Optional[ClientOptions] = None
    ):
        """Return the API endpoint and client cert source for mutual TLS.

        The client cert source is determined in the following order:
        (1) if `GOOGLE_API_USE_CLIENT_CERTIFICATE` environment variable is not "true", the
        client cert source is None.
        (2) if `client_options.client_cert_source` is provided, use the provided one; if the
        default client cert source exists, use the default one; otherwise the client cert
        source is None.

        The API endpoint is determined in the following order:
        (1) if `client_options.api_endpoint` if provided, use the provided one.
        (2) if `GOOGLE_API_USE_CLIENT_CERTIFICATE` environment variable is "always", use the
        default mTLS endpoint; if the environment variable is "never", use the default API
        endpoint; otherwise if client cert source exists, use the default mTLS endpoint, otherwise
        use the default API endpoint.

        More details can be found at https://google.aip.dev/auth/4114.

        Args:
            client_options (google.api_core.client_options.ClientOptions): Custom options for the
                client. Only the `api_endpoint` and `client_cert_source` properties may be used
                in this method.

        Returns:
            Tuple[str, Callable[[], Tuple[bytes, bytes]]]: returns the API endpoint and the
                client cert source to use.

        Raises:
            google.auth.exceptions.MutualTLSChannelError: If any errors happen.
        """
        return BigtableInstanceAdminClient.get_mtls_endpoint_and_cert_source(client_options)  # type: ignore

    @property
    def transport(self) -> BigtableInstanceAdminTransport:
        """Returns the transport used by the client instance.

        Returns:
            BigtableInstanceAdminTransport: The transport used by the client instance.
        """
        return self._client.transport

    @property
    def api_endpoint(self):
        """Return the API endpoint used by the client instance.

        Returns:
            str: The API endpoint used by the client instance.
        """
        return self._client._api_endpoint

    @property
    def universe_domain(self) -> str:
        """Return the universe domain used by the client instance.

        Returns:
            str: The universe domain used
                by the client instance.
        """
        return self._client._universe_domain

    get_transport_class = functools.partial(
        type(BigtableInstanceAdminClient).get_transport_class,
        type(BigtableInstanceAdminClient),
    )

    def __init__(
        self,
        *,
        credentials: Optional[ga_credentials.Credentials] = None,
        transport: Union[str, BigtableInstanceAdminTransport] = "grpc_asyncio",
        client_options: Optional[ClientOptions] = None,
        client_info: gapic_v1.client_info.ClientInfo = DEFAULT_CLIENT_INFO,
    ) -> None:
        """Instantiates the bigtable instance admin async client.

        Args:
            credentials (Optional[google.auth.credentials.Credentials]): The
                authorization credentials to attach to requests. These
                credentials identify the application to the service; if none
                are specified, the client will attempt to ascertain the
                credentials from the environment.
            transport (Union[str, ~.BigtableInstanceAdminTransport]): The
                transport to use. If set to None, a transport is chosen
                automatically.
            client_options (Optional[Union[google.api_core.client_options.ClientOptions, dict]]):
                Custom options for the client.

                1. The ``api_endpoint`` property can be used to override the
                default endpoint provided by the client when ``transport`` is
                not explicitly provided. Only if this property is not set and
                ``transport`` was not explicitly provided, the endpoint is
                determined by the GOOGLE_API_USE_MTLS_ENDPOINT environment
                variable, which have one of the following values:
                "always" (always use the default mTLS endpoint), "never" (always
                use the default regular endpoint) and "auto" (auto-switch to the
                default mTLS endpoint if client certificate is present; this is
                the default value).

                2. If the GOOGLE_API_USE_CLIENT_CERTIFICATE environment variable
                is "true", then the ``client_cert_source`` property can be used
                to provide a client certificate for mTLS transport. If
                not provided, the default SSL client certificate will be used if
                present. If GOOGLE_API_USE_CLIENT_CERTIFICATE is "false" or not
                set, no client certificate will be used.

                3. The ``universe_domain`` property can be used to override the
                default "googleapis.com" universe. Note that ``api_endpoint``
                property still takes precedence; and ``universe_domain`` is
                currently not supported for mTLS.

            client_info (google.api_core.gapic_v1.client_info.ClientInfo):
                The client info used to send a user-agent string along with
                API requests. If ``None``, then default info will be used.
                Generally, you only need to set this if you're developing
                your own client library.

        Raises:
            google.auth.exceptions.MutualTlsChannelError: If mutual TLS transport
                creation failed for any reason.
        """
        self._client = BigtableInstanceAdminClient(
            credentials=credentials,
            transport=transport,
            client_options=client_options,
            client_info=client_info,
        )

    async def create_instance(
        self,
        request: Optional[
            Union[bigtable_instance_admin.CreateInstanceRequest, dict]
        ] = None,
        *,
        parent: Optional[str] = None,
        instance_id: Optional[str] = None,
        instance: Optional[gba_instance.Instance] = None,
        clusters: Optional[MutableMapping[str, gba_instance.Cluster]] = None,
        retry: OptionalRetry = gapic_v1.method.DEFAULT,
        timeout: Union[float, object] = gapic_v1.method.DEFAULT,
        metadata: Sequence[Tuple[str, str]] = (),
    ) -> operation_async.AsyncOperation:
        r"""Create an instance within a project.

        Note that exactly one of Cluster.serve_nodes and
        Cluster.cluster_config.cluster_autoscaling_config can be set. If
        serve_nodes is set to non-zero, then the cluster is manually
        scaled. If cluster_config.cluster_autoscaling_config is
        non-empty, then autoscaling is enabled.

        Args:
            request (Optional[Union[google.cloud.bigtable_admin_v2.types.CreateInstanceRequest, dict]]):
                The request object. Request message for
                BigtableInstanceAdmin.CreateInstance.
            parent (:class:`str`):
                Required. The unique name of the project in which to
                create the new instance. Values are of the form
                ``projects/{project}``.

                This corresponds to the ``parent`` field
                on the ``request`` instance; if ``request`` is provided, this
                should not be set.
            instance_id (:class:`str`):
                Required. The ID to be used when referring to the new
                instance within its project, e.g., just ``myinstance``
                rather than ``projects/myproject/instances/myinstance``.

                This corresponds to the ``instance_id`` field
                on the ``request`` instance; if ``request`` is provided, this
                should not be set.
            instance (:class:`google.cloud.bigtable_admin_v2.types.Instance`):
                Required. The instance to create. Fields marked
                ``OutputOnly`` must be left blank.

                This corresponds to the ``instance`` field
                on the ``request`` instance; if ``request`` is provided, this
                should not be set.
            clusters (:class:`MutableMapping[str, google.cloud.bigtable_admin_v2.types.Cluster]`):
                Required. The clusters to be created within the
                instance, mapped by desired cluster ID, e.g., just
                ``mycluster`` rather than
                ``projects/myproject/instances/myinstance/clusters/mycluster``.
                Fields marked ``OutputOnly`` must be left blank.
                Currently, at most four clusters can be specified.

                This corresponds to the ``clusters`` field
                on the ``request`` instance; if ``request`` is provided, this
                should not be set.
            retry (google.api_core.retry_async.AsyncRetry): Designation of what errors, if any,
                should be retried.
            timeout (float): The timeout for this request.
            metadata (Sequence[Tuple[str, str]]): Strings which should be
                sent along with the request as metadata.

        Returns:
            google.api_core.operation_async.AsyncOperation:
                An object representing a long-running operation.

                The result type for the operation will be :class:`google.cloud.bigtable_admin_v2.types.Instance` A collection of Bigtable [Tables][google.bigtable.admin.v2.Table] and
                   the resources that serve them. All tables in an
                   instance are served from all
                   [Clusters][google.bigtable.admin.v2.Cluster] in the
                   instance.

        """
        # Create or coerce a protobuf request object.
        # Quick check: If we got a request object, we should *not* have
        # gotten any keyword arguments that map to the request.
        has_flattened_params = any([parent, instance_id, instance, clusters])
        if request is not None and has_flattened_params:
            raise ValueError(
                "If the `request` argument is set, then none of "
                "the individual field arguments should be set."
            )

        request = bigtable_instance_admin.CreateInstanceRequest(request)

        # If we have keyword arguments corresponding to fields on the
        # request, apply these.
        if parent is not None:
            request.parent = parent
        if instance_id is not None:
            request.instance_id = instance_id
        if instance is not None:
            request.instance = instance

        if clusters:
            request.clusters.update(clusters)

        # Wrap the RPC method; this adds retry and timeout information,
        # and friendly error handling.
        rpc = gapic_v1.method_async.wrap_method(
            self._client._transport.create_instance,
            default_timeout=300.0,
            client_info=DEFAULT_CLIENT_INFO,
        )

        # Certain fields should be provided within the metadata header;
        # add these here.
        metadata = tuple(metadata) + (
            gapic_v1.routing_header.to_grpc_metadata((("parent", request.parent),)),
        )

        # Validate the universe domain.
        self._client._validate_universe_domain()

        # Send the request.
        response = await rpc(
            request,
            retry=retry,
            timeout=timeout,
            metadata=metadata,
        )

        # Wrap the response in an operation future.
        response = operation_async.from_gapic(
            response,
            self._client._transport.operations_client,
            gba_instance.Instance,
            metadata_type=bigtable_instance_admin.CreateInstanceMetadata,
        )

        # Done; return the response.
        return response

    async def get_instance(
        self,
        request: Optional[
            Union[bigtable_instance_admin.GetInstanceRequest, dict]
        ] = None,
        *,
        name: Optional[str] = None,
        retry: OptionalRetry = gapic_v1.method.DEFAULT,
        timeout: Union[float, object] = gapic_v1.method.DEFAULT,
        metadata: Sequence[Tuple[str, str]] = (),
    ) -> instance.Instance:
        r"""Gets information about an instance.

        Args:
            request (Optional[Union[google.cloud.bigtable_admin_v2.types.GetInstanceRequest, dict]]):
                The request object. Request message for
                BigtableInstanceAdmin.GetInstance.
            name (:class:`str`):
                Required. The unique name of the requested instance.
                Values are of the form
                ``projects/{project}/instances/{instance}``.

                This corresponds to the ``name`` field
                on the ``request`` instance; if ``request`` is provided, this
                should not be set.
            retry (google.api_core.retry_async.AsyncRetry): Designation of what errors, if any,
                should be retried.
            timeout (float): The timeout for this request.
            metadata (Sequence[Tuple[str, str]]): Strings which should be
                sent along with the request as metadata.

        Returns:
            google.cloud.bigtable_admin_v2.types.Instance:
                A collection of Bigtable [Tables][google.bigtable.admin.v2.Table] and
                   the resources that serve them. All tables in an
                   instance are served from all
                   [Clusters][google.bigtable.admin.v2.Cluster] in the
                   instance.

        """
        # Create or coerce a protobuf request object.
        # Quick check: If we got a request object, we should *not* have
        # gotten any keyword arguments that map to the request.
        has_flattened_params = any([name])
        if request is not None and has_flattened_params:
            raise ValueError(
                "If the `request` argument is set, then none of "
                "the individual field arguments should be set."
            )

        request = bigtable_instance_admin.GetInstanceRequest(request)

        # If we have keyword arguments corresponding to fields on the
        # request, apply these.
        if name is not None:
            request.name = name

        # Wrap the RPC method; this adds retry and timeout information,
        # and friendly error handling.
        rpc = gapic_v1.method_async.wrap_method(
            self._client._transport.get_instance,
            default_retry=retries.AsyncRetry(
                initial=1.0,
                maximum=60.0,
                multiplier=2,
                predicate=retries.if_exception_type(
                    core_exceptions.DeadlineExceeded,
                    core_exceptions.ServiceUnavailable,
                ),
                deadline=60.0,
            ),
            default_timeout=60.0,
            client_info=DEFAULT_CLIENT_INFO,
        )

        # Certain fields should be provided within the metadata header;
        # add these here.
        metadata = tuple(metadata) + (
            gapic_v1.routing_header.to_grpc_metadata((("name", request.name),)),
        )

        # Validate the universe domain.
        self._client._validate_universe_domain()

        # Send the request.
        response = await rpc(
            request,
            retry=retry,
            timeout=timeout,
            metadata=metadata,
        )

        # Done; return the response.
        return response

    async def list_instances(
        self,
        request: Optional[
            Union[bigtable_instance_admin.ListInstancesRequest, dict]
        ] = None,
        *,
        parent: Optional[str] = None,
        retry: OptionalRetry = gapic_v1.method.DEFAULT,
        timeout: Union[float, object] = gapic_v1.method.DEFAULT,
        metadata: Sequence[Tuple[str, str]] = (),
    ) -> bigtable_instance_admin.ListInstancesResponse:
        r"""Lists information about instances in a project.

        Args:
            request (Optional[Union[google.cloud.bigtable_admin_v2.types.ListInstancesRequest, dict]]):
                The request object. Request message for
                BigtableInstanceAdmin.ListInstances.
            parent (:class:`str`):
                Required. The unique name of the project for which a
                list of instances is requested. Values are of the form
                ``projects/{project}``.

                This corresponds to the ``parent`` field
                on the ``request`` instance; if ``request`` is provided, this
                should not be set.
            retry (google.api_core.retry_async.AsyncRetry): Designation of what errors, if any,
                should be retried.
            timeout (float): The timeout for this request.
            metadata (Sequence[Tuple[str, str]]): Strings which should be
                sent along with the request as metadata.

        Returns:
            google.cloud.bigtable_admin_v2.types.ListInstancesResponse:
                Response message for
                BigtableInstanceAdmin.ListInstances.

        """
        # Create or coerce a protobuf request object.
        # Quick check: If we got a request object, we should *not* have
        # gotten any keyword arguments that map to the request.
        has_flattened_params = any([parent])
        if request is not None and has_flattened_params:
            raise ValueError(
                "If the `request` argument is set, then none of "
                "the individual field arguments should be set."
            )

        request = bigtable_instance_admin.ListInstancesRequest(request)

        # If we have keyword arguments corresponding to fields on the
        # request, apply these.
        if parent is not None:
            request.parent = parent

        # Wrap the RPC method; this adds retry and timeout information,
        # and friendly error handling.
        rpc = gapic_v1.method_async.wrap_method(
            self._client._transport.list_instances,
            default_retry=retries.AsyncRetry(
                initial=1.0,
                maximum=60.0,
                multiplier=2,
                predicate=retries.if_exception_type(
                    core_exceptions.DeadlineExceeded,
                    core_exceptions.ServiceUnavailable,
                ),
                deadline=60.0,
            ),
            default_timeout=60.0,
            client_info=DEFAULT_CLIENT_INFO,
        )

        # Certain fields should be provided within the metadata header;
        # add these here.
        metadata = tuple(metadata) + (
            gapic_v1.routing_header.to_grpc_metadata((("parent", request.parent),)),
        )

        # Validate the universe domain.
        self._client._validate_universe_domain()

        # Send the request.
        response = await rpc(
            request,
            retry=retry,
            timeout=timeout,
            metadata=metadata,
        )

        # Done; return the response.
        return response

    async def update_instance(
        self,
        request: Optional[Union[instance.Instance, dict]] = None,
        *,
        retry: OptionalRetry = gapic_v1.method.DEFAULT,
        timeout: Union[float, object] = gapic_v1.method.DEFAULT,
        metadata: Sequence[Tuple[str, str]] = (),
    ) -> instance.Instance:
        r"""Updates an instance within a project. This method
        updates only the display name and type for an Instance.
        To update other Instance properties, such as labels, use
        PartialUpdateInstance.

        Args:
            request (Optional[Union[google.cloud.bigtable_admin_v2.types.Instance, dict]]):
                The request object. A collection of Bigtable
                [Tables][google.bigtable.admin.v2.Table] and the
                resources that serve them. All tables in an instance are
                served from all
                [Clusters][google.bigtable.admin.v2.Cluster] in the
                instance.
            retry (google.api_core.retry_async.AsyncRetry): Designation of what errors, if any,
                should be retried.
            timeout (float): The timeout for this request.
            metadata (Sequence[Tuple[str, str]]): Strings which should be
                sent along with the request as metadata.

        Returns:
            google.cloud.bigtable_admin_v2.types.Instance:
                A collection of Bigtable [Tables][google.bigtable.admin.v2.Table] and
                   the resources that serve them. All tables in an
                   instance are served from all
                   [Clusters][google.bigtable.admin.v2.Cluster] in the
                   instance.

        """
        # Create or coerce a protobuf request object.
        request = instance.Instance(request)

        # Wrap the RPC method; this adds retry and timeout information,
        # and friendly error handling.
        rpc = gapic_v1.method_async.wrap_method(
            self._client._transport.update_instance,
            default_retry=retries.AsyncRetry(
                initial=1.0,
                maximum=60.0,
                multiplier=2,
                predicate=retries.if_exception_type(
                    core_exceptions.DeadlineExceeded,
                    core_exceptions.ServiceUnavailable,
                ),
                deadline=60.0,
            ),
            default_timeout=60.0,
            client_info=DEFAULT_CLIENT_INFO,
        )

        # Certain fields should be provided within the metadata header;
        # add these here.
        metadata = tuple(metadata) + (
            gapic_v1.routing_header.to_grpc_metadata((("name", request.name),)),
        )

        # Validate the universe domain.
        self._client._validate_universe_domain()

        # Send the request.
        response = await rpc(
            request,
            retry=retry,
            timeout=timeout,
            metadata=metadata,
        )

        # Done; return the response.
        return response

    async def partial_update_instance(
        self,
        request: Optional[
            Union[bigtable_instance_admin.PartialUpdateInstanceRequest, dict]
        ] = None,
        *,
        instance: Optional[gba_instance.Instance] = None,
        update_mask: Optional[field_mask_pb2.FieldMask] = None,
        retry: OptionalRetry = gapic_v1.method.DEFAULT,
        timeout: Union[float, object] = gapic_v1.method.DEFAULT,
        metadata: Sequence[Tuple[str, str]] = (),
    ) -> operation_async.AsyncOperation:
        r"""Partially updates an instance within a project. This
        method can modify all fields of an Instance and is the
        preferred way to update an Instance.

        Args:
            request (Optional[Union[google.cloud.bigtable_admin_v2.types.PartialUpdateInstanceRequest, dict]]):
                The request object. Request message for
                BigtableInstanceAdmin.PartialUpdateInstance.
            instance (:class:`google.cloud.bigtable_admin_v2.types.Instance`):
                Required. The Instance which will
                (partially) replace the current value.

                This corresponds to the ``instance`` field
                on the ``request`` instance; if ``request`` is provided, this
                should not be set.
            update_mask (:class:`google.protobuf.field_mask_pb2.FieldMask`):
                Required. The subset of Instance
                fields which should be replaced. Must be
                explicitly set.

                This corresponds to the ``update_mask`` field
                on the ``request`` instance; if ``request`` is provided, this
                should not be set.
            retry (google.api_core.retry_async.AsyncRetry): Designation of what errors, if any,
                should be retried.
            timeout (float): The timeout for this request.
            metadata (Sequence[Tuple[str, str]]): Strings which should be
                sent along with the request as metadata.

        Returns:
            google.api_core.operation_async.AsyncOperation:
                An object representing a long-running operation.

                The result type for the operation will be :class:`google.cloud.bigtable_admin_v2.types.Instance` A collection of Bigtable [Tables][google.bigtable.admin.v2.Table] and
                   the resources that serve them. All tables in an
                   instance are served from all
                   [Clusters][google.bigtable.admin.v2.Cluster] in the
                   instance.

        """
        # Create or coerce a protobuf request object.
        # Quick check: If we got a request object, we should *not* have
        # gotten any keyword arguments that map to the request.
        has_flattened_params = any([instance, update_mask])
        if request is not None and has_flattened_params:
            raise ValueError(
                "If the `request` argument is set, then none of "
                "the individual field arguments should be set."
            )

        request = bigtable_instance_admin.PartialUpdateInstanceRequest(request)

        # If we have keyword arguments corresponding to fields on the
        # request, apply these.
        if instance is not None:
            request.instance = instance
        if update_mask is not None:
            request.update_mask = update_mask

        # Wrap the RPC method; this adds retry and timeout information,
        # and friendly error handling.
        rpc = gapic_v1.method_async.wrap_method(
            self._client._transport.partial_update_instance,
            default_retry=retries.AsyncRetry(
                initial=1.0,
                maximum=60.0,
                multiplier=2,
                predicate=retries.if_exception_type(
                    core_exceptions.DeadlineExceeded,
                    core_exceptions.ServiceUnavailable,
                ),
                deadline=60.0,
            ),
            default_timeout=60.0,
            client_info=DEFAULT_CLIENT_INFO,
        )

        # Certain fields should be provided within the metadata header;
        # add these here.
        metadata = tuple(metadata) + (
            gapic_v1.routing_header.to_grpc_metadata(
                (("instance.name", request.instance.name),)
            ),
        )

        # Validate the universe domain.
        self._client._validate_universe_domain()

        # Send the request.
        response = await rpc(
            request,
            retry=retry,
            timeout=timeout,
            metadata=metadata,
        )

        # Wrap the response in an operation future.
        response = operation_async.from_gapic(
            response,
            self._client._transport.operations_client,
            gba_instance.Instance,
            metadata_type=bigtable_instance_admin.UpdateInstanceMetadata,
        )

        # Done; return the response.
        return response

    async def delete_instance(
        self,
        request: Optional[
            Union[bigtable_instance_admin.DeleteInstanceRequest, dict]
        ] = None,
        *,
        name: Optional[str] = None,
        retry: OptionalRetry = gapic_v1.method.DEFAULT,
        timeout: Union[float, object] = gapic_v1.method.DEFAULT,
        metadata: Sequence[Tuple[str, str]] = (),
    ) -> None:
        r"""Delete an instance from a project.

        Args:
            request (Optional[Union[google.cloud.bigtable_admin_v2.types.DeleteInstanceRequest, dict]]):
                The request object. Request message for
                BigtableInstanceAdmin.DeleteInstance.
            name (:class:`str`):
                Required. The unique name of the instance to be deleted.
                Values are of the form
                ``projects/{project}/instances/{instance}``.

                This corresponds to the ``name`` field
                on the ``request`` instance; if ``request`` is provided, this
                should not be set.
            retry (google.api_core.retry_async.AsyncRetry): Designation of what errors, if any,
                should be retried.
            timeout (float): The timeout for this request.
            metadata (Sequence[Tuple[str, str]]): Strings which should be
                sent along with the request as metadata.
        """
        # Create or coerce a protobuf request object.
        # Quick check: If we got a request object, we should *not* have
        # gotten any keyword arguments that map to the request.
        has_flattened_params = any([name])
        if request is not None and has_flattened_params:
            raise ValueError(
                "If the `request` argument is set, then none of "
                "the individual field arguments should be set."
            )

        request = bigtable_instance_admin.DeleteInstanceRequest(request)

        # If we have keyword arguments corresponding to fields on the
        # request, apply these.
        if name is not None:
            request.name = name

        # Wrap the RPC method; this adds retry and timeout information,
        # and friendly error handling.
        rpc = gapic_v1.method_async.wrap_method(
            self._client._transport.delete_instance,
            default_timeout=60.0,
            client_info=DEFAULT_CLIENT_INFO,
        )

        # Certain fields should be provided within the metadata header;
        # add these here.
        metadata = tuple(metadata) + (
            gapic_v1.routing_header.to_grpc_metadata((("name", request.name),)),
        )

        # Validate the universe domain.
        self._client._validate_universe_domain()

        # Send the request.
        await rpc(
            request,
            retry=retry,
            timeout=timeout,
            metadata=metadata,
        )

    async def create_cluster(
        self,
        request: Optional[
            Union[bigtable_instance_admin.CreateClusterRequest, dict]
        ] = None,
        *,
        parent: Optional[str] = None,
        cluster_id: Optional[str] = None,
        cluster: Optional[instance.Cluster] = None,
        retry: OptionalRetry = gapic_v1.method.DEFAULT,
        timeout: Union[float, object] = gapic_v1.method.DEFAULT,
        metadata: Sequence[Tuple[str, str]] = (),
    ) -> operation_async.AsyncOperation:
        r"""Creates a cluster within an instance.

        Note that exactly one of Cluster.serve_nodes and
        Cluster.cluster_config.cluster_autoscaling_config can be set. If
        serve_nodes is set to non-zero, then the cluster is manually
        scaled. If cluster_config.cluster_autoscaling_config is
        non-empty, then autoscaling is enabled.

        Args:
            request (Optional[Union[google.cloud.bigtable_admin_v2.types.CreateClusterRequest, dict]]):
                The request object. Request message for
                BigtableInstanceAdmin.CreateCluster.
            parent (:class:`str`):
                Required. The unique name of the instance in which to
                create the new cluster. Values are of the form
                ``projects/{project}/instances/{instance}``.

                This corresponds to the ``parent`` field
                on the ``request`` instance; if ``request`` is provided, this
                should not be set.
            cluster_id (:class:`str`):
                Required. The ID to be used when referring to the new
                cluster within its instance, e.g., just ``mycluster``
                rather than
                ``projects/myproject/instances/myinstance/clusters/mycluster``.

                This corresponds to the ``cluster_id`` field
                on the ``request`` instance; if ``request`` is provided, this
                should not be set.
            cluster (:class:`google.cloud.bigtable_admin_v2.types.Cluster`):
                Required. The cluster to be created. Fields marked
                ``OutputOnly`` must be left blank.

                This corresponds to the ``cluster`` field
                on the ``request`` instance; if ``request`` is provided, this
                should not be set.
            retry (google.api_core.retry_async.AsyncRetry): Designation of what errors, if any,
                should be retried.
            timeout (float): The timeout for this request.
            metadata (Sequence[Tuple[str, str]]): Strings which should be
                sent along with the request as metadata.

        Returns:
            google.api_core.operation_async.AsyncOperation:
                An object representing a long-running operation.

                The result type for the operation will be :class:`google.cloud.bigtable_admin_v2.types.Cluster` A resizable group of nodes in a particular cloud location, capable
                   of serving all
                   [Tables][google.bigtable.admin.v2.Table] in the
                   parent [Instance][google.bigtable.admin.v2.Instance].

        """
        # Create or coerce a protobuf request object.
        # Quick check: If we got a request object, we should *not* have
        # gotten any keyword arguments that map to the request.
        has_flattened_params = any([parent, cluster_id, cluster])
        if request is not None and has_flattened_params:
            raise ValueError(
                "If the `request` argument is set, then none of "
                "the individual field arguments should be set."
            )

        request = bigtable_instance_admin.CreateClusterRequest(request)

        # If we have keyword arguments corresponding to fields on the
        # request, apply these.
        if parent is not None:
            request.parent = parent
        if cluster_id is not None:
            request.cluster_id = cluster_id
        if cluster is not None:
            request.cluster = cluster

        # Wrap the RPC method; this adds retry and timeout information,
        # and friendly error handling.
        rpc = gapic_v1.method_async.wrap_method(
            self._client._transport.create_cluster,
            default_timeout=60.0,
            client_info=DEFAULT_CLIENT_INFO,
        )

        # Certain fields should be provided within the metadata header;
        # add these here.
        metadata = tuple(metadata) + (
            gapic_v1.routing_header.to_grpc_metadata((("parent", request.parent),)),
        )

        # Validate the universe domain.
        self._client._validate_universe_domain()

        # Send the request.
        response = await rpc(
            request,
            retry=retry,
            timeout=timeout,
            metadata=metadata,
        )

        # Wrap the response in an operation future.
        response = operation_async.from_gapic(
            response,
            self._client._transport.operations_client,
            instance.Cluster,
            metadata_type=bigtable_instance_admin.CreateClusterMetadata,
        )

        # Done; return the response.
        return response

    async def get_cluster(
        self,
        request: Optional[
            Union[bigtable_instance_admin.GetClusterRequest, dict]
        ] = None,
        *,
        name: Optional[str] = None,
        retry: OptionalRetry = gapic_v1.method.DEFAULT,
        timeout: Union[float, object] = gapic_v1.method.DEFAULT,
        metadata: Sequence[Tuple[str, str]] = (),
    ) -> instance.Cluster:
        r"""Gets information about a cluster.

        Args:
            request (Optional[Union[google.cloud.bigtable_admin_v2.types.GetClusterRequest, dict]]):
                The request object. Request message for
                BigtableInstanceAdmin.GetCluster.
            name (:class:`str`):
                Required. The unique name of the requested cluster.
                Values are of the form
                ``projects/{project}/instances/{instance}/clusters/{cluster}``.

                This corresponds to the ``name`` field
                on the ``request`` instance; if ``request`` is provided, this
                should not be set.
            retry (google.api_core.retry_async.AsyncRetry): Designation of what errors, if any,
                should be retried.
            timeout (float): The timeout for this request.
            metadata (Sequence[Tuple[str, str]]): Strings which should be
                sent along with the request as metadata.

        Returns:
            google.cloud.bigtable_admin_v2.types.Cluster:
                A resizable group of nodes in a particular cloud location, capable
                   of serving all
                   [Tables][google.bigtable.admin.v2.Table] in the
                   parent [Instance][google.bigtable.admin.v2.Instance].

        """
        # Create or coerce a protobuf request object.
        # Quick check: If we got a request object, we should *not* have
        # gotten any keyword arguments that map to the request.
        has_flattened_params = any([name])
        if request is not None and has_flattened_params:
            raise ValueError(
                "If the `request` argument is set, then none of "
                "the individual field arguments should be set."
            )

        request = bigtable_instance_admin.GetClusterRequest(request)

        # If we have keyword arguments corresponding to fields on the
        # request, apply these.
        if name is not None:
            request.name = name

        # Wrap the RPC method; this adds retry and timeout information,
        # and friendly error handling.
        rpc = gapic_v1.method_async.wrap_method(
            self._client._transport.get_cluster,
            default_retry=retries.AsyncRetry(
                initial=1.0,
                maximum=60.0,
                multiplier=2,
                predicate=retries.if_exception_type(
                    core_exceptions.DeadlineExceeded,
                    core_exceptions.ServiceUnavailable,
                ),
                deadline=60.0,
            ),
            default_timeout=60.0,
            client_info=DEFAULT_CLIENT_INFO,
        )

        # Certain fields should be provided within the metadata header;
        # add these here.
        metadata = tuple(metadata) + (
            gapic_v1.routing_header.to_grpc_metadata((("name", request.name),)),
        )

        # Validate the universe domain.
        self._client._validate_universe_domain()

        # Send the request.
        response = await rpc(
            request,
            retry=retry,
            timeout=timeout,
            metadata=metadata,
        )

        # Done; return the response.
        return response

    async def list_clusters(
        self,
        request: Optional[
            Union[bigtable_instance_admin.ListClustersRequest, dict]
        ] = None,
        *,
        parent: Optional[str] = None,
        retry: OptionalRetry = gapic_v1.method.DEFAULT,
        timeout: Union[float, object] = gapic_v1.method.DEFAULT,
        metadata: Sequence[Tuple[str, str]] = (),
    ) -> bigtable_instance_admin.ListClustersResponse:
        r"""Lists information about clusters in an instance.

        Args:
            request (Optional[Union[google.cloud.bigtable_admin_v2.types.ListClustersRequest, dict]]):
                The request object. Request message for
                BigtableInstanceAdmin.ListClusters.
            parent (:class:`str`):
                Required. The unique name of the instance for which a
                list of clusters is requested. Values are of the form
                ``projects/{project}/instances/{instance}``. Use
                ``{instance} = '-'`` to list Clusters for all Instances
                in a project, e.g., ``projects/myproject/instances/-``.

                This corresponds to the ``parent`` field
                on the ``request`` instance; if ``request`` is provided, this
                should not be set.
            retry (google.api_core.retry_async.AsyncRetry): Designation of what errors, if any,
                should be retried.
            timeout (float): The timeout for this request.
            metadata (Sequence[Tuple[str, str]]): Strings which should be
                sent along with the request as metadata.

        Returns:
            google.cloud.bigtable_admin_v2.types.ListClustersResponse:
                Response message for
                BigtableInstanceAdmin.ListClusters.

        """
        # Create or coerce a protobuf request object.
        # Quick check: If we got a request object, we should *not* have
        # gotten any keyword arguments that map to the request.
        has_flattened_params = any([parent])
        if request is not None and has_flattened_params:
            raise ValueError(
                "If the `request` argument is set, then none of "
                "the individual field arguments should be set."
            )

        request = bigtable_instance_admin.ListClustersRequest(request)

        # If we have keyword arguments corresponding to fields on the
        # request, apply these.
        if parent is not None:
            request.parent = parent

        # Wrap the RPC method; this adds retry and timeout information,
        # and friendly error handling.
        rpc = gapic_v1.method_async.wrap_method(
            self._client._transport.list_clusters,
            default_retry=retries.AsyncRetry(
                initial=1.0,
                maximum=60.0,
                multiplier=2,
                predicate=retries.if_exception_type(
                    core_exceptions.DeadlineExceeded,
                    core_exceptions.ServiceUnavailable,
                ),
                deadline=60.0,
            ),
            default_timeout=60.0,
            client_info=DEFAULT_CLIENT_INFO,
        )

        # Certain fields should be provided within the metadata header;
        # add these here.
        metadata = tuple(metadata) + (
            gapic_v1.routing_header.to_grpc_metadata((("parent", request.parent),)),
        )

        # Validate the universe domain.
        self._client._validate_universe_domain()

        # Send the request.
        response = await rpc(
            request,
            retry=retry,
            timeout=timeout,
            metadata=metadata,
        )

        # Done; return the response.
        return response

    async def update_cluster(
        self,
        request: Optional[Union[instance.Cluster, dict]] = None,
        *,
        retry: OptionalRetry = gapic_v1.method.DEFAULT,
        timeout: Union[float, object] = gapic_v1.method.DEFAULT,
        metadata: Sequence[Tuple[str, str]] = (),
    ) -> operation_async.AsyncOperation:
        r"""Updates a cluster within an instance.

        Note that UpdateCluster does not support updating
        cluster_config.cluster_autoscaling_config. In order to update
        it, you must use PartialUpdateCluster.

        Args:
            request (Optional[Union[google.cloud.bigtable_admin_v2.types.Cluster, dict]]):
                The request object. A resizable group of nodes in a particular cloud
                location, capable of serving all
                [Tables][google.bigtable.admin.v2.Table] in the parent
                [Instance][google.bigtable.admin.v2.Instance].
            retry (google.api_core.retry_async.AsyncRetry): Designation of what errors, if any,
                should be retried.
            timeout (float): The timeout for this request.
            metadata (Sequence[Tuple[str, str]]): Strings which should be
                sent along with the request as metadata.

        Returns:
            google.api_core.operation_async.AsyncOperation:
                An object representing a long-running operation.

                The result type for the operation will be :class:`google.cloud.bigtable_admin_v2.types.Cluster` A resizable group of nodes in a particular cloud location, capable
                   of serving all
                   [Tables][google.bigtable.admin.v2.Table] in the
                   parent [Instance][google.bigtable.admin.v2.Instance].

        """
        # Create or coerce a protobuf request object.
        request = instance.Cluster(request)

        # Wrap the RPC method; this adds retry and timeout information,
        # and friendly error handling.
        rpc = gapic_v1.method_async.wrap_method(
            self._client._transport.update_cluster,
            default_retry=retries.AsyncRetry(
                initial=1.0,
                maximum=60.0,
                multiplier=2,
                predicate=retries.if_exception_type(
                    core_exceptions.DeadlineExceeded,
                    core_exceptions.ServiceUnavailable,
                ),
                deadline=60.0,
            ),
            default_timeout=60.0,
            client_info=DEFAULT_CLIENT_INFO,
        )

        # Certain fields should be provided within the metadata header;
        # add these here.
        metadata = tuple(metadata) + (
            gapic_v1.routing_header.to_grpc_metadata((("name", request.name),)),
        )

        # Validate the universe domain.
        self._client._validate_universe_domain()

        # Send the request.
        response = await rpc(
            request,
            retry=retry,
            timeout=timeout,
            metadata=metadata,
        )

        # Wrap the response in an operation future.
        response = operation_async.from_gapic(
            response,
            self._client._transport.operations_client,
            instance.Cluster,
            metadata_type=bigtable_instance_admin.UpdateClusterMetadata,
        )

        # Done; return the response.
        return response

    async def partial_update_cluster(
        self,
        request: Optional[
            Union[bigtable_instance_admin.PartialUpdateClusterRequest, dict]
        ] = None,
        *,
        cluster: Optional[instance.Cluster] = None,
        update_mask: Optional[field_mask_pb2.FieldMask] = None,
        retry: OptionalRetry = gapic_v1.method.DEFAULT,
        timeout: Union[float, object] = gapic_v1.method.DEFAULT,
        metadata: Sequence[Tuple[str, str]] = (),
    ) -> operation_async.AsyncOperation:
        r"""Partially updates a cluster within a project. This method is the
        preferred way to update a Cluster.

        To enable and update autoscaling, set
        cluster_config.cluster_autoscaling_config. When autoscaling is
        enabled, serve_nodes is treated as an OUTPUT_ONLY field, meaning
        that updates to it are ignored. Note that an update cannot
        simultaneously set serve_nodes to non-zero and
        cluster_config.cluster_autoscaling_config to non-empty, and also
        specify both in the update_mask.

        To disable autoscaling, clear
        cluster_config.cluster_autoscaling_config, and explicitly set a
        serve_node count via the update_mask.

        Args:
            request (Optional[Union[google.cloud.bigtable_admin_v2.types.PartialUpdateClusterRequest, dict]]):
                The request object. Request message for
                BigtableInstanceAdmin.PartialUpdateCluster.
            cluster (:class:`google.cloud.bigtable_admin_v2.types.Cluster`):
                Required. The Cluster which contains the partial updates
                to be applied, subject to the update_mask.

                This corresponds to the ``cluster`` field
                on the ``request`` instance; if ``request`` is provided, this
                should not be set.
            update_mask (:class:`google.protobuf.field_mask_pb2.FieldMask`):
                Required. The subset of Cluster
                fields which should be replaced.

                This corresponds to the ``update_mask`` field
                on the ``request`` instance; if ``request`` is provided, this
                should not be set.
            retry (google.api_core.retry_async.AsyncRetry): Designation of what errors, if any,
                should be retried.
            timeout (float): The timeout for this request.
            metadata (Sequence[Tuple[str, str]]): Strings which should be
                sent along with the request as metadata.

        Returns:
            google.api_core.operation_async.AsyncOperation:
                An object representing a long-running operation.

                The result type for the operation will be :class:`google.cloud.bigtable_admin_v2.types.Cluster` A resizable group of nodes in a particular cloud location, capable
                   of serving all
                   [Tables][google.bigtable.admin.v2.Table] in the
                   parent [Instance][google.bigtable.admin.v2.Instance].

        """
        # Create or coerce a protobuf request object.
        # Quick check: If we got a request object, we should *not* have
        # gotten any keyword arguments that map to the request.
        has_flattened_params = any([cluster, update_mask])
        if request is not None and has_flattened_params:
            raise ValueError(
                "If the `request` argument is set, then none of "
                "the individual field arguments should be set."
            )

        request = bigtable_instance_admin.PartialUpdateClusterRequest(request)

        # If we have keyword arguments corresponding to fields on the
        # request, apply these.
        if cluster is not None:
            request.cluster = cluster
        if update_mask is not None:
            request.update_mask = update_mask

        # Wrap the RPC method; this adds retry and timeout information,
        # and friendly error handling.
        rpc = gapic_v1.method_async.wrap_method(
            self._client._transport.partial_update_cluster,
            default_timeout=None,
            client_info=DEFAULT_CLIENT_INFO,
        )

        # Certain fields should be provided within the metadata header;
        # add these here.
        metadata = tuple(metadata) + (
            gapic_v1.routing_header.to_grpc_metadata(
                (("cluster.name", request.cluster.name),)
            ),
        )

        # Validate the universe domain.
        self._client._validate_universe_domain()

        # Send the request.
        response = await rpc(
            request,
            retry=retry,
            timeout=timeout,
            metadata=metadata,
        )

        # Wrap the response in an operation future.
        response = operation_async.from_gapic(
            response,
            self._client._transport.operations_client,
            instance.Cluster,
            metadata_type=bigtable_instance_admin.PartialUpdateClusterMetadata,
        )

        # Done; return the response.
        return response

    async def delete_cluster(
        self,
        request: Optional[
            Union[bigtable_instance_admin.DeleteClusterRequest, dict]
        ] = None,
        *,
        name: Optional[str] = None,
        retry: OptionalRetry = gapic_v1.method.DEFAULT,
        timeout: Union[float, object] = gapic_v1.method.DEFAULT,
        metadata: Sequence[Tuple[str, str]] = (),
    ) -> None:
        r"""Deletes a cluster from an instance.

        Args:
            request (Optional[Union[google.cloud.bigtable_admin_v2.types.DeleteClusterRequest, dict]]):
                The request object. Request message for
                BigtableInstanceAdmin.DeleteCluster.
            name (:class:`str`):
                Required. The unique name of the cluster to be deleted.
                Values are of the form
                ``projects/{project}/instances/{instance}/clusters/{cluster}``.

                This corresponds to the ``name`` field
                on the ``request`` instance; if ``request`` is provided, this
                should not be set.
            retry (google.api_core.retry_async.AsyncRetry): Designation of what errors, if any,
                should be retried.
            timeout (float): The timeout for this request.
            metadata (Sequence[Tuple[str, str]]): Strings which should be
                sent along with the request as metadata.
        """
        # Create or coerce a protobuf request object.
        # Quick check: If we got a request object, we should *not* have
        # gotten any keyword arguments that map to the request.
        has_flattened_params = any([name])
        if request is not None and has_flattened_params:
            raise ValueError(
                "If the `request` argument is set, then none of "
                "the individual field arguments should be set."
            )

        request = bigtable_instance_admin.DeleteClusterRequest(request)

        # If we have keyword arguments corresponding to fields on the
        # request, apply these.
        if name is not None:
            request.name = name

        # Wrap the RPC method; this adds retry and timeout information,
        # and friendly error handling.
        rpc = gapic_v1.method_async.wrap_method(
            self._client._transport.delete_cluster,
            default_timeout=60.0,
            client_info=DEFAULT_CLIENT_INFO,
        )

        # Certain fields should be provided within the metadata header;
        # add these here.
        metadata = tuple(metadata) + (
            gapic_v1.routing_header.to_grpc_metadata((("name", request.name),)),
        )

        # Validate the universe domain.
        self._client._validate_universe_domain()

        # Send the request.
        await rpc(
            request,
            retry=retry,
            timeout=timeout,
            metadata=metadata,
        )

    async def create_app_profile(
        self,
        request: Optional[
            Union[bigtable_instance_admin.CreateAppProfileRequest, dict]
        ] = None,
        *,
        parent: Optional[str] = None,
        app_profile_id: Optional[str] = None,
        app_profile: Optional[instance.AppProfile] = None,
        retry: OptionalRetry = gapic_v1.method.DEFAULT,
        timeout: Union[float, object] = gapic_v1.method.DEFAULT,
        metadata: Sequence[Tuple[str, str]] = (),
    ) -> instance.AppProfile:
        r"""Creates an app profile within an instance.

        Args:
            request (Optional[Union[google.cloud.bigtable_admin_v2.types.CreateAppProfileRequest, dict]]):
                The request object. Request message for
                BigtableInstanceAdmin.CreateAppProfile.
            parent (:class:`str`):
                Required. The unique name of the instance in which to
                create the new app profile. Values are of the form
                ``projects/{project}/instances/{instance}``.

                This corresponds to the ``parent`` field
                on the ``request`` instance; if ``request`` is provided, this
                should not be set.
            app_profile_id (:class:`str`):
                Required. The ID to be used when referring to the new
                app profile within its instance, e.g., just
                ``myprofile`` rather than
                ``projects/myproject/instances/myinstance/appProfiles/myprofile``.

                This corresponds to the ``app_profile_id`` field
                on the ``request`` instance; if ``request`` is provided, this
                should not be set.
            app_profile (:class:`google.cloud.bigtable_admin_v2.types.AppProfile`):
                Required. The app profile to be created. Fields marked
                ``OutputOnly`` will be ignored.

                This corresponds to the ``app_profile`` field
                on the ``request`` instance; if ``request`` is provided, this
                should not be set.
            retry (google.api_core.retry_async.AsyncRetry): Designation of what errors, if any,
                should be retried.
            timeout (float): The timeout for this request.
            metadata (Sequence[Tuple[str, str]]): Strings which should be
                sent along with the request as metadata.

        Returns:
            google.cloud.bigtable_admin_v2.types.AppProfile:
                A configuration object describing how
                Cloud Bigtable should treat traffic from
                a particular end user application.

        """
        # Create or coerce a protobuf request object.
        # Quick check: If we got a request object, we should *not* have
        # gotten any keyword arguments that map to the request.
        has_flattened_params = any([parent, app_profile_id, app_profile])
        if request is not None and has_flattened_params:
            raise ValueError(
                "If the `request` argument is set, then none of "
                "the individual field arguments should be set."
            )

        request = bigtable_instance_admin.CreateAppProfileRequest(request)

        # If we have keyword arguments corresponding to fields on the
        # request, apply these.
        if parent is not None:
            request.parent = parent
        if app_profile_id is not None:
            request.app_profile_id = app_profile_id
        if app_profile is not None:
            request.app_profile = app_profile

        # Wrap the RPC method; this adds retry and timeout information,
        # and friendly error handling.
        rpc = gapic_v1.method_async.wrap_method(
            self._client._transport.create_app_profile,
            default_timeout=60.0,
            client_info=DEFAULT_CLIENT_INFO,
        )

        # Certain fields should be provided within the metadata header;
        # add these here.
        metadata = tuple(metadata) + (
            gapic_v1.routing_header.to_grpc_metadata((("parent", request.parent),)),
        )

        # Validate the universe domain.
        self._client._validate_universe_domain()

        # Send the request.
        response = await rpc(
            request,
            retry=retry,
            timeout=timeout,
            metadata=metadata,
        )

        # Done; return the response.
        return response

    async def get_app_profile(
        self,
        request: Optional[
            Union[bigtable_instance_admin.GetAppProfileRequest, dict]
        ] = None,
        *,
        name: Optional[str] = None,
        retry: OptionalRetry = gapic_v1.method.DEFAULT,
        timeout: Union[float, object] = gapic_v1.method.DEFAULT,
        metadata: Sequence[Tuple[str, str]] = (),
    ) -> instance.AppProfile:
        r"""Gets information about an app profile.

        Args:
            request (Optional[Union[google.cloud.bigtable_admin_v2.types.GetAppProfileRequest, dict]]):
                The request object. Request message for
                BigtableInstanceAdmin.GetAppProfile.
            name (:class:`str`):
                Required. The unique name of the requested app profile.
                Values are of the form
                ``projects/{project}/instances/{instance}/appProfiles/{app_profile}``.

                This corresponds to the ``name`` field
                on the ``request`` instance; if ``request`` is provided, this
                should not be set.
            retry (google.api_core.retry_async.AsyncRetry): Designation of what errors, if any,
                should be retried.
            timeout (float): The timeout for this request.
            metadata (Sequence[Tuple[str, str]]): Strings which should be
                sent along with the request as metadata.

        Returns:
            google.cloud.bigtable_admin_v2.types.AppProfile:
                A configuration object describing how
                Cloud Bigtable should treat traffic from
                a particular end user application.

        """
        # Create or coerce a protobuf request object.
        # Quick check: If we got a request object, we should *not* have
        # gotten any keyword arguments that map to the request.
        has_flattened_params = any([name])
        if request is not None and has_flattened_params:
            raise ValueError(
                "If the `request` argument is set, then none of "
                "the individual field arguments should be set."
            )

        request = bigtable_instance_admin.GetAppProfileRequest(request)

        # If we have keyword arguments corresponding to fields on the
        # request, apply these.
        if name is not None:
            request.name = name

        # Wrap the RPC method; this adds retry and timeout information,
        # and friendly error handling.
        rpc = gapic_v1.method_async.wrap_method(
            self._client._transport.get_app_profile,
            default_retry=retries.AsyncRetry(
                initial=1.0,
                maximum=60.0,
                multiplier=2,
                predicate=retries.if_exception_type(
                    core_exceptions.DeadlineExceeded,
                    core_exceptions.ServiceUnavailable,
                ),
                deadline=60.0,
            ),
            default_timeout=60.0,
            client_info=DEFAULT_CLIENT_INFO,
        )

        # Certain fields should be provided within the metadata header;
        # add these here.
        metadata = tuple(metadata) + (
            gapic_v1.routing_header.to_grpc_metadata((("name", request.name),)),
        )

        # Validate the universe domain.
        self._client._validate_universe_domain()

        # Send the request.
        response = await rpc(
            request,
            retry=retry,
            timeout=timeout,
            metadata=metadata,
        )

        # Done; return the response.
        return response

    async def list_app_profiles(
        self,
        request: Optional[
            Union[bigtable_instance_admin.ListAppProfilesRequest, dict]
        ] = None,
        *,
        parent: Optional[str] = None,
        retry: OptionalRetry = gapic_v1.method.DEFAULT,
        timeout: Union[float, object] = gapic_v1.method.DEFAULT,
        metadata: Sequence[Tuple[str, str]] = (),
    ) -> pagers.ListAppProfilesAsyncPager:
        r"""Lists information about app profiles in an instance.

        Args:
            request (Optional[Union[google.cloud.bigtable_admin_v2.types.ListAppProfilesRequest, dict]]):
                The request object. Request message for
                BigtableInstanceAdmin.ListAppProfiles.
            parent (:class:`str`):
                Required. The unique name of the instance for which a
                list of app profiles is requested. Values are of the
                form ``projects/{project}/instances/{instance}``. Use
                ``{instance} = '-'`` to list AppProfiles for all
                Instances in a project, e.g.,
                ``projects/myproject/instances/-``.

                This corresponds to the ``parent`` field
                on the ``request`` instance; if ``request`` is provided, this
                should not be set.
            retry (google.api_core.retry_async.AsyncRetry): Designation of what errors, if any,
                should be retried.
            timeout (float): The timeout for this request.
            metadata (Sequence[Tuple[str, str]]): Strings which should be
                sent along with the request as metadata.

        Returns:
            google.cloud.bigtable_admin_v2.services.bigtable_instance_admin.pagers.ListAppProfilesAsyncPager:
                Response message for
                BigtableInstanceAdmin.ListAppProfiles.
                Iterating over this object will yield
                results and resolve additional pages
                automatically.

        """
        # Create or coerce a protobuf request object.
        # Quick check: If we got a request object, we should *not* have
        # gotten any keyword arguments that map to the request.
        has_flattened_params = any([parent])
        if request is not None and has_flattened_params:
            raise ValueError(
                "If the `request` argument is set, then none of "
                "the individual field arguments should be set."
            )

        request = bigtable_instance_admin.ListAppProfilesRequest(request)

        # If we have keyword arguments corresponding to fields on the
        # request, apply these.
        if parent is not None:
            request.parent = parent

        # Wrap the RPC method; this adds retry and timeout information,
        # and friendly error handling.
        rpc = gapic_v1.method_async.wrap_method(
            self._client._transport.list_app_profiles,
            default_retry=retries.AsyncRetry(
                initial=1.0,
                maximum=60.0,
                multiplier=2,
                predicate=retries.if_exception_type(
                    core_exceptions.DeadlineExceeded,
                    core_exceptions.ServiceUnavailable,
                ),
                deadline=60.0,
            ),
            default_timeout=60.0,
            client_info=DEFAULT_CLIENT_INFO,
        )

        # Certain fields should be provided within the metadata header;
        # add these here.
        metadata = tuple(metadata) + (
            gapic_v1.routing_header.to_grpc_metadata((("parent", request.parent),)),
        )

        # Validate the universe domain.
        self._client._validate_universe_domain()

        # Send the request.
        response = await rpc(
            request,
            retry=retry,
            timeout=timeout,
            metadata=metadata,
        )

        # This method is paged; wrap the response in a pager, which provides
        # an `__aiter__` convenience method.
        response = pagers.ListAppProfilesAsyncPager(
            method=rpc,
            request=request,
            response=response,
            metadata=metadata,
        )

        # Done; return the response.
        return response

    async def update_app_profile(
        self,
        request: Optional[
            Union[bigtable_instance_admin.UpdateAppProfileRequest, dict]
        ] = None,
        *,
        app_profile: Optional[instance.AppProfile] = None,
        update_mask: Optional[field_mask_pb2.FieldMask] = None,
        retry: OptionalRetry = gapic_v1.method.DEFAULT,
        timeout: Union[float, object] = gapic_v1.method.DEFAULT,
        metadata: Sequence[Tuple[str, str]] = (),
    ) -> operation_async.AsyncOperation:
        r"""Updates an app profile within an instance.

        Args:
            request (Optional[Union[google.cloud.bigtable_admin_v2.types.UpdateAppProfileRequest, dict]]):
                The request object. Request message for
                BigtableInstanceAdmin.UpdateAppProfile.
            app_profile (:class:`google.cloud.bigtable_admin_v2.types.AppProfile`):
                Required. The app profile which will
                (partially) replace the current value.

                This corresponds to the ``app_profile`` field
                on the ``request`` instance; if ``request`` is provided, this
                should not be set.
            update_mask (:class:`google.protobuf.field_mask_pb2.FieldMask`):
                Required. The subset of app profile
                fields which should be replaced. If
                unset, all fields will be replaced.

                This corresponds to the ``update_mask`` field
                on the ``request`` instance; if ``request`` is provided, this
                should not be set.
            retry (google.api_core.retry_async.AsyncRetry): Designation of what errors, if any,
                should be retried.
            timeout (float): The timeout for this request.
            metadata (Sequence[Tuple[str, str]]): Strings which should be
                sent along with the request as metadata.

        Returns:
            google.api_core.operation_async.AsyncOperation:
                An object representing a long-running operation.

                The result type for the operation will be :class:`google.cloud.bigtable_admin_v2.types.AppProfile` A configuration object describing how Cloud Bigtable should treat traffic
                   from a particular end user application.

        """
        # Create or coerce a protobuf request object.
        # Quick check: If we got a request object, we should *not* have
        # gotten any keyword arguments that map to the request.
        has_flattened_params = any([app_profile, update_mask])
        if request is not None and has_flattened_params:
            raise ValueError(
                "If the `request` argument is set, then none of "
                "the individual field arguments should be set."
            )

        request = bigtable_instance_admin.UpdateAppProfileRequest(request)

        # If we have keyword arguments corresponding to fields on the
        # request, apply these.
        if app_profile is not None:
            request.app_profile = app_profile
        if update_mask is not None:
            request.update_mask = update_mask

        # Wrap the RPC method; this adds retry and timeout information,
        # and friendly error handling.
        rpc = gapic_v1.method_async.wrap_method(
            self._client._transport.update_app_profile,
            default_retry=retries.AsyncRetry(
                initial=1.0,
                maximum=60.0,
                multiplier=2,
                predicate=retries.if_exception_type(
                    core_exceptions.DeadlineExceeded,
                    core_exceptions.ServiceUnavailable,
                ),
                deadline=60.0,
            ),
            default_timeout=60.0,
            client_info=DEFAULT_CLIENT_INFO,
        )

        # Certain fields should be provided within the metadata header;
        # add these here.
        metadata = tuple(metadata) + (
            gapic_v1.routing_header.to_grpc_metadata(
                (("app_profile.name", request.app_profile.name),)
            ),
        )

        # Validate the universe domain.
        self._client._validate_universe_domain()

        # Send the request.
        response = await rpc(
            request,
            retry=retry,
            timeout=timeout,
            metadata=metadata,
        )

        # Wrap the response in an operation future.
        response = operation_async.from_gapic(
            response,
            self._client._transport.operations_client,
            instance.AppProfile,
            metadata_type=bigtable_instance_admin.UpdateAppProfileMetadata,
        )

        # Done; return the response.
        return response

    async def delete_app_profile(
        self,
        request: Optional[
            Union[bigtable_instance_admin.DeleteAppProfileRequest, dict]
        ] = None,
        *,
        name: Optional[str] = None,
        retry: OptionalRetry = gapic_v1.method.DEFAULT,
        timeout: Union[float, object] = gapic_v1.method.DEFAULT,
        metadata: Sequence[Tuple[str, str]] = (),
    ) -> None:
        r"""Deletes an app profile from an instance.

        Args:
            request (Optional[Union[google.cloud.bigtable_admin_v2.types.DeleteAppProfileRequest, dict]]):
                The request object. Request message for
                BigtableInstanceAdmin.DeleteAppProfile.
            name (:class:`str`):
                Required. The unique name of the app profile to be
                deleted. Values are of the form
                ``projects/{project}/instances/{instance}/appProfiles/{app_profile}``.

                This corresponds to the ``name`` field
                on the ``request`` instance; if ``request`` is provided, this
                should not be set.
            retry (google.api_core.retry_async.AsyncRetry): Designation of what errors, if any,
                should be retried.
            timeout (float): The timeout for this request.
            metadata (Sequence[Tuple[str, str]]): Strings which should be
                sent along with the request as metadata.
        """
        # Create or coerce a protobuf request object.
        # Quick check: If we got a request object, we should *not* have
        # gotten any keyword arguments that map to the request.
        has_flattened_params = any([name])
        if request is not None and has_flattened_params:
            raise ValueError(
                "If the `request` argument is set, then none of "
                "the individual field arguments should be set."
            )

        request = bigtable_instance_admin.DeleteAppProfileRequest(request)

        # If we have keyword arguments corresponding to fields on the
        # request, apply these.
        if name is not None:
            request.name = name

        # Wrap the RPC method; this adds retry and timeout information,
        # and friendly error handling.
        rpc = gapic_v1.method_async.wrap_method(
            self._client._transport.delete_app_profile,
            default_timeout=60.0,
            client_info=DEFAULT_CLIENT_INFO,
        )

        # Certain fields should be provided within the metadata header;
        # add these here.
        metadata = tuple(metadata) + (
            gapic_v1.routing_header.to_grpc_metadata((("name", request.name),)),
        )

        # Validate the universe domain.
        self._client._validate_universe_domain()

        # Send the request.
        await rpc(
            request,
            retry=retry,
            timeout=timeout,
            metadata=metadata,
        )

    async def get_iam_policy(
        self,
        request: Optional[Union[iam_policy_pb2.GetIamPolicyRequest, dict]] = None,
        *,
        resource: Optional[str] = None,
        retry: OptionalRetry = gapic_v1.method.DEFAULT,
        timeout: Union[float, object] = gapic_v1.method.DEFAULT,
        metadata: Sequence[Tuple[str, str]] = (),
    ) -> policy_pb2.Policy:
        r"""Gets the access control policy for an instance
        resource. Returns an empty policy if an instance exists
        but does not have a policy set.

        Args:
            request (Optional[Union[google.iam.v1.iam_policy_pb2.GetIamPolicyRequest, dict]]):
                The request object. Request message for ``GetIamPolicy`` method.
            resource (:class:`str`):
                REQUIRED: The resource for which the
                policy is being requested. See the
                operation documentation for the
                appropriate value for this field.

                This corresponds to the ``resource`` field
                on the ``request`` instance; if ``request`` is provided, this
                should not be set.
            retry (google.api_core.retry_async.AsyncRetry): Designation of what errors, if any,
                should be retried.
            timeout (float): The timeout for this request.
            metadata (Sequence[Tuple[str, str]]): Strings which should be
                sent along with the request as metadata.

        Returns:
            google.iam.v1.policy_pb2.Policy:
                An Identity and Access Management (IAM) policy, which specifies access
                   controls for Google Cloud resources.

                   A Policy is a collection of bindings. A binding binds
                   one or more members, or principals, to a single role.
                   Principals can be user accounts, service accounts,
                   Google groups, and domains (such as G Suite). A role
                   is a named list of permissions; each role can be an
                   IAM predefined role or a user-created custom role.

                   For some types of Google Cloud resources, a binding
                   can also specify a condition, which is a logical
                   expression that allows access to a resource only if
                   the expression evaluates to true. A condition can add
                   constraints based on attributes of the request, the
                   resource, or both. To learn which resources support
                   conditions in their IAM policies, see the [IAM
                   documentation](\ https://cloud.google.com/iam/help/conditions/resource-policies).

                   **JSON example:**

                   :literal:`\`     {       "bindings": [         {           "role": "roles/resourcemanager.organizationAdmin",           "members": [             "user:mike@example.com",             "group:admins@example.com",             "domain:google.com",             "serviceAccount:my-project-id@appspot.gserviceaccount.com"           ]         },         {           "role": "roles/resourcemanager.organizationViewer",           "members": [             "user:eve@example.com"           ],           "condition": {             "title": "expirable access",             "description": "Does not grant access after Sep 2020",             "expression": "request.time <             timestamp('2020-10-01T00:00:00.000Z')",           }         }       ],       "etag": "BwWWja0YfJA=",       "version": 3     }`\ \`

                   **YAML example:**

                   :literal:`\`     bindings:     - members:       - user:mike@example.com       - group:admins@example.com       - domain:google.com       - serviceAccount:my-project-id@appspot.gserviceaccount.com       role: roles/resourcemanager.organizationAdmin     - members:       - user:eve@example.com       role: roles/resourcemanager.organizationViewer       condition:         title: expirable access         description: Does not grant access after Sep 2020         expression: request.time < timestamp('2020-10-01T00:00:00.000Z')     etag: BwWWja0YfJA=     version: 3`\ \`

                   For a description of IAM and its features, see the
                   [IAM
                   documentation](\ https://cloud.google.com/iam/docs/).

        """
        # Create or coerce a protobuf request object.
        # Quick check: If we got a request object, we should *not* have
        # gotten any keyword arguments that map to the request.
        has_flattened_params = any([resource])
        if request is not None and has_flattened_params:
            raise ValueError(
                "If the `request` argument is set, then none of "
                "the individual field arguments should be set."
            )

        # The request isn't a proto-plus wrapped type,
        # so it must be constructed via keyword expansion.
        if isinstance(request, dict):
            request = iam_policy_pb2.GetIamPolicyRequest(**request)
        elif not request:
            request = iam_policy_pb2.GetIamPolicyRequest(
                resource=resource,
            )

        # Wrap the RPC method; this adds retry and timeout information,
        # and friendly error handling.
        rpc = gapic_v1.method_async.wrap_method(
            self._client._transport.get_iam_policy,
            default_retry=retries.AsyncRetry(
                initial=1.0,
                maximum=60.0,
                multiplier=2,
                predicate=retries.if_exception_type(
                    core_exceptions.DeadlineExceeded,
                    core_exceptions.ServiceUnavailable,
                ),
                deadline=60.0,
            ),
            default_timeout=60.0,
            client_info=DEFAULT_CLIENT_INFO,
        )

        # Certain fields should be provided within the metadata header;
        # add these here.
        metadata = tuple(metadata) + (
            gapic_v1.routing_header.to_grpc_metadata((("resource", request.resource),)),
        )

        # Validate the universe domain.
        self._client._validate_universe_domain()

        # Send the request.
        response = await rpc(
            request,
            retry=retry,
            timeout=timeout,
            metadata=metadata,
        )

        # Done; return the response.
        return response

    async def set_iam_policy(
        self,
        request: Optional[Union[iam_policy_pb2.SetIamPolicyRequest, dict]] = None,
        *,
        resource: Optional[str] = None,
        retry: OptionalRetry = gapic_v1.method.DEFAULT,
        timeout: Union[float, object] = gapic_v1.method.DEFAULT,
        metadata: Sequence[Tuple[str, str]] = (),
    ) -> policy_pb2.Policy:
        r"""Sets the access control policy on an instance
        resource. Replaces any existing policy.

        Args:
            request (Optional[Union[google.iam.v1.iam_policy_pb2.SetIamPolicyRequest, dict]]):
                The request object. Request message for ``SetIamPolicy`` method.
            resource (:class:`str`):
                REQUIRED: The resource for which the
                policy is being specified. See the
                operation documentation for the
                appropriate value for this field.

                This corresponds to the ``resource`` field
                on the ``request`` instance; if ``request`` is provided, this
                should not be set.
            retry (google.api_core.retry_async.AsyncRetry): Designation of what errors, if any,
                should be retried.
            timeout (float): The timeout for this request.
            metadata (Sequence[Tuple[str, str]]): Strings which should be
                sent along with the request as metadata.

        Returns:
            google.iam.v1.policy_pb2.Policy:
                An Identity and Access Management (IAM) policy, which specifies access
                   controls for Google Cloud resources.

                   A Policy is a collection of bindings. A binding binds
                   one or more members, or principals, to a single role.
                   Principals can be user accounts, service accounts,
                   Google groups, and domains (such as G Suite). A role
                   is a named list of permissions; each role can be an
                   IAM predefined role or a user-created custom role.

                   For some types of Google Cloud resources, a binding
                   can also specify a condition, which is a logical
                   expression that allows access to a resource only if
                   the expression evaluates to true. A condition can add
                   constraints based on attributes of the request, the
                   resource, or both. To learn which resources support
                   conditions in their IAM policies, see the [IAM
                   documentation](\ https://cloud.google.com/iam/help/conditions/resource-policies).

                   **JSON example:**

                   :literal:`\`     {       "bindings": [         {           "role": "roles/resourcemanager.organizationAdmin",           "members": [             "user:mike@example.com",             "group:admins@example.com",             "domain:google.com",             "serviceAccount:my-project-id@appspot.gserviceaccount.com"           ]         },         {           "role": "roles/resourcemanager.organizationViewer",           "members": [             "user:eve@example.com"           ],           "condition": {             "title": "expirable access",             "description": "Does not grant access after Sep 2020",             "expression": "request.time <             timestamp('2020-10-01T00:00:00.000Z')",           }         }       ],       "etag": "BwWWja0YfJA=",       "version": 3     }`\ \`

                   **YAML example:**

                   :literal:`\`     bindings:     - members:       - user:mike@example.com       - group:admins@example.com       - domain:google.com       - serviceAccount:my-project-id@appspot.gserviceaccount.com       role: roles/resourcemanager.organizationAdmin     - members:       - user:eve@example.com       role: roles/resourcemanager.organizationViewer       condition:         title: expirable access         description: Does not grant access after Sep 2020         expression: request.time < timestamp('2020-10-01T00:00:00.000Z')     etag: BwWWja0YfJA=     version: 3`\ \`

                   For a description of IAM and its features, see the
                   [IAM
                   documentation](\ https://cloud.google.com/iam/docs/).

        """
        # Create or coerce a protobuf request object.
        # Quick check: If we got a request object, we should *not* have
        # gotten any keyword arguments that map to the request.
        has_flattened_params = any([resource])
        if request is not None and has_flattened_params:
            raise ValueError(
                "If the `request` argument is set, then none of "
                "the individual field arguments should be set."
            )

        # The request isn't a proto-plus wrapped type,
        # so it must be constructed via keyword expansion.
        if isinstance(request, dict):
            request = iam_policy_pb2.SetIamPolicyRequest(**request)
        elif not request:
            request = iam_policy_pb2.SetIamPolicyRequest(
                resource=resource,
            )

        # Wrap the RPC method; this adds retry and timeout information,
        # and friendly error handling.
        rpc = gapic_v1.method_async.wrap_method(
            self._client._transport.set_iam_policy,
            default_timeout=60.0,
            client_info=DEFAULT_CLIENT_INFO,
        )

        # Certain fields should be provided within the metadata header;
        # add these here.
        metadata = tuple(metadata) + (
            gapic_v1.routing_header.to_grpc_metadata((("resource", request.resource),)),
        )

        # Validate the universe domain.
        self._client._validate_universe_domain()

        # Send the request.
        response = await rpc(
            request,
            retry=retry,
            timeout=timeout,
            metadata=metadata,
        )

        # Done; return the response.
        return response

    async def test_iam_permissions(
        self,
        request: Optional[Union[iam_policy_pb2.TestIamPermissionsRequest, dict]] = None,
        *,
        resource: Optional[str] = None,
        permissions: Optional[MutableSequence[str]] = None,
        retry: OptionalRetry = gapic_v1.method.DEFAULT,
        timeout: Union[float, object] = gapic_v1.method.DEFAULT,
        metadata: Sequence[Tuple[str, str]] = (),
    ) -> iam_policy_pb2.TestIamPermissionsResponse:
        r"""Returns permissions that the caller has on the
        specified instance resource.

        Args:
            request (Optional[Union[google.iam.v1.iam_policy_pb2.TestIamPermissionsRequest, dict]]):
                The request object. Request message for ``TestIamPermissions`` method.
            resource (:class:`str`):
                REQUIRED: The resource for which the
                policy detail is being requested. See
                the operation documentation for the
                appropriate value for this field.

                This corresponds to the ``resource`` field
                on the ``request`` instance; if ``request`` is provided, this
                should not be set.
            permissions (:class:`MutableSequence[str]`):
                The set of permissions to check for the ``resource``.
                Permissions with wildcards (such as '*' or 'storage.*')
                are not allowed. For more information see `IAM
                Overview <https://cloud.google.com/iam/docs/overview#permissions>`__.

                This corresponds to the ``permissions`` field
                on the ``request`` instance; if ``request`` is provided, this
                should not be set.
            retry (google.api_core.retry_async.AsyncRetry): Designation of what errors, if any,
                should be retried.
            timeout (float): The timeout for this request.
            metadata (Sequence[Tuple[str, str]]): Strings which should be
                sent along with the request as metadata.

        Returns:
            google.iam.v1.iam_policy_pb2.TestIamPermissionsResponse:
                Response message for TestIamPermissions method.
        """
        # Create or coerce a protobuf request object.
        # Quick check: If we got a request object, we should *not* have
        # gotten any keyword arguments that map to the request.
        has_flattened_params = any([resource, permissions])
        if request is not None and has_flattened_params:
            raise ValueError(
                "If the `request` argument is set, then none of "
                "the individual field arguments should be set."
            )

        # The request isn't a proto-plus wrapped type,
        # so it must be constructed via keyword expansion.
        if isinstance(request, dict):
            request = iam_policy_pb2.TestIamPermissionsRequest(**request)
        elif not request:
            request = iam_policy_pb2.TestIamPermissionsRequest(
                resource=resource,
                permissions=permissions,
            )

        # Wrap the RPC method; this adds retry and timeout information,
        # and friendly error handling.
        rpc = gapic_v1.method_async.wrap_method(
            self._client._transport.test_iam_permissions,
            default_retry=retries.AsyncRetry(
                initial=1.0,
                maximum=60.0,
                multiplier=2,
                predicate=retries.if_exception_type(
                    core_exceptions.DeadlineExceeded,
                    core_exceptions.ServiceUnavailable,
                ),
                deadline=60.0,
            ),
            default_timeout=60.0,
            client_info=DEFAULT_CLIENT_INFO,
        )

        # Certain fields should be provided within the metadata header;
        # add these here.
        metadata = tuple(metadata) + (
            gapic_v1.routing_header.to_grpc_metadata((("resource", request.resource),)),
        )

        # Validate the universe domain.
        self._client._validate_universe_domain()

        # Send the request.
        response = await rpc(
            request,
            retry=retry,
            timeout=timeout,
            metadata=metadata,
        )

        # Done; return the response.
        return response

    async def list_hot_tablets(
        self,
        request: Optional[
            Union[bigtable_instance_admin.ListHotTabletsRequest, dict]
        ] = None,
        *,
        parent: Optional[str] = None,
        retry: OptionalRetry = gapic_v1.method.DEFAULT,
        timeout: Union[float, object] = gapic_v1.method.DEFAULT,
        metadata: Sequence[Tuple[str, str]] = (),
    ) -> pagers.ListHotTabletsAsyncPager:
        r"""Lists hot tablets in a cluster, within the time range
        provided. Hot tablets are ordered based on CPU usage.

        Args:
            request (Optional[Union[google.cloud.bigtable_admin_v2.types.ListHotTabletsRequest, dict]]):
                The request object. Request message for
                BigtableInstanceAdmin.ListHotTablets.
            parent (:class:`str`):
                Required. The cluster name to list hot tablets. Value is
                in the following form:
                ``projects/{project}/instances/{instance}/clusters/{cluster}``.

                This corresponds to the ``parent`` field
                on the ``request`` instance; if ``request`` is provided, this
                should not be set.
            retry (google.api_core.retry_async.AsyncRetry): Designation of what errors, if any,
                should be retried.
            timeout (float): The timeout for this request.
            metadata (Sequence[Tuple[str, str]]): Strings which should be
                sent along with the request as metadata.

        Returns:
            google.cloud.bigtable_admin_v2.services.bigtable_instance_admin.pagers.ListHotTabletsAsyncPager:
                Response message for
                BigtableInstanceAdmin.ListHotTablets.
                Iterating over this object will yield
                results and resolve additional pages
                automatically.

        """
        # Create or coerce a protobuf request object.
        # Quick check: If we got a request object, we should *not* have
        # gotten any keyword arguments that map to the request.
        has_flattened_params = any([parent])
        if request is not None and has_flattened_params:
            raise ValueError(
                "If the `request` argument is set, then none of "
                "the individual field arguments should be set."
            )

        request = bigtable_instance_admin.ListHotTabletsRequest(request)

        # If we have keyword arguments corresponding to fields on the
        # request, apply these.
        if parent is not None:
            request.parent = parent

        # Wrap the RPC method; this adds retry and timeout information,
        # and friendly error handling.
        rpc = gapic_v1.method_async.wrap_method(
            self._client._transport.list_hot_tablets,
            default_retry=retries.AsyncRetry(
                initial=1.0,
                maximum=60.0,
                multiplier=2,
                predicate=retries.if_exception_type(
                    core_exceptions.DeadlineExceeded,
                    core_exceptions.ServiceUnavailable,
                ),
                deadline=60.0,
            ),
            default_timeout=60.0,
            client_info=DEFAULT_CLIENT_INFO,
        )

        # Certain fields should be provided within the metadata header;
        # add these here.
        metadata = tuple(metadata) + (
            gapic_v1.routing_header.to_grpc_metadata((("parent", request.parent),)),
        )

        # Validate the universe domain.
        self._client._validate_universe_domain()

        # Send the request.
        response = await rpc(
            request,
            retry=retry,
            timeout=timeout,
            metadata=metadata,
        )

        # This method is paged; wrap the response in a pager, which provides
        # an `__aiter__` convenience method.
        response = pagers.ListHotTabletsAsyncPager(
            method=rpc,
            request=request,
            response=response,
            metadata=metadata,
        )

        # Done; return the response.
        return response

    async def __aenter__(self) -> "BigtableInstanceAdminAsyncClient":
        return self

    async def __aexit__(self, exc_type, exc, tb):
        await self.transport.close()


DEFAULT_CLIENT_INFO = gapic_v1.client_info.ClientInfo(
    gapic_version=package_version.__version__
)


__all__ = ("BigtableInstanceAdminAsyncClient",)<|MERGE_RESOLUTION|>--- conflicted
+++ resolved
@@ -38,15 +38,9 @@
 from google.oauth2 import service_account  # type: ignore
 
 try:
-<<<<<<< HEAD
-    OptionalRetry = Union[retries.AsyncRetry, gapic_v1.method._MethodDefault]
-except AttributeError:  # pragma: NO COVER
-    OptionalRetry = Union[retries.AsyncRetry, object]  # type: ignore
-=======
     OptionalRetry = Union[retries.AsyncRetry, gapic_v1.method._MethodDefault, None]
 except AttributeError:  # pragma: NO COVER
     OptionalRetry = Union[retries.AsyncRetry, object, None]  # type: ignore
->>>>>>> 28aded4b
 
 from google.api_core import operation  # type: ignore
 from google.api_core import operation_async  # type: ignore
