# -*- coding: utf-8 -*-
# Copyright 2023 Google LLC
#
# Licensed under the Apache License, Version 2.0 (the "License");
# you may not use this file except in compliance with the License.
# You may obtain a copy of the License at
#
#     http://www.apache.org/licenses/LICENSE-2.0
#
# Unless required by applicable law or agreed to in writing, software
# distributed under the License is distributed on an "AS IS" BASIS,
# WITHOUT WARRANTIES OR CONDITIONS OF ANY KIND, either express or implied.
# See the License for the specific language governing permissions and
# limitations under the License.
#
from collections import OrderedDict
import functools
import re
from typing import (
    Dict,
    Mapping,
    MutableMapping,
    MutableSequence,
    Optional,
    Sequence,
    Tuple,
    Type,
    Union,
)

from google.cloud.bigtable_admin_v2 import gapic_version as package_version

from google.api_core.client_options import ClientOptions
from google.api_core import exceptions as core_exceptions
from google.api_core import gapic_v1
from google.api_core import retry_async as retries
from google.auth import credentials as ga_credentials  # type: ignore
from google.oauth2 import service_account  # type: ignore

try:
<<<<<<< HEAD
    OptionalRetry = Union[retries.AsyncRetry, gapic_v1.method._MethodDefault]
except AttributeError:  # pragma: NO COVER
    OptionalRetry = Union[retries.AsyncRetry, object]  # type: ignore
=======
    OptionalRetry = Union[retries.AsyncRetry, gapic_v1.method._MethodDefault, None]
except AttributeError:  # pragma: NO COVER
    OptionalRetry = Union[retries.AsyncRetry, object, None]  # type: ignore
>>>>>>> 28aded4b

from google.api_core import operation  # type: ignore
from google.api_core import operation_async  # type: ignore
from google.cloud.bigtable_admin_v2.services.bigtable_table_admin import pagers
from google.cloud.bigtable_admin_v2.types import bigtable_table_admin
from google.cloud.bigtable_admin_v2.types import table
from google.cloud.bigtable_admin_v2.types import table as gba_table
from google.iam.v1 import iam_policy_pb2  # type: ignore
from google.iam.v1 import policy_pb2  # type: ignore
from google.protobuf import field_mask_pb2  # type: ignore
from google.protobuf import timestamp_pb2  # type: ignore
from .transports.base import BigtableTableAdminTransport, DEFAULT_CLIENT_INFO
from .transports.grpc_asyncio import BigtableTableAdminGrpcAsyncIOTransport
from .client import BigtableTableAdminClient


class BigtableTableAdminAsyncClient:
    """Service for creating, configuring, and deleting Cloud
    Bigtable tables.

    Provides access to the table schemas only, not the data stored
    within the tables.
    """

    _client: BigtableTableAdminClient

    # Copy defaults from the synchronous client for use here.
    # Note: DEFAULT_ENDPOINT is deprecated. Use _DEFAULT_ENDPOINT_TEMPLATE instead.
    DEFAULT_ENDPOINT = BigtableTableAdminClient.DEFAULT_ENDPOINT
    DEFAULT_MTLS_ENDPOINT = BigtableTableAdminClient.DEFAULT_MTLS_ENDPOINT
    _DEFAULT_ENDPOINT_TEMPLATE = BigtableTableAdminClient._DEFAULT_ENDPOINT_TEMPLATE
    _DEFAULT_UNIVERSE = BigtableTableAdminClient._DEFAULT_UNIVERSE

    backup_path = staticmethod(BigtableTableAdminClient.backup_path)
    parse_backup_path = staticmethod(BigtableTableAdminClient.parse_backup_path)
    cluster_path = staticmethod(BigtableTableAdminClient.cluster_path)
    parse_cluster_path = staticmethod(BigtableTableAdminClient.parse_cluster_path)
    crypto_key_version_path = staticmethod(
        BigtableTableAdminClient.crypto_key_version_path
    )
    parse_crypto_key_version_path = staticmethod(
        BigtableTableAdminClient.parse_crypto_key_version_path
    )
    instance_path = staticmethod(BigtableTableAdminClient.instance_path)
    parse_instance_path = staticmethod(BigtableTableAdminClient.parse_instance_path)
    snapshot_path = staticmethod(BigtableTableAdminClient.snapshot_path)
    parse_snapshot_path = staticmethod(BigtableTableAdminClient.parse_snapshot_path)
    table_path = staticmethod(BigtableTableAdminClient.table_path)
    parse_table_path = staticmethod(BigtableTableAdminClient.parse_table_path)
    common_billing_account_path = staticmethod(
        BigtableTableAdminClient.common_billing_account_path
    )
    parse_common_billing_account_path = staticmethod(
        BigtableTableAdminClient.parse_common_billing_account_path
    )
    common_folder_path = staticmethod(BigtableTableAdminClient.common_folder_path)
    parse_common_folder_path = staticmethod(
        BigtableTableAdminClient.parse_common_folder_path
    )
    common_organization_path = staticmethod(
        BigtableTableAdminClient.common_organization_path
    )
    parse_common_organization_path = staticmethod(
        BigtableTableAdminClient.parse_common_organization_path
    )
    common_project_path = staticmethod(BigtableTableAdminClient.common_project_path)
    parse_common_project_path = staticmethod(
        BigtableTableAdminClient.parse_common_project_path
    )
    common_location_path = staticmethod(BigtableTableAdminClient.common_location_path)
    parse_common_location_path = staticmethod(
        BigtableTableAdminClient.parse_common_location_path
    )

    @classmethod
    def from_service_account_info(cls, info: dict, *args, **kwargs):
        """Creates an instance of this client using the provided credentials
            info.

        Args:
            info (dict): The service account private key info.
            args: Additional arguments to pass to the constructor.
            kwargs: Additional arguments to pass to the constructor.

        Returns:
            BigtableTableAdminAsyncClient: The constructed client.
        """
        return BigtableTableAdminClient.from_service_account_info.__func__(BigtableTableAdminAsyncClient, info, *args, **kwargs)  # type: ignore

    @classmethod
    def from_service_account_file(cls, filename: str, *args, **kwargs):
        """Creates an instance of this client using the provided credentials
            file.

        Args:
            filename (str): The path to the service account private key json
                file.
            args: Additional arguments to pass to the constructor.
            kwargs: Additional arguments to pass to the constructor.

        Returns:
            BigtableTableAdminAsyncClient: The constructed client.
        """
        return BigtableTableAdminClient.from_service_account_file.__func__(BigtableTableAdminAsyncClient, filename, *args, **kwargs)  # type: ignore

    from_service_account_json = from_service_account_file

    @classmethod
    def get_mtls_endpoint_and_cert_source(
        cls, client_options: Optional[ClientOptions] = None
    ):
        """Return the API endpoint and client cert source for mutual TLS.

        The client cert source is determined in the following order:
        (1) if `GOOGLE_API_USE_CLIENT_CERTIFICATE` environment variable is not "true", the
        client cert source is None.
        (2) if `client_options.client_cert_source` is provided, use the provided one; if the
        default client cert source exists, use the default one; otherwise the client cert
        source is None.

        The API endpoint is determined in the following order:
        (1) if `client_options.api_endpoint` if provided, use the provided one.
        (2) if `GOOGLE_API_USE_CLIENT_CERTIFICATE` environment variable is "always", use the
        default mTLS endpoint; if the environment variable is "never", use the default API
        endpoint; otherwise if client cert source exists, use the default mTLS endpoint, otherwise
        use the default API endpoint.

        More details can be found at https://google.aip.dev/auth/4114.

        Args:
            client_options (google.api_core.client_options.ClientOptions): Custom options for the
                client. Only the `api_endpoint` and `client_cert_source` properties may be used
                in this method.

        Returns:
            Tuple[str, Callable[[], Tuple[bytes, bytes]]]: returns the API endpoint and the
                client cert source to use.

        Raises:
            google.auth.exceptions.MutualTLSChannelError: If any errors happen.
        """
        return BigtableTableAdminClient.get_mtls_endpoint_and_cert_source(client_options)  # type: ignore

    @property
    def transport(self) -> BigtableTableAdminTransport:
        """Returns the transport used by the client instance.

        Returns:
            BigtableTableAdminTransport: The transport used by the client instance.
        """
        return self._client.transport

    @property
    def api_endpoint(self):
        """Return the API endpoint used by the client instance.

        Returns:
            str: The API endpoint used by the client instance.
        """
        return self._client._api_endpoint

    @property
    def universe_domain(self) -> str:
        """Return the universe domain used by the client instance.

        Returns:
            str: The universe domain used
                by the client instance.
        """
        return self._client._universe_domain

    get_transport_class = functools.partial(
        type(BigtableTableAdminClient).get_transport_class,
        type(BigtableTableAdminClient),
    )

    def __init__(
        self,
        *,
        credentials: Optional[ga_credentials.Credentials] = None,
        transport: Union[str, BigtableTableAdminTransport] = "grpc_asyncio",
        client_options: Optional[ClientOptions] = None,
        client_info: gapic_v1.client_info.ClientInfo = DEFAULT_CLIENT_INFO,
    ) -> None:
        """Instantiates the bigtable table admin async client.

        Args:
            credentials (Optional[google.auth.credentials.Credentials]): The
                authorization credentials to attach to requests. These
                credentials identify the application to the service; if none
                are specified, the client will attempt to ascertain the
                credentials from the environment.
            transport (Union[str, ~.BigtableTableAdminTransport]): The
                transport to use. If set to None, a transport is chosen
                automatically.
            client_options (Optional[Union[google.api_core.client_options.ClientOptions, dict]]):
                Custom options for the client.

                1. The ``api_endpoint`` property can be used to override the
                default endpoint provided by the client when ``transport`` is
                not explicitly provided. Only if this property is not set and
                ``transport`` was not explicitly provided, the endpoint is
                determined by the GOOGLE_API_USE_MTLS_ENDPOINT environment
                variable, which have one of the following values:
                "always" (always use the default mTLS endpoint), "never" (always
                use the default regular endpoint) and "auto" (auto-switch to the
                default mTLS endpoint if client certificate is present; this is
                the default value).

                2. If the GOOGLE_API_USE_CLIENT_CERTIFICATE environment variable
                is "true", then the ``client_cert_source`` property can be used
                to provide a client certificate for mTLS transport. If
                not provided, the default SSL client certificate will be used if
                present. If GOOGLE_API_USE_CLIENT_CERTIFICATE is "false" or not
                set, no client certificate will be used.

                3. The ``universe_domain`` property can be used to override the
                default "googleapis.com" universe. Note that ``api_endpoint``
                property still takes precedence; and ``universe_domain`` is
                currently not supported for mTLS.

            client_info (google.api_core.gapic_v1.client_info.ClientInfo):
                The client info used to send a user-agent string along with
                API requests. If ``None``, then default info will be used.
                Generally, you only need to set this if you're developing
                your own client library.

        Raises:
            google.auth.exceptions.MutualTlsChannelError: If mutual TLS transport
                creation failed for any reason.
        """
        self._client = BigtableTableAdminClient(
            credentials=credentials,
            transport=transport,
            client_options=client_options,
            client_info=client_info,
        )

    async def create_table(
        self,
        request: Optional[Union[bigtable_table_admin.CreateTableRequest, dict]] = None,
        *,
        parent: Optional[str] = None,
        table_id: Optional[str] = None,
        table: Optional[gba_table.Table] = None,
        retry: OptionalRetry = gapic_v1.method.DEFAULT,
        timeout: Union[float, object] = gapic_v1.method.DEFAULT,
        metadata: Sequence[Tuple[str, str]] = (),
    ) -> gba_table.Table:
        r"""Creates a new table in the specified instance.
        The table can be created with a full set of initial
        column families, specified in the request.

        Args:
            request (Optional[Union[google.cloud.bigtable_admin_v2.types.CreateTableRequest, dict]]):
                The request object. Request message for
                [google.bigtable.admin.v2.BigtableTableAdmin.CreateTable][google.bigtable.admin.v2.BigtableTableAdmin.CreateTable]
            parent (:class:`str`):
                Required. The unique name of the instance in which to
                create the table. Values are of the form
                ``projects/{project}/instances/{instance}``.

                This corresponds to the ``parent`` field
                on the ``request`` instance; if ``request`` is provided, this
                should not be set.
            table_id (:class:`str`):
                Required. The name by which the new table should be
                referred to within the parent instance, e.g., ``foobar``
                rather than ``{parent}/tables/foobar``. Maximum 50
                characters.

                This corresponds to the ``table_id`` field
                on the ``request`` instance; if ``request`` is provided, this
                should not be set.
            table (:class:`google.cloud.bigtable_admin_v2.types.Table`):
                Required. The Table to create.
                This corresponds to the ``table`` field
                on the ``request`` instance; if ``request`` is provided, this
                should not be set.
            retry (google.api_core.retry_async.AsyncRetry): Designation of what errors, if any,
                should be retried.
            timeout (float): The timeout for this request.
            metadata (Sequence[Tuple[str, str]]): Strings which should be
                sent along with the request as metadata.

        Returns:
            google.cloud.bigtable_admin_v2.types.Table:
                A collection of user data indexed by
                row, column, and timestamp. Each table
                is served using the resources of its
                parent cluster.

        """
        # Create or coerce a protobuf request object.
        # Quick check: If we got a request object, we should *not* have
        # gotten any keyword arguments that map to the request.
        has_flattened_params = any([parent, table_id, table])
        if request is not None and has_flattened_params:
            raise ValueError(
                "If the `request` argument is set, then none of "
                "the individual field arguments should be set."
            )

        request = bigtable_table_admin.CreateTableRequest(request)

        # If we have keyword arguments corresponding to fields on the
        # request, apply these.
        if parent is not None:
            request.parent = parent
        if table_id is not None:
            request.table_id = table_id
        if table is not None:
            request.table = table

        # Wrap the RPC method; this adds retry and timeout information,
        # and friendly error handling.
        rpc = gapic_v1.method_async.wrap_method(
            self._client._transport.create_table,
            default_timeout=300.0,
            client_info=DEFAULT_CLIENT_INFO,
        )

        # Certain fields should be provided within the metadata header;
        # add these here.
        metadata = tuple(metadata) + (
            gapic_v1.routing_header.to_grpc_metadata((("parent", request.parent),)),
        )

        # Validate the universe domain.
        self._client._validate_universe_domain()

        # Send the request.
        response = await rpc(
            request,
            retry=retry,
            timeout=timeout,
            metadata=metadata,
        )

        # Done; return the response.
        return response

    async def create_table_from_snapshot(
        self,
        request: Optional[
            Union[bigtable_table_admin.CreateTableFromSnapshotRequest, dict]
        ] = None,
        *,
        parent: Optional[str] = None,
        table_id: Optional[str] = None,
        source_snapshot: Optional[str] = None,
        retry: OptionalRetry = gapic_v1.method.DEFAULT,
        timeout: Union[float, object] = gapic_v1.method.DEFAULT,
        metadata: Sequence[Tuple[str, str]] = (),
    ) -> operation_async.AsyncOperation:
        r"""Creates a new table from the specified snapshot. The
        target table must not exist. The snapshot and the table
        must be in the same instance.

        Note: This is a private alpha release of Cloud Bigtable
        snapshots. This feature is not currently available to
        most Cloud Bigtable customers. This feature might be
        changed in backward-incompatible ways and is not
        recommended for production use. It is not subject to any
        SLA or deprecation policy.

        Args:
            request (Optional[Union[google.cloud.bigtable_admin_v2.types.CreateTableFromSnapshotRequest, dict]]):
                The request object. Request message for
                [google.bigtable.admin.v2.BigtableTableAdmin.CreateTableFromSnapshot][google.bigtable.admin.v2.BigtableTableAdmin.CreateTableFromSnapshot]

                Note: This is a private alpha release of Cloud Bigtable
                snapshots. This feature is not currently available to
                most Cloud Bigtable customers. This feature might be
                changed in backward-incompatible ways and is not
                recommended for production use. It is not subject to any
                SLA or deprecation policy.
            parent (:class:`str`):
                Required. The unique name of the instance in which to
                create the table. Values are of the form
                ``projects/{project}/instances/{instance}``.

                This corresponds to the ``parent`` field
                on the ``request`` instance; if ``request`` is provided, this
                should not be set.
            table_id (:class:`str`):
                Required. The name by which the new table should be
                referred to within the parent instance, e.g., ``foobar``
                rather than ``{parent}/tables/foobar``.

                This corresponds to the ``table_id`` field
                on the ``request`` instance; if ``request`` is provided, this
                should not be set.
            source_snapshot (:class:`str`):
                Required. The unique name of the snapshot from which to
                restore the table. The snapshot and the table must be in
                the same instance. Values are of the form
                ``projects/{project}/instances/{instance}/clusters/{cluster}/snapshots/{snapshot}``.

                This corresponds to the ``source_snapshot`` field
                on the ``request`` instance; if ``request`` is provided, this
                should not be set.
            retry (google.api_core.retry_async.AsyncRetry): Designation of what errors, if any,
                should be retried.
            timeout (float): The timeout for this request.
            metadata (Sequence[Tuple[str, str]]): Strings which should be
                sent along with the request as metadata.

        Returns:
            google.api_core.operation_async.AsyncOperation:
                An object representing a long-running operation.

                The result type for the operation will be :class:`google.cloud.bigtable_admin_v2.types.Table` A collection of user data indexed by row, column, and timestamp.
                   Each table is served using the resources of its
                   parent cluster.

        """
        # Create or coerce a protobuf request object.
        # Quick check: If we got a request object, we should *not* have
        # gotten any keyword arguments that map to the request.
        has_flattened_params = any([parent, table_id, source_snapshot])
        if request is not None and has_flattened_params:
            raise ValueError(
                "If the `request` argument is set, then none of "
                "the individual field arguments should be set."
            )

        request = bigtable_table_admin.CreateTableFromSnapshotRequest(request)

        # If we have keyword arguments corresponding to fields on the
        # request, apply these.
        if parent is not None:
            request.parent = parent
        if table_id is not None:
            request.table_id = table_id
        if source_snapshot is not None:
            request.source_snapshot = source_snapshot

        # Wrap the RPC method; this adds retry and timeout information,
        # and friendly error handling.
        rpc = gapic_v1.method_async.wrap_method(
            self._client._transport.create_table_from_snapshot,
            default_timeout=None,
            client_info=DEFAULT_CLIENT_INFO,
        )

        # Certain fields should be provided within the metadata header;
        # add these here.
        metadata = tuple(metadata) + (
            gapic_v1.routing_header.to_grpc_metadata((("parent", request.parent),)),
        )

        # Validate the universe domain.
        self._client._validate_universe_domain()

        # Send the request.
        response = await rpc(
            request,
            retry=retry,
            timeout=timeout,
            metadata=metadata,
        )

        # Wrap the response in an operation future.
        response = operation_async.from_gapic(
            response,
            self._client._transport.operations_client,
            table.Table,
            metadata_type=bigtable_table_admin.CreateTableFromSnapshotMetadata,
        )

        # Done; return the response.
        return response

    async def list_tables(
        self,
        request: Optional[Union[bigtable_table_admin.ListTablesRequest, dict]] = None,
        *,
        parent: Optional[str] = None,
        retry: OptionalRetry = gapic_v1.method.DEFAULT,
        timeout: Union[float, object] = gapic_v1.method.DEFAULT,
        metadata: Sequence[Tuple[str, str]] = (),
    ) -> pagers.ListTablesAsyncPager:
        r"""Lists all tables served from a specified instance.

        Args:
            request (Optional[Union[google.cloud.bigtable_admin_v2.types.ListTablesRequest, dict]]):
                The request object. Request message for
                [google.bigtable.admin.v2.BigtableTableAdmin.ListTables][google.bigtable.admin.v2.BigtableTableAdmin.ListTables]
            parent (:class:`str`):
                Required. The unique name of the instance for which
                tables should be listed. Values are of the form
                ``projects/{project}/instances/{instance}``.

                This corresponds to the ``parent`` field
                on the ``request`` instance; if ``request`` is provided, this
                should not be set.
            retry (google.api_core.retry_async.AsyncRetry): Designation of what errors, if any,
                should be retried.
            timeout (float): The timeout for this request.
            metadata (Sequence[Tuple[str, str]]): Strings which should be
                sent along with the request as metadata.

        Returns:
            google.cloud.bigtable_admin_v2.services.bigtable_table_admin.pagers.ListTablesAsyncPager:
                Response message for
                   [google.bigtable.admin.v2.BigtableTableAdmin.ListTables][google.bigtable.admin.v2.BigtableTableAdmin.ListTables]

                Iterating over this object will yield results and
                resolve additional pages automatically.

        """
        # Create or coerce a protobuf request object.
        # Quick check: If we got a request object, we should *not* have
        # gotten any keyword arguments that map to the request.
        has_flattened_params = any([parent])
        if request is not None and has_flattened_params:
            raise ValueError(
                "If the `request` argument is set, then none of "
                "the individual field arguments should be set."
            )

        request = bigtable_table_admin.ListTablesRequest(request)

        # If we have keyword arguments corresponding to fields on the
        # request, apply these.
        if parent is not None:
            request.parent = parent

        # Wrap the RPC method; this adds retry and timeout information,
        # and friendly error handling.
        rpc = gapic_v1.method_async.wrap_method(
            self._client._transport.list_tables,
            default_retry=retries.AsyncRetry(
                initial=1.0,
                maximum=60.0,
                multiplier=2,
                predicate=retries.if_exception_type(
                    core_exceptions.DeadlineExceeded,
                    core_exceptions.ServiceUnavailable,
                ),
                deadline=60.0,
            ),
            default_timeout=60.0,
            client_info=DEFAULT_CLIENT_INFO,
        )

        # Certain fields should be provided within the metadata header;
        # add these here.
        metadata = tuple(metadata) + (
            gapic_v1.routing_header.to_grpc_metadata((("parent", request.parent),)),
        )

        # Validate the universe domain.
        self._client._validate_universe_domain()

        # Send the request.
        response = await rpc(
            request,
            retry=retry,
            timeout=timeout,
            metadata=metadata,
        )

        # This method is paged; wrap the response in a pager, which provides
        # an `__aiter__` convenience method.
        response = pagers.ListTablesAsyncPager(
            method=rpc,
            request=request,
            response=response,
            metadata=metadata,
        )

        # Done; return the response.
        return response

    async def get_table(
        self,
        request: Optional[Union[bigtable_table_admin.GetTableRequest, dict]] = None,
        *,
        name: Optional[str] = None,
        retry: OptionalRetry = gapic_v1.method.DEFAULT,
        timeout: Union[float, object] = gapic_v1.method.DEFAULT,
        metadata: Sequence[Tuple[str, str]] = (),
    ) -> table.Table:
        r"""Gets metadata information about the specified table.

        Args:
            request (Optional[Union[google.cloud.bigtable_admin_v2.types.GetTableRequest, dict]]):
                The request object. Request message for
                [google.bigtable.admin.v2.BigtableTableAdmin.GetTable][google.bigtable.admin.v2.BigtableTableAdmin.GetTable]
            name (:class:`str`):
                Required. The unique name of the requested table. Values
                are of the form
                ``projects/{project}/instances/{instance}/tables/{table}``.

                This corresponds to the ``name`` field
                on the ``request`` instance; if ``request`` is provided, this
                should not be set.
            retry (google.api_core.retry_async.AsyncRetry): Designation of what errors, if any,
                should be retried.
            timeout (float): The timeout for this request.
            metadata (Sequence[Tuple[str, str]]): Strings which should be
                sent along with the request as metadata.

        Returns:
            google.cloud.bigtable_admin_v2.types.Table:
                A collection of user data indexed by
                row, column, and timestamp. Each table
                is served using the resources of its
                parent cluster.

        """
        # Create or coerce a protobuf request object.
        # Quick check: If we got a request object, we should *not* have
        # gotten any keyword arguments that map to the request.
        has_flattened_params = any([name])
        if request is not None and has_flattened_params:
            raise ValueError(
                "If the `request` argument is set, then none of "
                "the individual field arguments should be set."
            )

        request = bigtable_table_admin.GetTableRequest(request)

        # If we have keyword arguments corresponding to fields on the
        # request, apply these.
        if name is not None:
            request.name = name

        # Wrap the RPC method; this adds retry and timeout information,
        # and friendly error handling.
        rpc = gapic_v1.method_async.wrap_method(
            self._client._transport.get_table,
            default_retry=retries.AsyncRetry(
                initial=1.0,
                maximum=60.0,
                multiplier=2,
                predicate=retries.if_exception_type(
                    core_exceptions.DeadlineExceeded,
                    core_exceptions.ServiceUnavailable,
                ),
                deadline=60.0,
            ),
            default_timeout=60.0,
            client_info=DEFAULT_CLIENT_INFO,
        )

        # Certain fields should be provided within the metadata header;
        # add these here.
        metadata = tuple(metadata) + (
            gapic_v1.routing_header.to_grpc_metadata((("name", request.name),)),
        )

        # Validate the universe domain.
        self._client._validate_universe_domain()

        # Send the request.
        response = await rpc(
            request,
            retry=retry,
            timeout=timeout,
            metadata=metadata,
        )

        # Done; return the response.
        return response

    async def update_table(
        self,
        request: Optional[Union[bigtable_table_admin.UpdateTableRequest, dict]] = None,
        *,
        table: Optional[gba_table.Table] = None,
        update_mask: Optional[field_mask_pb2.FieldMask] = None,
        retry: OptionalRetry = gapic_v1.method.DEFAULT,
        timeout: Union[float, object] = gapic_v1.method.DEFAULT,
        metadata: Sequence[Tuple[str, str]] = (),
    ) -> operation_async.AsyncOperation:
        r"""Updates a specified table.

        Args:
            request (Optional[Union[google.cloud.bigtable_admin_v2.types.UpdateTableRequest, dict]]):
                The request object. The request for
                [UpdateTable][google.bigtable.admin.v2.BigtableTableAdmin.UpdateTable].
            table (:class:`google.cloud.bigtable_admin_v2.types.Table`):
                Required. The table to update. The table's ``name``
                field is used to identify the table to update.

                This corresponds to the ``table`` field
                on the ``request`` instance; if ``request`` is provided, this
                should not be set.
            update_mask (:class:`google.protobuf.field_mask_pb2.FieldMask`):
                Required. The list of fields to update. A mask
                specifying which fields (e.g. ``change_stream_config``)
                in the ``table`` field should be updated. This mask is
                relative to the ``table`` field, not to the request
                message. The wildcard (*) path is currently not
                supported. Currently UpdateTable is only supported for
                the following fields:
<<<<<<< HEAD

                -  ``change_stream_config``
                -  ``change_stream_config.retention_period``
                -  ``deletion_protection``

=======

                -  ``change_stream_config``
                -  ``change_stream_config.retention_period``
                -  ``deletion_protection``

>>>>>>> 28aded4b
                If ``column_families`` is set in ``update_mask``, it
                will return an UNIMPLEMENTED error.

                This corresponds to the ``update_mask`` field
                on the ``request`` instance; if ``request`` is provided, this
                should not be set.
            retry (google.api_core.retry_async.AsyncRetry): Designation of what errors, if any,
                should be retried.
            timeout (float): The timeout for this request.
            metadata (Sequence[Tuple[str, str]]): Strings which should be
                sent along with the request as metadata.

        Returns:
            google.api_core.operation_async.AsyncOperation:
                An object representing a long-running operation.

                The result type for the operation will be :class:`google.cloud.bigtable_admin_v2.types.Table` A collection of user data indexed by row, column, and timestamp.
                   Each table is served using the resources of its
                   parent cluster.

        """
        # Create or coerce a protobuf request object.
        # Quick check: If we got a request object, we should *not* have
        # gotten any keyword arguments that map to the request.
        has_flattened_params = any([table, update_mask])
        if request is not None and has_flattened_params:
            raise ValueError(
                "If the `request` argument is set, then none of "
                "the individual field arguments should be set."
            )

        request = bigtable_table_admin.UpdateTableRequest(request)

        # If we have keyword arguments corresponding to fields on the
        # request, apply these.
        if table is not None:
            request.table = table
        if update_mask is not None:
            request.update_mask = update_mask

        # Wrap the RPC method; this adds retry and timeout information,
        # and friendly error handling.
        rpc = gapic_v1.method_async.wrap_method(
            self._client._transport.update_table,
            default_timeout=None,
            client_info=DEFAULT_CLIENT_INFO,
        )

        # Certain fields should be provided within the metadata header;
        # add these here.
        metadata = tuple(metadata) + (
            gapic_v1.routing_header.to_grpc_metadata(
                (("table.name", request.table.name),)
            ),
        )

        # Validate the universe domain.
        self._client._validate_universe_domain()

        # Send the request.
        response = await rpc(
            request,
            retry=retry,
            timeout=timeout,
            metadata=metadata,
        )

        # Wrap the response in an operation future.
        response = operation_async.from_gapic(
            response,
            self._client._transport.operations_client,
            gba_table.Table,
            metadata_type=bigtable_table_admin.UpdateTableMetadata,
        )

        # Done; return the response.
        return response

    async def delete_table(
        self,
        request: Optional[Union[bigtable_table_admin.DeleteTableRequest, dict]] = None,
        *,
        name: Optional[str] = None,
        retry: OptionalRetry = gapic_v1.method.DEFAULT,
        timeout: Union[float, object] = gapic_v1.method.DEFAULT,
        metadata: Sequence[Tuple[str, str]] = (),
    ) -> None:
        r"""Permanently deletes a specified table and all of its
        data.

        Args:
            request (Optional[Union[google.cloud.bigtable_admin_v2.types.DeleteTableRequest, dict]]):
                The request object. Request message for
                [google.bigtable.admin.v2.BigtableTableAdmin.DeleteTable][google.bigtable.admin.v2.BigtableTableAdmin.DeleteTable]
            name (:class:`str`):
                Required. The unique name of the table to be deleted.
                Values are of the form
                ``projects/{project}/instances/{instance}/tables/{table}``.

                This corresponds to the ``name`` field
                on the ``request`` instance; if ``request`` is provided, this
                should not be set.
            retry (google.api_core.retry_async.AsyncRetry): Designation of what errors, if any,
                should be retried.
            timeout (float): The timeout for this request.
            metadata (Sequence[Tuple[str, str]]): Strings which should be
                sent along with the request as metadata.
        """
        # Create or coerce a protobuf request object.
        # Quick check: If we got a request object, we should *not* have
        # gotten any keyword arguments that map to the request.
        has_flattened_params = any([name])
        if request is not None and has_flattened_params:
            raise ValueError(
                "If the `request` argument is set, then none of "
                "the individual field arguments should be set."
            )

        request = bigtable_table_admin.DeleteTableRequest(request)

        # If we have keyword arguments corresponding to fields on the
        # request, apply these.
        if name is not None:
            request.name = name

        # Wrap the RPC method; this adds retry and timeout information,
        # and friendly error handling.
        rpc = gapic_v1.method_async.wrap_method(
            self._client._transport.delete_table,
            default_timeout=60.0,
            client_info=DEFAULT_CLIENT_INFO,
        )

        # Certain fields should be provided within the metadata header;
        # add these here.
        metadata = tuple(metadata) + (
            gapic_v1.routing_header.to_grpc_metadata((("name", request.name),)),
        )

        # Validate the universe domain.
        self._client._validate_universe_domain()

        # Send the request.
        await rpc(
            request,
            retry=retry,
            timeout=timeout,
            metadata=metadata,
        )

    async def undelete_table(
        self,
        request: Optional[
            Union[bigtable_table_admin.UndeleteTableRequest, dict]
        ] = None,
        *,
        name: Optional[str] = None,
        retry: OptionalRetry = gapic_v1.method.DEFAULT,
        timeout: Union[float, object] = gapic_v1.method.DEFAULT,
        metadata: Sequence[Tuple[str, str]] = (),
    ) -> operation_async.AsyncOperation:
        r"""Restores a specified table which was accidentally
        deleted.

        Args:
            request (Optional[Union[google.cloud.bigtable_admin_v2.types.UndeleteTableRequest, dict]]):
                The request object. Request message for
                [google.bigtable.admin.v2.BigtableTableAdmin.UndeleteTable][google.bigtable.admin.v2.BigtableTableAdmin.UndeleteTable]
            name (:class:`str`):
                Required. The unique name of the table to be restored.
                Values are of the form
                ``projects/{project}/instances/{instance}/tables/{table}``.

                This corresponds to the ``name`` field
                on the ``request`` instance; if ``request`` is provided, this
                should not be set.
            retry (google.api_core.retry_async.AsyncRetry): Designation of what errors, if any,
                should be retried.
            timeout (float): The timeout for this request.
            metadata (Sequence[Tuple[str, str]]): Strings which should be
                sent along with the request as metadata.

        Returns:
            google.api_core.operation_async.AsyncOperation:
                An object representing a long-running operation.

                The result type for the operation will be :class:`google.cloud.bigtable_admin_v2.types.Table` A collection of user data indexed by row, column, and timestamp.
                   Each table is served using the resources of its
                   parent cluster.

        """
        # Create or coerce a protobuf request object.
        # Quick check: If we got a request object, we should *not* have
        # gotten any keyword arguments that map to the request.
        has_flattened_params = any([name])
        if request is not None and has_flattened_params:
            raise ValueError(
                "If the `request` argument is set, then none of "
                "the individual field arguments should be set."
            )

        request = bigtable_table_admin.UndeleteTableRequest(request)

        # If we have keyword arguments corresponding to fields on the
        # request, apply these.
        if name is not None:
            request.name = name

        # Wrap the RPC method; this adds retry and timeout information,
        # and friendly error handling.
        rpc = gapic_v1.method_async.wrap_method(
            self._client._transport.undelete_table,
            default_timeout=None,
            client_info=DEFAULT_CLIENT_INFO,
        )

        # Certain fields should be provided within the metadata header;
        # add these here.
        metadata = tuple(metadata) + (
            gapic_v1.routing_header.to_grpc_metadata((("name", request.name),)),
        )

        # Validate the universe domain.
        self._client._validate_universe_domain()

        # Send the request.
        response = await rpc(
            request,
            retry=retry,
            timeout=timeout,
            metadata=metadata,
        )

        # Wrap the response in an operation future.
        response = operation_async.from_gapic(
            response,
            self._client._transport.operations_client,
            table.Table,
            metadata_type=bigtable_table_admin.UndeleteTableMetadata,
        )

        # Done; return the response.
        return response

    async def modify_column_families(
        self,
        request: Optional[
            Union[bigtable_table_admin.ModifyColumnFamiliesRequest, dict]
        ] = None,
        *,
        name: Optional[str] = None,
        modifications: Optional[
            MutableSequence[
                bigtable_table_admin.ModifyColumnFamiliesRequest.Modification
            ]
        ] = None,
        retry: OptionalRetry = gapic_v1.method.DEFAULT,
        timeout: Union[float, object] = gapic_v1.method.DEFAULT,
        metadata: Sequence[Tuple[str, str]] = (),
    ) -> table.Table:
        r"""Performs a series of column family modifications on
        the specified table. Either all or none of the
        modifications will occur before this method returns, but
        data requests received prior to that point may see a
        table where only some modifications have taken effect.

        Args:
            request (Optional[Union[google.cloud.bigtable_admin_v2.types.ModifyColumnFamiliesRequest, dict]]):
                The request object. Request message for
                [google.bigtable.admin.v2.BigtableTableAdmin.ModifyColumnFamilies][google.bigtable.admin.v2.BigtableTableAdmin.ModifyColumnFamilies]
            name (:class:`str`):
                Required. The unique name of the table whose families
                should be modified. Values are of the form
                ``projects/{project}/instances/{instance}/tables/{table}``.

                This corresponds to the ``name`` field
                on the ``request`` instance; if ``request`` is provided, this
                should not be set.
            modifications (:class:`MutableSequence[google.cloud.bigtable_admin_v2.types.ModifyColumnFamiliesRequest.Modification]`):
                Required. Modifications to be
                atomically applied to the specified
                table's families. Entries are applied in
                order, meaning that earlier
                modifications can be masked by later
                ones (in the case of repeated updates to
                the same family, for example).

                This corresponds to the ``modifications`` field
                on the ``request`` instance; if ``request`` is provided, this
                should not be set.
            retry (google.api_core.retry_async.AsyncRetry): Designation of what errors, if any,
                should be retried.
            timeout (float): The timeout for this request.
            metadata (Sequence[Tuple[str, str]]): Strings which should be
                sent along with the request as metadata.

        Returns:
            google.cloud.bigtable_admin_v2.types.Table:
                A collection of user data indexed by
                row, column, and timestamp. Each table
                is served using the resources of its
                parent cluster.

        """
        # Create or coerce a protobuf request object.
        # Quick check: If we got a request object, we should *not* have
        # gotten any keyword arguments that map to the request.
        has_flattened_params = any([name, modifications])
        if request is not None and has_flattened_params:
            raise ValueError(
                "If the `request` argument is set, then none of "
                "the individual field arguments should be set."
            )

        request = bigtable_table_admin.ModifyColumnFamiliesRequest(request)

        # If we have keyword arguments corresponding to fields on the
        # request, apply these.
        if name is not None:
            request.name = name
        if modifications:
            request.modifications.extend(modifications)

        # Wrap the RPC method; this adds retry and timeout information,
        # and friendly error handling.
        rpc = gapic_v1.method_async.wrap_method(
            self._client._transport.modify_column_families,
            default_timeout=300.0,
            client_info=DEFAULT_CLIENT_INFO,
        )

        # Certain fields should be provided within the metadata header;
        # add these here.
        metadata = tuple(metadata) + (
            gapic_v1.routing_header.to_grpc_metadata((("name", request.name),)),
        )

        # Validate the universe domain.
        self._client._validate_universe_domain()

        # Send the request.
        response = await rpc(
            request,
            retry=retry,
            timeout=timeout,
            metadata=metadata,
        )

        # Done; return the response.
        return response

    async def drop_row_range(
        self,
        request: Optional[Union[bigtable_table_admin.DropRowRangeRequest, dict]] = None,
        *,
        retry: OptionalRetry = gapic_v1.method.DEFAULT,
        timeout: Union[float, object] = gapic_v1.method.DEFAULT,
        metadata: Sequence[Tuple[str, str]] = (),
    ) -> None:
        r"""Permanently drop/delete a row range from a specified
        table. The request can specify whether to delete all
        rows in a table, or only those that match a particular
        prefix.

        Args:
            request (Optional[Union[google.cloud.bigtable_admin_v2.types.DropRowRangeRequest, dict]]):
                The request object. Request message for
                [google.bigtable.admin.v2.BigtableTableAdmin.DropRowRange][google.bigtable.admin.v2.BigtableTableAdmin.DropRowRange]
            retry (google.api_core.retry_async.AsyncRetry): Designation of what errors, if any,
                should be retried.
            timeout (float): The timeout for this request.
            metadata (Sequence[Tuple[str, str]]): Strings which should be
                sent along with the request as metadata.
        """
        # Create or coerce a protobuf request object.
        request = bigtable_table_admin.DropRowRangeRequest(request)

        # Wrap the RPC method; this adds retry and timeout information,
        # and friendly error handling.
        rpc = gapic_v1.method_async.wrap_method(
            self._client._transport.drop_row_range,
            default_timeout=3600.0,
            client_info=DEFAULT_CLIENT_INFO,
        )

        # Certain fields should be provided within the metadata header;
        # add these here.
        metadata = tuple(metadata) + (
            gapic_v1.routing_header.to_grpc_metadata((("name", request.name),)),
        )

        # Validate the universe domain.
        self._client._validate_universe_domain()

        # Send the request.
        await rpc(
            request,
            retry=retry,
            timeout=timeout,
            metadata=metadata,
        )

    async def generate_consistency_token(
        self,
        request: Optional[
            Union[bigtable_table_admin.GenerateConsistencyTokenRequest, dict]
        ] = None,
        *,
        name: Optional[str] = None,
        retry: OptionalRetry = gapic_v1.method.DEFAULT,
        timeout: Union[float, object] = gapic_v1.method.DEFAULT,
        metadata: Sequence[Tuple[str, str]] = (),
    ) -> bigtable_table_admin.GenerateConsistencyTokenResponse:
        r"""Generates a consistency token for a Table, which can
        be used in CheckConsistency to check whether mutations
        to the table that finished before this call started have
        been replicated. The tokens will be available for 90
        days.

        Args:
            request (Optional[Union[google.cloud.bigtable_admin_v2.types.GenerateConsistencyTokenRequest, dict]]):
                The request object. Request message for
                [google.bigtable.admin.v2.BigtableTableAdmin.GenerateConsistencyToken][google.bigtable.admin.v2.BigtableTableAdmin.GenerateConsistencyToken]
            name (:class:`str`):
                Required. The unique name of the Table for which to
                create a consistency token. Values are of the form
                ``projects/{project}/instances/{instance}/tables/{table}``.

                This corresponds to the ``name`` field
                on the ``request`` instance; if ``request`` is provided, this
                should not be set.
            retry (google.api_core.retry_async.AsyncRetry): Designation of what errors, if any,
                should be retried.
            timeout (float): The timeout for this request.
            metadata (Sequence[Tuple[str, str]]): Strings which should be
                sent along with the request as metadata.

        Returns:
            google.cloud.bigtable_admin_v2.types.GenerateConsistencyTokenResponse:
                Response message for
                   [google.bigtable.admin.v2.BigtableTableAdmin.GenerateConsistencyToken][google.bigtable.admin.v2.BigtableTableAdmin.GenerateConsistencyToken]

        """
        # Create or coerce a protobuf request object.
        # Quick check: If we got a request object, we should *not* have
        # gotten any keyword arguments that map to the request.
        has_flattened_params = any([name])
        if request is not None and has_flattened_params:
            raise ValueError(
                "If the `request` argument is set, then none of "
                "the individual field arguments should be set."
            )

        request = bigtable_table_admin.GenerateConsistencyTokenRequest(request)

        # If we have keyword arguments corresponding to fields on the
        # request, apply these.
        if name is not None:
            request.name = name

        # Wrap the RPC method; this adds retry and timeout information,
        # and friendly error handling.
        rpc = gapic_v1.method_async.wrap_method(
            self._client._transport.generate_consistency_token,
            default_retry=retries.AsyncRetry(
                initial=1.0,
                maximum=60.0,
                multiplier=2,
                predicate=retries.if_exception_type(
                    core_exceptions.DeadlineExceeded,
                    core_exceptions.ServiceUnavailable,
                ),
                deadline=60.0,
            ),
            default_timeout=60.0,
            client_info=DEFAULT_CLIENT_INFO,
        )

        # Certain fields should be provided within the metadata header;
        # add these here.
        metadata = tuple(metadata) + (
            gapic_v1.routing_header.to_grpc_metadata((("name", request.name),)),
        )

        # Validate the universe domain.
        self._client._validate_universe_domain()

        # Send the request.
        response = await rpc(
            request,
            retry=retry,
            timeout=timeout,
            metadata=metadata,
        )

        # Done; return the response.
        return response

    async def check_consistency(
        self,
        request: Optional[
            Union[bigtable_table_admin.CheckConsistencyRequest, dict]
        ] = None,
        *,
        name: Optional[str] = None,
        consistency_token: Optional[str] = None,
        retry: OptionalRetry = gapic_v1.method.DEFAULT,
        timeout: Union[float, object] = gapic_v1.method.DEFAULT,
        metadata: Sequence[Tuple[str, str]] = (),
    ) -> bigtable_table_admin.CheckConsistencyResponse:
        r"""Checks replication consistency based on a consistency
        token, that is, if replication has caught up based on
        the conditions specified in the token and the check
        request.

        Args:
            request (Optional[Union[google.cloud.bigtable_admin_v2.types.CheckConsistencyRequest, dict]]):
                The request object. Request message for
                [google.bigtable.admin.v2.BigtableTableAdmin.CheckConsistency][google.bigtable.admin.v2.BigtableTableAdmin.CheckConsistency]
            name (:class:`str`):
                Required. The unique name of the Table for which to
                check replication consistency. Values are of the form
                ``projects/{project}/instances/{instance}/tables/{table}``.

                This corresponds to the ``name`` field
                on the ``request`` instance; if ``request`` is provided, this
                should not be set.
            consistency_token (:class:`str`):
                Required. The token created using
                GenerateConsistencyToken for the Table.

                This corresponds to the ``consistency_token`` field
                on the ``request`` instance; if ``request`` is provided, this
                should not be set.
            retry (google.api_core.retry_async.AsyncRetry): Designation of what errors, if any,
                should be retried.
            timeout (float): The timeout for this request.
            metadata (Sequence[Tuple[str, str]]): Strings which should be
                sent along with the request as metadata.

        Returns:
            google.cloud.bigtable_admin_v2.types.CheckConsistencyResponse:
                Response message for
                   [google.bigtable.admin.v2.BigtableTableAdmin.CheckConsistency][google.bigtable.admin.v2.BigtableTableAdmin.CheckConsistency]

        """
        # Create or coerce a protobuf request object.
        # Quick check: If we got a request object, we should *not* have
        # gotten any keyword arguments that map to the request.
        has_flattened_params = any([name, consistency_token])
        if request is not None and has_flattened_params:
            raise ValueError(
                "If the `request` argument is set, then none of "
                "the individual field arguments should be set."
            )

        request = bigtable_table_admin.CheckConsistencyRequest(request)

        # If we have keyword arguments corresponding to fields on the
        # request, apply these.
        if name is not None:
            request.name = name
        if consistency_token is not None:
            request.consistency_token = consistency_token

        # Wrap the RPC method; this adds retry and timeout information,
        # and friendly error handling.
        rpc = gapic_v1.method_async.wrap_method(
            self._client._transport.check_consistency,
            default_retry=retries.AsyncRetry(
                initial=1.0,
                maximum=60.0,
                multiplier=2,
                predicate=retries.if_exception_type(
                    core_exceptions.DeadlineExceeded,
                    core_exceptions.ServiceUnavailable,
                ),
                deadline=60.0,
            ),
            default_timeout=60.0,
            client_info=DEFAULT_CLIENT_INFO,
        )

        # Certain fields should be provided within the metadata header;
        # add these here.
        metadata = tuple(metadata) + (
            gapic_v1.routing_header.to_grpc_metadata((("name", request.name),)),
        )

        # Validate the universe domain.
        self._client._validate_universe_domain()

        # Send the request.
        response = await rpc(
            request,
            retry=retry,
            timeout=timeout,
            metadata=metadata,
        )

        # Done; return the response.
        return response

    async def snapshot_table(
        self,
        request: Optional[
            Union[bigtable_table_admin.SnapshotTableRequest, dict]
        ] = None,
        *,
        name: Optional[str] = None,
        cluster: Optional[str] = None,
        snapshot_id: Optional[str] = None,
        description: Optional[str] = None,
        retry: OptionalRetry = gapic_v1.method.DEFAULT,
        timeout: Union[float, object] = gapic_v1.method.DEFAULT,
        metadata: Sequence[Tuple[str, str]] = (),
    ) -> operation_async.AsyncOperation:
        r"""Creates a new snapshot in the specified cluster from
        the specified source table. The cluster and the table
        must be in the same instance.

        Note: This is a private alpha release of Cloud Bigtable
        snapshots. This feature is not currently available to
        most Cloud Bigtable customers. This feature might be
        changed in backward-incompatible ways and is not
        recommended for production use. It is not subject to any
        SLA or deprecation policy.

        Args:
            request (Optional[Union[google.cloud.bigtable_admin_v2.types.SnapshotTableRequest, dict]]):
                The request object. Request message for
                [google.bigtable.admin.v2.BigtableTableAdmin.SnapshotTable][google.bigtable.admin.v2.BigtableTableAdmin.SnapshotTable]

                Note: This is a private alpha release of Cloud Bigtable
                snapshots. This feature is not currently available to
                most Cloud Bigtable customers. This feature might be
                changed in backward-incompatible ways and is not
                recommended for production use. It is not subject to any
                SLA or deprecation policy.
            name (:class:`str`):
                Required. The unique name of the table to have the
                snapshot taken. Values are of the form
                ``projects/{project}/instances/{instance}/tables/{table}``.

                This corresponds to the ``name`` field
                on the ``request`` instance; if ``request`` is provided, this
                should not be set.
            cluster (:class:`str`):
                Required. The name of the cluster where the snapshot
                will be created in. Values are of the form
                ``projects/{project}/instances/{instance}/clusters/{cluster}``.

                This corresponds to the ``cluster`` field
                on the ``request`` instance; if ``request`` is provided, this
                should not be set.
            snapshot_id (:class:`str`):
                Required. The ID by which the new snapshot should be
                referred to within the parent cluster, e.g.,
                ``mysnapshot`` of the form:
                ``[_a-zA-Z0-9][-_.a-zA-Z0-9]*`` rather than
                ``projects/{project}/instances/{instance}/clusters/{cluster}/snapshots/mysnapshot``.

                This corresponds to the ``snapshot_id`` field
                on the ``request`` instance; if ``request`` is provided, this
                should not be set.
            description (:class:`str`):
                Description of the snapshot.
                This corresponds to the ``description`` field
                on the ``request`` instance; if ``request`` is provided, this
                should not be set.
            retry (google.api_core.retry_async.AsyncRetry): Designation of what errors, if any,
                should be retried.
            timeout (float): The timeout for this request.
            metadata (Sequence[Tuple[str, str]]): Strings which should be
                sent along with the request as metadata.

        Returns:
            google.api_core.operation_async.AsyncOperation:
                An object representing a long-running operation.

                The result type for the operation will be :class:`google.cloud.bigtable_admin_v2.types.Snapshot` A snapshot of a table at a particular time. A snapshot can be used as a
                   checkpoint for data restoration or a data source for
                   a new table.

                   Note: This is a private alpha release of Cloud
                   Bigtable snapshots. This feature is not currently
                   available to most Cloud Bigtable customers. This
                   feature might be changed in backward-incompatible
                   ways and is not recommended for production use. It is
                   not subject to any SLA or deprecation policy.

        """
        # Create or coerce a protobuf request object.
        # Quick check: If we got a request object, we should *not* have
        # gotten any keyword arguments that map to the request.
        has_flattened_params = any([name, cluster, snapshot_id, description])
        if request is not None and has_flattened_params:
            raise ValueError(
                "If the `request` argument is set, then none of "
                "the individual field arguments should be set."
            )

        request = bigtable_table_admin.SnapshotTableRequest(request)

        # If we have keyword arguments corresponding to fields on the
        # request, apply these.
        if name is not None:
            request.name = name
        if cluster is not None:
            request.cluster = cluster
        if snapshot_id is not None:
            request.snapshot_id = snapshot_id
        if description is not None:
            request.description = description

        # Wrap the RPC method; this adds retry and timeout information,
        # and friendly error handling.
        rpc = gapic_v1.method_async.wrap_method(
            self._client._transport.snapshot_table,
            default_timeout=None,
            client_info=DEFAULT_CLIENT_INFO,
        )

        # Certain fields should be provided within the metadata header;
        # add these here.
        metadata = tuple(metadata) + (
            gapic_v1.routing_header.to_grpc_metadata((("name", request.name),)),
        )

        # Validate the universe domain.
        self._client._validate_universe_domain()

        # Send the request.
        response = await rpc(
            request,
            retry=retry,
            timeout=timeout,
            metadata=metadata,
        )

        # Wrap the response in an operation future.
        response = operation_async.from_gapic(
            response,
            self._client._transport.operations_client,
            table.Snapshot,
            metadata_type=bigtable_table_admin.SnapshotTableMetadata,
        )

        # Done; return the response.
        return response

    async def get_snapshot(
        self,
        request: Optional[Union[bigtable_table_admin.GetSnapshotRequest, dict]] = None,
        *,
        name: Optional[str] = None,
        retry: OptionalRetry = gapic_v1.method.DEFAULT,
        timeout: Union[float, object] = gapic_v1.method.DEFAULT,
        metadata: Sequence[Tuple[str, str]] = (),
    ) -> table.Snapshot:
        r"""Gets metadata information about the specified
        snapshot.
        Note: This is a private alpha release of Cloud Bigtable
        snapshots. This feature is not currently available to
        most Cloud Bigtable customers. This feature might be
        changed in backward-incompatible ways and is not
        recommended for production use. It is not subject to any
        SLA or deprecation policy.

        Args:
            request (Optional[Union[google.cloud.bigtable_admin_v2.types.GetSnapshotRequest, dict]]):
                The request object. Request message for
                [google.bigtable.admin.v2.BigtableTableAdmin.GetSnapshot][google.bigtable.admin.v2.BigtableTableAdmin.GetSnapshot]

                Note: This is a private alpha release of Cloud Bigtable
                snapshots. This feature is not currently available to
                most Cloud Bigtable customers. This feature might be
                changed in backward-incompatible ways and is not
                recommended for production use. It is not subject to any
                SLA or deprecation policy.
            name (:class:`str`):
                Required. The unique name of the requested snapshot.
                Values are of the form
                ``projects/{project}/instances/{instance}/clusters/{cluster}/snapshots/{snapshot}``.

                This corresponds to the ``name`` field
                on the ``request`` instance; if ``request`` is provided, this
                should not be set.
            retry (google.api_core.retry_async.AsyncRetry): Designation of what errors, if any,
                should be retried.
            timeout (float): The timeout for this request.
            metadata (Sequence[Tuple[str, str]]): Strings which should be
                sent along with the request as metadata.

        Returns:
            google.cloud.bigtable_admin_v2.types.Snapshot:
                A snapshot of a table at a particular
                time. A snapshot can be used as a
                checkpoint for data restoration or a
                data source for a new table.

                Note: This is a private alpha release of
                Cloud Bigtable snapshots. This feature
                is not currently available to most Cloud
                Bigtable customers. This feature might
                be changed in backward-incompatible ways
                and is not recommended for production
                use. It is not subject to any SLA or
                deprecation policy.

        """
        # Create or coerce a protobuf request object.
        # Quick check: If we got a request object, we should *not* have
        # gotten any keyword arguments that map to the request.
        has_flattened_params = any([name])
        if request is not None and has_flattened_params:
            raise ValueError(
                "If the `request` argument is set, then none of "
                "the individual field arguments should be set."
            )

        request = bigtable_table_admin.GetSnapshotRequest(request)

        # If we have keyword arguments corresponding to fields on the
        # request, apply these.
        if name is not None:
            request.name = name

        # Wrap the RPC method; this adds retry and timeout information,
        # and friendly error handling.
        rpc = gapic_v1.method_async.wrap_method(
            self._client._transport.get_snapshot,
            default_retry=retries.AsyncRetry(
                initial=1.0,
                maximum=60.0,
                multiplier=2,
                predicate=retries.if_exception_type(
                    core_exceptions.DeadlineExceeded,
                    core_exceptions.ServiceUnavailable,
                ),
                deadline=60.0,
            ),
            default_timeout=60.0,
            client_info=DEFAULT_CLIENT_INFO,
        )

        # Certain fields should be provided within the metadata header;
        # add these here.
        metadata = tuple(metadata) + (
            gapic_v1.routing_header.to_grpc_metadata((("name", request.name),)),
        )

        # Validate the universe domain.
        self._client._validate_universe_domain()

        # Send the request.
        response = await rpc(
            request,
            retry=retry,
            timeout=timeout,
            metadata=metadata,
        )

        # Done; return the response.
        return response

    async def list_snapshots(
        self,
        request: Optional[
            Union[bigtable_table_admin.ListSnapshotsRequest, dict]
        ] = None,
        *,
        parent: Optional[str] = None,
        retry: OptionalRetry = gapic_v1.method.DEFAULT,
        timeout: Union[float, object] = gapic_v1.method.DEFAULT,
        metadata: Sequence[Tuple[str, str]] = (),
    ) -> pagers.ListSnapshotsAsyncPager:
        r"""Lists all snapshots associated with the specified
        cluster.
        Note: This is a private alpha release of Cloud Bigtable
        snapshots. This feature is not currently available to
        most Cloud Bigtable customers. This feature might be
        changed in backward-incompatible ways and is not
        recommended for production use. It is not subject to any
        SLA or deprecation policy.

        Args:
            request (Optional[Union[google.cloud.bigtable_admin_v2.types.ListSnapshotsRequest, dict]]):
                The request object. Request message for
                [google.bigtable.admin.v2.BigtableTableAdmin.ListSnapshots][google.bigtable.admin.v2.BigtableTableAdmin.ListSnapshots]

                Note: This is a private alpha release of Cloud Bigtable
                snapshots. This feature is not currently available to
                most Cloud Bigtable customers. This feature might be
                changed in backward-incompatible ways and is not
                recommended for production use. It is not subject to any
                SLA or deprecation policy.
            parent (:class:`str`):
                Required. The unique name of the cluster for which
                snapshots should be listed. Values are of the form
                ``projects/{project}/instances/{instance}/clusters/{cluster}``.
                Use ``{cluster} = '-'`` to list snapshots for all
                clusters in an instance, e.g.,
                ``projects/{project}/instances/{instance}/clusters/-``.

                This corresponds to the ``parent`` field
                on the ``request`` instance; if ``request`` is provided, this
                should not be set.
            retry (google.api_core.retry_async.AsyncRetry): Designation of what errors, if any,
                should be retried.
            timeout (float): The timeout for this request.
            metadata (Sequence[Tuple[str, str]]): Strings which should be
                sent along with the request as metadata.

        Returns:
            google.cloud.bigtable_admin_v2.services.bigtable_table_admin.pagers.ListSnapshotsAsyncPager:
                Response message for
                   [google.bigtable.admin.v2.BigtableTableAdmin.ListSnapshots][google.bigtable.admin.v2.BigtableTableAdmin.ListSnapshots]

                   Note: This is a private alpha release of Cloud
                   Bigtable snapshots. This feature is not currently
                   available to most Cloud Bigtable customers. This
                   feature might be changed in backward-incompatible
                   ways and is not recommended for production use. It is
                   not subject to any SLA or deprecation policy.

                Iterating over this object will yield results and
                resolve additional pages automatically.

        """
        # Create or coerce a protobuf request object.
        # Quick check: If we got a request object, we should *not* have
        # gotten any keyword arguments that map to the request.
        has_flattened_params = any([parent])
        if request is not None and has_flattened_params:
            raise ValueError(
                "If the `request` argument is set, then none of "
                "the individual field arguments should be set."
            )

        request = bigtable_table_admin.ListSnapshotsRequest(request)

        # If we have keyword arguments corresponding to fields on the
        # request, apply these.
        if parent is not None:
            request.parent = parent

        # Wrap the RPC method; this adds retry and timeout information,
        # and friendly error handling.
        rpc = gapic_v1.method_async.wrap_method(
            self._client._transport.list_snapshots,
            default_retry=retries.AsyncRetry(
                initial=1.0,
                maximum=60.0,
                multiplier=2,
                predicate=retries.if_exception_type(
                    core_exceptions.DeadlineExceeded,
                    core_exceptions.ServiceUnavailable,
                ),
                deadline=60.0,
            ),
            default_timeout=60.0,
            client_info=DEFAULT_CLIENT_INFO,
        )

        # Certain fields should be provided within the metadata header;
        # add these here.
        metadata = tuple(metadata) + (
            gapic_v1.routing_header.to_grpc_metadata((("parent", request.parent),)),
        )

        # Validate the universe domain.
        self._client._validate_universe_domain()

        # Send the request.
        response = await rpc(
            request,
            retry=retry,
            timeout=timeout,
            metadata=metadata,
        )

        # This method is paged; wrap the response in a pager, which provides
        # an `__aiter__` convenience method.
        response = pagers.ListSnapshotsAsyncPager(
            method=rpc,
            request=request,
            response=response,
            metadata=metadata,
        )

        # Done; return the response.
        return response

    async def delete_snapshot(
        self,
        request: Optional[
            Union[bigtable_table_admin.DeleteSnapshotRequest, dict]
        ] = None,
        *,
        name: Optional[str] = None,
        retry: OptionalRetry = gapic_v1.method.DEFAULT,
        timeout: Union[float, object] = gapic_v1.method.DEFAULT,
        metadata: Sequence[Tuple[str, str]] = (),
    ) -> None:
        r"""Permanently deletes the specified snapshot.

        Note: This is a private alpha release of Cloud Bigtable
        snapshots. This feature is not currently available to
        most Cloud Bigtable customers. This feature might be
        changed in backward-incompatible ways and is not
        recommended for production use. It is not subject to any
        SLA or deprecation policy.

        Args:
            request (Optional[Union[google.cloud.bigtable_admin_v2.types.DeleteSnapshotRequest, dict]]):
                The request object. Request message for
                [google.bigtable.admin.v2.BigtableTableAdmin.DeleteSnapshot][google.bigtable.admin.v2.BigtableTableAdmin.DeleteSnapshot]

                Note: This is a private alpha release of Cloud Bigtable
                snapshots. This feature is not currently available to
                most Cloud Bigtable customers. This feature might be
                changed in backward-incompatible ways and is not
                recommended for production use. It is not subject to any
                SLA or deprecation policy.
            name (:class:`str`):
                Required. The unique name of the snapshot to be deleted.
                Values are of the form
                ``projects/{project}/instances/{instance}/clusters/{cluster}/snapshots/{snapshot}``.

                This corresponds to the ``name`` field
                on the ``request`` instance; if ``request`` is provided, this
                should not be set.
            retry (google.api_core.retry_async.AsyncRetry): Designation of what errors, if any,
                should be retried.
            timeout (float): The timeout for this request.
            metadata (Sequence[Tuple[str, str]]): Strings which should be
                sent along with the request as metadata.
        """
        # Create or coerce a protobuf request object.
        # Quick check: If we got a request object, we should *not* have
        # gotten any keyword arguments that map to the request.
        has_flattened_params = any([name])
        if request is not None and has_flattened_params:
            raise ValueError(
                "If the `request` argument is set, then none of "
                "the individual field arguments should be set."
            )

        request = bigtable_table_admin.DeleteSnapshotRequest(request)

        # If we have keyword arguments corresponding to fields on the
        # request, apply these.
        if name is not None:
            request.name = name

        # Wrap the RPC method; this adds retry and timeout information,
        # and friendly error handling.
        rpc = gapic_v1.method_async.wrap_method(
            self._client._transport.delete_snapshot,
            default_timeout=60.0,
            client_info=DEFAULT_CLIENT_INFO,
        )

        # Certain fields should be provided within the metadata header;
        # add these here.
        metadata = tuple(metadata) + (
            gapic_v1.routing_header.to_grpc_metadata((("name", request.name),)),
        )

        # Validate the universe domain.
        self._client._validate_universe_domain()

        # Send the request.
        await rpc(
            request,
            retry=retry,
            timeout=timeout,
            metadata=metadata,
        )

    async def create_backup(
        self,
        request: Optional[Union[bigtable_table_admin.CreateBackupRequest, dict]] = None,
        *,
        parent: Optional[str] = None,
        backup_id: Optional[str] = None,
        backup: Optional[table.Backup] = None,
        retry: OptionalRetry = gapic_v1.method.DEFAULT,
        timeout: Union[float, object] = gapic_v1.method.DEFAULT,
        metadata: Sequence[Tuple[str, str]] = (),
    ) -> operation_async.AsyncOperation:
        r"""Starts creating a new Cloud Bigtable Backup. The returned backup
        [long-running operation][google.longrunning.Operation] can be
        used to track creation of the backup. The
        [metadata][google.longrunning.Operation.metadata] field type is
        [CreateBackupMetadata][google.bigtable.admin.v2.CreateBackupMetadata].
        The [response][google.longrunning.Operation.response] field type
        is [Backup][google.bigtable.admin.v2.Backup], if successful.
        Cancelling the returned operation will stop the creation and
        delete the backup.

        Args:
            request (Optional[Union[google.cloud.bigtable_admin_v2.types.CreateBackupRequest, dict]]):
                The request object. The request for
                [CreateBackup][google.bigtable.admin.v2.BigtableTableAdmin.CreateBackup].
            parent (:class:`str`):
                Required. This must be one of the clusters in the
                instance in which this table is located. The backup will
                be stored in this cluster. Values are of the form
                ``projects/{project}/instances/{instance}/clusters/{cluster}``.

                This corresponds to the ``parent`` field
                on the ``request`` instance; if ``request`` is provided, this
                should not be set.
            backup_id (:class:`str`):
                Required. The id of the backup to be created. The
                ``backup_id`` along with the parent ``parent`` are
                combined as {parent}/backups/{backup_id} to create the
                full backup name, of the form:
                ``projects/{project}/instances/{instance}/clusters/{cluster}/backups/{backup_id}``.
                This string must be between 1 and 50 characters in
                length and match the regex [*a-zA-Z0-9][-*.a-zA-Z0-9]*.

                This corresponds to the ``backup_id`` field
                on the ``request`` instance; if ``request`` is provided, this
                should not be set.
            backup (:class:`google.cloud.bigtable_admin_v2.types.Backup`):
                Required. The backup to create.
                This corresponds to the ``backup`` field
                on the ``request`` instance; if ``request`` is provided, this
                should not be set.
            retry (google.api_core.retry_async.AsyncRetry): Designation of what errors, if any,
                should be retried.
            timeout (float): The timeout for this request.
            metadata (Sequence[Tuple[str, str]]): Strings which should be
                sent along with the request as metadata.

        Returns:
            google.api_core.operation_async.AsyncOperation:
                An object representing a long-running operation.

                The result type for the operation will be
                :class:`google.cloud.bigtable_admin_v2.types.Backup` A
                backup of a Cloud Bigtable table.

        """
        # Create or coerce a protobuf request object.
        # Quick check: If we got a request object, we should *not* have
        # gotten any keyword arguments that map to the request.
        has_flattened_params = any([parent, backup_id, backup])
        if request is not None and has_flattened_params:
            raise ValueError(
                "If the `request` argument is set, then none of "
                "the individual field arguments should be set."
            )

        request = bigtable_table_admin.CreateBackupRequest(request)

        # If we have keyword arguments corresponding to fields on the
        # request, apply these.
        if parent is not None:
            request.parent = parent
        if backup_id is not None:
            request.backup_id = backup_id
        if backup is not None:
            request.backup = backup

        # Wrap the RPC method; this adds retry and timeout information,
        # and friendly error handling.
        rpc = gapic_v1.method_async.wrap_method(
            self._client._transport.create_backup,
            default_timeout=60.0,
            client_info=DEFAULT_CLIENT_INFO,
        )

        # Certain fields should be provided within the metadata header;
        # add these here.
        metadata = tuple(metadata) + (
            gapic_v1.routing_header.to_grpc_metadata((("parent", request.parent),)),
        )

        # Validate the universe domain.
        self._client._validate_universe_domain()

        # Send the request.
        response = await rpc(
            request,
            retry=retry,
            timeout=timeout,
            metadata=metadata,
        )

        # Wrap the response in an operation future.
        response = operation_async.from_gapic(
            response,
            self._client._transport.operations_client,
            table.Backup,
            metadata_type=bigtable_table_admin.CreateBackupMetadata,
        )

        # Done; return the response.
        return response

    async def get_backup(
        self,
        request: Optional[Union[bigtable_table_admin.GetBackupRequest, dict]] = None,
        *,
        name: Optional[str] = None,
        retry: OptionalRetry = gapic_v1.method.DEFAULT,
        timeout: Union[float, object] = gapic_v1.method.DEFAULT,
        metadata: Sequence[Tuple[str, str]] = (),
    ) -> table.Backup:
        r"""Gets metadata on a pending or completed Cloud
        Bigtable Backup.

        Args:
            request (Optional[Union[google.cloud.bigtable_admin_v2.types.GetBackupRequest, dict]]):
                The request object. The request for
                [GetBackup][google.bigtable.admin.v2.BigtableTableAdmin.GetBackup].
            name (:class:`str`):
                Required. Name of the backup. Values are of the form
                ``projects/{project}/instances/{instance}/clusters/{cluster}/backups/{backup}``.

                This corresponds to the ``name`` field
                on the ``request`` instance; if ``request`` is provided, this
                should not be set.
            retry (google.api_core.retry_async.AsyncRetry): Designation of what errors, if any,
                should be retried.
            timeout (float): The timeout for this request.
            metadata (Sequence[Tuple[str, str]]): Strings which should be
                sent along with the request as metadata.

        Returns:
            google.cloud.bigtable_admin_v2.types.Backup:
                A backup of a Cloud Bigtable table.
        """
        # Create or coerce a protobuf request object.
        # Quick check: If we got a request object, we should *not* have
        # gotten any keyword arguments that map to the request.
        has_flattened_params = any([name])
        if request is not None and has_flattened_params:
            raise ValueError(
                "If the `request` argument is set, then none of "
                "the individual field arguments should be set."
            )

        request = bigtable_table_admin.GetBackupRequest(request)

        # If we have keyword arguments corresponding to fields on the
        # request, apply these.
        if name is not None:
            request.name = name

        # Wrap the RPC method; this adds retry and timeout information,
        # and friendly error handling.
        rpc = gapic_v1.method_async.wrap_method(
            self._client._transport.get_backup,
            default_retry=retries.AsyncRetry(
                initial=1.0,
                maximum=60.0,
                multiplier=2,
                predicate=retries.if_exception_type(
                    core_exceptions.DeadlineExceeded,
                    core_exceptions.ServiceUnavailable,
                ),
                deadline=60.0,
            ),
            default_timeout=60.0,
            client_info=DEFAULT_CLIENT_INFO,
        )

        # Certain fields should be provided within the metadata header;
        # add these here.
        metadata = tuple(metadata) + (
            gapic_v1.routing_header.to_grpc_metadata((("name", request.name),)),
        )

        # Validate the universe domain.
        self._client._validate_universe_domain()

        # Send the request.
        response = await rpc(
            request,
            retry=retry,
            timeout=timeout,
            metadata=metadata,
        )

        # Done; return the response.
        return response

    async def update_backup(
        self,
        request: Optional[Union[bigtable_table_admin.UpdateBackupRequest, dict]] = None,
        *,
        backup: Optional[table.Backup] = None,
        update_mask: Optional[field_mask_pb2.FieldMask] = None,
        retry: OptionalRetry = gapic_v1.method.DEFAULT,
        timeout: Union[float, object] = gapic_v1.method.DEFAULT,
        metadata: Sequence[Tuple[str, str]] = (),
    ) -> table.Backup:
        r"""Updates a pending or completed Cloud Bigtable Backup.

        Args:
            request (Optional[Union[google.cloud.bigtable_admin_v2.types.UpdateBackupRequest, dict]]):
                The request object. The request for
                [UpdateBackup][google.bigtable.admin.v2.BigtableTableAdmin.UpdateBackup].
            backup (:class:`google.cloud.bigtable_admin_v2.types.Backup`):
                Required. The backup to update. ``backup.name``, and the
                fields to be updated as specified by ``update_mask`` are
                required. Other fields are ignored. Update is only
                supported for the following fields:

                -  ``backup.expire_time``.

                This corresponds to the ``backup`` field
                on the ``request`` instance; if ``request`` is provided, this
                should not be set.
            update_mask (:class:`google.protobuf.field_mask_pb2.FieldMask`):
                Required. A mask specifying which fields (e.g.
                ``expire_time``) in the Backup resource should be
                updated. This mask is relative to the Backup resource,
                not to the request message. The field mask must always
                be specified; this prevents any future fields from being
                erased accidentally by clients that do not know about
                them.

                This corresponds to the ``update_mask`` field
                on the ``request`` instance; if ``request`` is provided, this
                should not be set.
            retry (google.api_core.retry_async.AsyncRetry): Designation of what errors, if any,
                should be retried.
            timeout (float): The timeout for this request.
            metadata (Sequence[Tuple[str, str]]): Strings which should be
                sent along with the request as metadata.

        Returns:
            google.cloud.bigtable_admin_v2.types.Backup:
                A backup of a Cloud Bigtable table.
        """
        # Create or coerce a protobuf request object.
        # Quick check: If we got a request object, we should *not* have
        # gotten any keyword arguments that map to the request.
        has_flattened_params = any([backup, update_mask])
        if request is not None and has_flattened_params:
            raise ValueError(
                "If the `request` argument is set, then none of "
                "the individual field arguments should be set."
            )

        request = bigtable_table_admin.UpdateBackupRequest(request)

        # If we have keyword arguments corresponding to fields on the
        # request, apply these.
        if backup is not None:
            request.backup = backup
        if update_mask is not None:
            request.update_mask = update_mask

        # Wrap the RPC method; this adds retry and timeout information,
        # and friendly error handling.
        rpc = gapic_v1.method_async.wrap_method(
            self._client._transport.update_backup,
            default_timeout=60.0,
            client_info=DEFAULT_CLIENT_INFO,
        )

        # Certain fields should be provided within the metadata header;
        # add these here.
        metadata = tuple(metadata) + (
            gapic_v1.routing_header.to_grpc_metadata(
                (("backup.name", request.backup.name),)
            ),
        )

        # Validate the universe domain.
        self._client._validate_universe_domain()

        # Send the request.
        response = await rpc(
            request,
            retry=retry,
            timeout=timeout,
            metadata=metadata,
        )

        # Done; return the response.
        return response

    async def delete_backup(
        self,
        request: Optional[Union[bigtable_table_admin.DeleteBackupRequest, dict]] = None,
        *,
        name: Optional[str] = None,
        retry: OptionalRetry = gapic_v1.method.DEFAULT,
        timeout: Union[float, object] = gapic_v1.method.DEFAULT,
        metadata: Sequence[Tuple[str, str]] = (),
    ) -> None:
        r"""Deletes a pending or completed Cloud Bigtable backup.

        Args:
            request (Optional[Union[google.cloud.bigtable_admin_v2.types.DeleteBackupRequest, dict]]):
                The request object. The request for
                [DeleteBackup][google.bigtable.admin.v2.BigtableTableAdmin.DeleteBackup].
            name (:class:`str`):
                Required. Name of the backup to delete. Values are of
                the form
                ``projects/{project}/instances/{instance}/clusters/{cluster}/backups/{backup}``.

                This corresponds to the ``name`` field
                on the ``request`` instance; if ``request`` is provided, this
                should not be set.
            retry (google.api_core.retry_async.AsyncRetry): Designation of what errors, if any,
                should be retried.
            timeout (float): The timeout for this request.
            metadata (Sequence[Tuple[str, str]]): Strings which should be
                sent along with the request as metadata.
        """
        # Create or coerce a protobuf request object.
        # Quick check: If we got a request object, we should *not* have
        # gotten any keyword arguments that map to the request.
        has_flattened_params = any([name])
        if request is not None and has_flattened_params:
            raise ValueError(
                "If the `request` argument is set, then none of "
                "the individual field arguments should be set."
            )

        request = bigtable_table_admin.DeleteBackupRequest(request)

        # If we have keyword arguments corresponding to fields on the
        # request, apply these.
        if name is not None:
            request.name = name

        # Wrap the RPC method; this adds retry and timeout information,
        # and friendly error handling.
        rpc = gapic_v1.method_async.wrap_method(
            self._client._transport.delete_backup,
            default_timeout=60.0,
            client_info=DEFAULT_CLIENT_INFO,
        )

        # Certain fields should be provided within the metadata header;
        # add these here.
        metadata = tuple(metadata) + (
            gapic_v1.routing_header.to_grpc_metadata((("name", request.name),)),
        )

        # Validate the universe domain.
        self._client._validate_universe_domain()

        # Send the request.
        await rpc(
            request,
            retry=retry,
            timeout=timeout,
            metadata=metadata,
        )

    async def list_backups(
        self,
        request: Optional[Union[bigtable_table_admin.ListBackupsRequest, dict]] = None,
        *,
        parent: Optional[str] = None,
        retry: OptionalRetry = gapic_v1.method.DEFAULT,
        timeout: Union[float, object] = gapic_v1.method.DEFAULT,
        metadata: Sequence[Tuple[str, str]] = (),
    ) -> pagers.ListBackupsAsyncPager:
        r"""Lists Cloud Bigtable backups. Returns both completed
        and pending backups.

        Args:
            request (Optional[Union[google.cloud.bigtable_admin_v2.types.ListBackupsRequest, dict]]):
                The request object. The request for
                [ListBackups][google.bigtable.admin.v2.BigtableTableAdmin.ListBackups].
            parent (:class:`str`):
                Required. The cluster to list backups from. Values are
                of the form
                ``projects/{project}/instances/{instance}/clusters/{cluster}``.
                Use ``{cluster} = '-'`` to list backups for all clusters
                in an instance, e.g.,
                ``projects/{project}/instances/{instance}/clusters/-``.

                This corresponds to the ``parent`` field
                on the ``request`` instance; if ``request`` is provided, this
                should not be set.
            retry (google.api_core.retry_async.AsyncRetry): Designation of what errors, if any,
                should be retried.
            timeout (float): The timeout for this request.
            metadata (Sequence[Tuple[str, str]]): Strings which should be
                sent along with the request as metadata.

        Returns:
            google.cloud.bigtable_admin_v2.services.bigtable_table_admin.pagers.ListBackupsAsyncPager:
                The response for
                   [ListBackups][google.bigtable.admin.v2.BigtableTableAdmin.ListBackups].

                Iterating over this object will yield results and
                resolve additional pages automatically.

        """
        # Create or coerce a protobuf request object.
        # Quick check: If we got a request object, we should *not* have
        # gotten any keyword arguments that map to the request.
        has_flattened_params = any([parent])
        if request is not None and has_flattened_params:
            raise ValueError(
                "If the `request` argument is set, then none of "
                "the individual field arguments should be set."
            )

        request = bigtable_table_admin.ListBackupsRequest(request)

        # If we have keyword arguments corresponding to fields on the
        # request, apply these.
        if parent is not None:
            request.parent = parent

        # Wrap the RPC method; this adds retry and timeout information,
        # and friendly error handling.
        rpc = gapic_v1.method_async.wrap_method(
            self._client._transport.list_backups,
            default_retry=retries.AsyncRetry(
                initial=1.0,
                maximum=60.0,
                multiplier=2,
                predicate=retries.if_exception_type(
                    core_exceptions.DeadlineExceeded,
                    core_exceptions.ServiceUnavailable,
                ),
                deadline=60.0,
            ),
            default_timeout=60.0,
            client_info=DEFAULT_CLIENT_INFO,
        )

        # Certain fields should be provided within the metadata header;
        # add these here.
        metadata = tuple(metadata) + (
            gapic_v1.routing_header.to_grpc_metadata((("parent", request.parent),)),
        )

        # Validate the universe domain.
        self._client._validate_universe_domain()

        # Send the request.
        response = await rpc(
            request,
            retry=retry,
            timeout=timeout,
            metadata=metadata,
        )

        # This method is paged; wrap the response in a pager, which provides
        # an `__aiter__` convenience method.
        response = pagers.ListBackupsAsyncPager(
            method=rpc,
            request=request,
            response=response,
            metadata=metadata,
        )

        # Done; return the response.
        return response

    async def restore_table(
        self,
        request: Optional[Union[bigtable_table_admin.RestoreTableRequest, dict]] = None,
        *,
        retry: OptionalRetry = gapic_v1.method.DEFAULT,
        timeout: Union[float, object] = gapic_v1.method.DEFAULT,
        metadata: Sequence[Tuple[str, str]] = (),
    ) -> operation_async.AsyncOperation:
        r"""Create a new table by restoring from a completed backup. The
        returned table [long-running
        operation][google.longrunning.Operation] can be used to track
        the progress of the operation, and to cancel it. The
        [metadata][google.longrunning.Operation.metadata] field type is
        [RestoreTableMetadata][google.bigtable.admin.RestoreTableMetadata].
        The [response][google.longrunning.Operation.response] type is
        [Table][google.bigtable.admin.v2.Table], if successful.

        Args:
            request (Optional[Union[google.cloud.bigtable_admin_v2.types.RestoreTableRequest, dict]]):
                The request object. The request for
                [RestoreTable][google.bigtable.admin.v2.BigtableTableAdmin.RestoreTable].
            retry (google.api_core.retry_async.AsyncRetry): Designation of what errors, if any,
                should be retried.
            timeout (float): The timeout for this request.
            metadata (Sequence[Tuple[str, str]]): Strings which should be
                sent along with the request as metadata.

        Returns:
            google.api_core.operation_async.AsyncOperation:
                An object representing a long-running operation.

                The result type for the operation will be :class:`google.cloud.bigtable_admin_v2.types.Table` A collection of user data indexed by row, column, and timestamp.
                   Each table is served using the resources of its
                   parent cluster.

        """
        # Create or coerce a protobuf request object.
        request = bigtable_table_admin.RestoreTableRequest(request)

        # Wrap the RPC method; this adds retry and timeout information,
        # and friendly error handling.
        rpc = gapic_v1.method_async.wrap_method(
            self._client._transport.restore_table,
            default_timeout=60.0,
            client_info=DEFAULT_CLIENT_INFO,
        )

        # Certain fields should be provided within the metadata header;
        # add these here.
        metadata = tuple(metadata) + (
            gapic_v1.routing_header.to_grpc_metadata((("parent", request.parent),)),
        )

        # Validate the universe domain.
        self._client._validate_universe_domain()

        # Send the request.
        response = await rpc(
            request,
            retry=retry,
            timeout=timeout,
            metadata=metadata,
        )

        # Wrap the response in an operation future.
        response = operation_async.from_gapic(
            response,
            self._client._transport.operations_client,
            table.Table,
            metadata_type=bigtable_table_admin.RestoreTableMetadata,
        )

        # Done; return the response.
        return response

    async def copy_backup(
        self,
        request: Optional[Union[bigtable_table_admin.CopyBackupRequest, dict]] = None,
        *,
        parent: Optional[str] = None,
        backup_id: Optional[str] = None,
        source_backup: Optional[str] = None,
        expire_time: Optional[timestamp_pb2.Timestamp] = None,
        retry: OptionalRetry = gapic_v1.method.DEFAULT,
        timeout: Union[float, object] = gapic_v1.method.DEFAULT,
        metadata: Sequence[Tuple[str, str]] = (),
    ) -> operation_async.AsyncOperation:
        r"""Copy a Cloud Bigtable backup to a new backup in the
        destination cluster located in the destination instance
        and project.

        Args:
            request (Optional[Union[google.cloud.bigtable_admin_v2.types.CopyBackupRequest, dict]]):
                The request object. The request for
                [CopyBackup][google.bigtable.admin.v2.BigtableTableAdmin.CopyBackup].
            parent (:class:`str`):
                Required. The name of the destination cluster that will
                contain the backup copy. The cluster must already
                exists. Values are of the form:
                ``projects/{project}/instances/{instance}/clusters/{cluster}``.

                This corresponds to the ``parent`` field
                on the ``request`` instance; if ``request`` is provided, this
                should not be set.
            backup_id (:class:`str`):
                Required. The id of the new backup. The ``backup_id``
                along with ``parent`` are combined as
                {parent}/backups/{backup_id} to create the full backup
                name, of the form:
                ``projects/{project}/instances/{instance}/clusters/{cluster}/backups/{backup_id}``.
                This string must be between 1 and 50 characters in
                length and match the regex [*a-zA-Z0-9][-*.a-zA-Z0-9]*.

                This corresponds to the ``backup_id`` field
                on the ``request`` instance; if ``request`` is provided, this
                should not be set.
            source_backup (:class:`str`):
                Required. The source backup to be copied from. The
                source backup needs to be in READY state for it to be
                copied. Copying a copied backup is not allowed. Once
                CopyBackup is in progress, the source backup cannot be
                deleted or cleaned up on expiration until CopyBackup is
                finished. Values are of the form:
                ``projects/<project>/instances/<instance>/clusters/<cluster>/backups/<backup>``.

                This corresponds to the ``source_backup`` field
                on the ``request`` instance; if ``request`` is provided, this
                should not be set.
            expire_time (:class:`google.protobuf.timestamp_pb2.Timestamp`):
                Required. Required. The expiration time of the copied
                backup with microsecond granularity that must be at
                least 6 hours and at most 30 days from the time the
                request is received. Once the ``expire_time`` has
                passed, Cloud Bigtable will delete the backup and free
                the resources used by the backup.

                This corresponds to the ``expire_time`` field
                on the ``request`` instance; if ``request`` is provided, this
                should not be set.
            retry (google.api_core.retry_async.AsyncRetry): Designation of what errors, if any,
                should be retried.
            timeout (float): The timeout for this request.
            metadata (Sequence[Tuple[str, str]]): Strings which should be
                sent along with the request as metadata.

        Returns:
            google.api_core.operation_async.AsyncOperation:
                An object representing a long-running operation.

                The result type for the operation will be
                :class:`google.cloud.bigtable_admin_v2.types.Backup` A
                backup of a Cloud Bigtable table.

        """
        # Create or coerce a protobuf request object.
        # Quick check: If we got a request object, we should *not* have
        # gotten any keyword arguments that map to the request.
        has_flattened_params = any([parent, backup_id, source_backup, expire_time])
        if request is not None and has_flattened_params:
            raise ValueError(
                "If the `request` argument is set, then none of "
                "the individual field arguments should be set."
            )

        request = bigtable_table_admin.CopyBackupRequest(request)

        # If we have keyword arguments corresponding to fields on the
        # request, apply these.
        if parent is not None:
            request.parent = parent
        if backup_id is not None:
            request.backup_id = backup_id
        if source_backup is not None:
            request.source_backup = source_backup
        if expire_time is not None:
            request.expire_time = expire_time

        # Wrap the RPC method; this adds retry and timeout information,
        # and friendly error handling.
        rpc = gapic_v1.method_async.wrap_method(
            self._client._transport.copy_backup,
            default_timeout=None,
            client_info=DEFAULT_CLIENT_INFO,
        )

        # Certain fields should be provided within the metadata header;
        # add these here.
        metadata = tuple(metadata) + (
            gapic_v1.routing_header.to_grpc_metadata((("parent", request.parent),)),
        )

<<<<<<< HEAD
=======
        # Validate the universe domain.
        self._client._validate_universe_domain()

>>>>>>> 28aded4b
        # Send the request.
        response = await rpc(
            request,
            retry=retry,
            timeout=timeout,
            metadata=metadata,
        )

        # Wrap the response in an operation future.
        response = operation_async.from_gapic(
            response,
            self._client._transport.operations_client,
            table.Backup,
            metadata_type=bigtable_table_admin.CopyBackupMetadata,
        )

        # Done; return the response.
        return response

    async def get_iam_policy(
        self,
        request: Optional[Union[iam_policy_pb2.GetIamPolicyRequest, dict]] = None,
        *,
        resource: Optional[str] = None,
        retry: OptionalRetry = gapic_v1.method.DEFAULT,
        timeout: Union[float, object] = gapic_v1.method.DEFAULT,
        metadata: Sequence[Tuple[str, str]] = (),
    ) -> policy_pb2.Policy:
        r"""Gets the access control policy for a Table or Backup
        resource. Returns an empty policy if the resource exists
        but does not have a policy set.

        Args:
            request (Optional[Union[google.iam.v1.iam_policy_pb2.GetIamPolicyRequest, dict]]):
                The request object. Request message for ``GetIamPolicy`` method.
            resource (:class:`str`):
                REQUIRED: The resource for which the
                policy is being requested. See the
                operation documentation for the
                appropriate value for this field.

                This corresponds to the ``resource`` field
                on the ``request`` instance; if ``request`` is provided, this
                should not be set.
            retry (google.api_core.retry_async.AsyncRetry): Designation of what errors, if any,
                should be retried.
            timeout (float): The timeout for this request.
            metadata (Sequence[Tuple[str, str]]): Strings which should be
                sent along with the request as metadata.

        Returns:
            google.iam.v1.policy_pb2.Policy:
                An Identity and Access Management (IAM) policy, which specifies access
                   controls for Google Cloud resources.

                   A Policy is a collection of bindings. A binding binds
                   one or more members, or principals, to a single role.
                   Principals can be user accounts, service accounts,
                   Google groups, and domains (such as G Suite). A role
                   is a named list of permissions; each role can be an
                   IAM predefined role or a user-created custom role.

                   For some types of Google Cloud resources, a binding
                   can also specify a condition, which is a logical
                   expression that allows access to a resource only if
                   the expression evaluates to true. A condition can add
                   constraints based on attributes of the request, the
                   resource, or both. To learn which resources support
                   conditions in their IAM policies, see the [IAM
                   documentation](\ https://cloud.google.com/iam/help/conditions/resource-policies).

                   **JSON example:**

                   :literal:`\`     {       "bindings": [         {           "role": "roles/resourcemanager.organizationAdmin",           "members": [             "user:mike@example.com",             "group:admins@example.com",             "domain:google.com",             "serviceAccount:my-project-id@appspot.gserviceaccount.com"           ]         },         {           "role": "roles/resourcemanager.organizationViewer",           "members": [             "user:eve@example.com"           ],           "condition": {             "title": "expirable access",             "description": "Does not grant access after Sep 2020",             "expression": "request.time <             timestamp('2020-10-01T00:00:00.000Z')",           }         }       ],       "etag": "BwWWja0YfJA=",       "version": 3     }`\ \`

                   **YAML example:**

                   :literal:`\`     bindings:     - members:       - user:mike@example.com       - group:admins@example.com       - domain:google.com       - serviceAccount:my-project-id@appspot.gserviceaccount.com       role: roles/resourcemanager.organizationAdmin     - members:       - user:eve@example.com       role: roles/resourcemanager.organizationViewer       condition:         title: expirable access         description: Does not grant access after Sep 2020         expression: request.time < timestamp('2020-10-01T00:00:00.000Z')     etag: BwWWja0YfJA=     version: 3`\ \`

                   For a description of IAM and its features, see the
                   [IAM
                   documentation](\ https://cloud.google.com/iam/docs/).

        """
        # Create or coerce a protobuf request object.
        # Quick check: If we got a request object, we should *not* have
        # gotten any keyword arguments that map to the request.
        has_flattened_params = any([resource])
        if request is not None and has_flattened_params:
            raise ValueError(
                "If the `request` argument is set, then none of "
                "the individual field arguments should be set."
            )

        # The request isn't a proto-plus wrapped type,
        # so it must be constructed via keyword expansion.
        if isinstance(request, dict):
            request = iam_policy_pb2.GetIamPolicyRequest(**request)
        elif not request:
            request = iam_policy_pb2.GetIamPolicyRequest(
                resource=resource,
            )

        # Wrap the RPC method; this adds retry and timeout information,
        # and friendly error handling.
        rpc = gapic_v1.method_async.wrap_method(
            self._client._transport.get_iam_policy,
            default_retry=retries.AsyncRetry(
                initial=1.0,
                maximum=60.0,
                multiplier=2,
                predicate=retries.if_exception_type(
                    core_exceptions.DeadlineExceeded,
                    core_exceptions.ServiceUnavailable,
                ),
                deadline=60.0,
            ),
            default_timeout=60.0,
            client_info=DEFAULT_CLIENT_INFO,
        )

        # Certain fields should be provided within the metadata header;
        # add these here.
        metadata = tuple(metadata) + (
            gapic_v1.routing_header.to_grpc_metadata((("resource", request.resource),)),
        )

        # Validate the universe domain.
        self._client._validate_universe_domain()

        # Send the request.
        response = await rpc(
            request,
            retry=retry,
            timeout=timeout,
            metadata=metadata,
        )

        # Done; return the response.
        return response

    async def set_iam_policy(
        self,
        request: Optional[Union[iam_policy_pb2.SetIamPolicyRequest, dict]] = None,
        *,
        resource: Optional[str] = None,
        retry: OptionalRetry = gapic_v1.method.DEFAULT,
        timeout: Union[float, object] = gapic_v1.method.DEFAULT,
        metadata: Sequence[Tuple[str, str]] = (),
    ) -> policy_pb2.Policy:
        r"""Sets the access control policy on a Table or Backup
        resource. Replaces any existing policy.

        Args:
            request (Optional[Union[google.iam.v1.iam_policy_pb2.SetIamPolicyRequest, dict]]):
                The request object. Request message for ``SetIamPolicy`` method.
            resource (:class:`str`):
                REQUIRED: The resource for which the
                policy is being specified. See the
                operation documentation for the
                appropriate value for this field.

                This corresponds to the ``resource`` field
                on the ``request`` instance; if ``request`` is provided, this
                should not be set.
            retry (google.api_core.retry_async.AsyncRetry): Designation of what errors, if any,
                should be retried.
            timeout (float): The timeout for this request.
            metadata (Sequence[Tuple[str, str]]): Strings which should be
                sent along with the request as metadata.

        Returns:
            google.iam.v1.policy_pb2.Policy:
                An Identity and Access Management (IAM) policy, which specifies access
                   controls for Google Cloud resources.

                   A Policy is a collection of bindings. A binding binds
                   one or more members, or principals, to a single role.
                   Principals can be user accounts, service accounts,
                   Google groups, and domains (such as G Suite). A role
                   is a named list of permissions; each role can be an
                   IAM predefined role or a user-created custom role.

                   For some types of Google Cloud resources, a binding
                   can also specify a condition, which is a logical
                   expression that allows access to a resource only if
                   the expression evaluates to true. A condition can add
                   constraints based on attributes of the request, the
                   resource, or both. To learn which resources support
                   conditions in their IAM policies, see the [IAM
                   documentation](\ https://cloud.google.com/iam/help/conditions/resource-policies).

                   **JSON example:**

                   :literal:`\`     {       "bindings": [         {           "role": "roles/resourcemanager.organizationAdmin",           "members": [             "user:mike@example.com",             "group:admins@example.com",             "domain:google.com",             "serviceAccount:my-project-id@appspot.gserviceaccount.com"           ]         },         {           "role": "roles/resourcemanager.organizationViewer",           "members": [             "user:eve@example.com"           ],           "condition": {             "title": "expirable access",             "description": "Does not grant access after Sep 2020",             "expression": "request.time <             timestamp('2020-10-01T00:00:00.000Z')",           }         }       ],       "etag": "BwWWja0YfJA=",       "version": 3     }`\ \`

                   **YAML example:**

                   :literal:`\`     bindings:     - members:       - user:mike@example.com       - group:admins@example.com       - domain:google.com       - serviceAccount:my-project-id@appspot.gserviceaccount.com       role: roles/resourcemanager.organizationAdmin     - members:       - user:eve@example.com       role: roles/resourcemanager.organizationViewer       condition:         title: expirable access         description: Does not grant access after Sep 2020         expression: request.time < timestamp('2020-10-01T00:00:00.000Z')     etag: BwWWja0YfJA=     version: 3`\ \`

                   For a description of IAM and its features, see the
                   [IAM
                   documentation](\ https://cloud.google.com/iam/docs/).

        """
        # Create or coerce a protobuf request object.
        # Quick check: If we got a request object, we should *not* have
        # gotten any keyword arguments that map to the request.
        has_flattened_params = any([resource])
        if request is not None and has_flattened_params:
            raise ValueError(
                "If the `request` argument is set, then none of "
                "the individual field arguments should be set."
            )

        # The request isn't a proto-plus wrapped type,
        # so it must be constructed via keyword expansion.
        if isinstance(request, dict):
            request = iam_policy_pb2.SetIamPolicyRequest(**request)
        elif not request:
            request = iam_policy_pb2.SetIamPolicyRequest(
                resource=resource,
            )

        # Wrap the RPC method; this adds retry and timeout information,
        # and friendly error handling.
        rpc = gapic_v1.method_async.wrap_method(
            self._client._transport.set_iam_policy,
            default_timeout=60.0,
            client_info=DEFAULT_CLIENT_INFO,
        )

        # Certain fields should be provided within the metadata header;
        # add these here.
        metadata = tuple(metadata) + (
            gapic_v1.routing_header.to_grpc_metadata((("resource", request.resource),)),
        )

        # Validate the universe domain.
        self._client._validate_universe_domain()

        # Send the request.
        response = await rpc(
            request,
            retry=retry,
            timeout=timeout,
            metadata=metadata,
        )

        # Done; return the response.
        return response

    async def test_iam_permissions(
        self,
        request: Optional[Union[iam_policy_pb2.TestIamPermissionsRequest, dict]] = None,
        *,
        resource: Optional[str] = None,
        permissions: Optional[MutableSequence[str]] = None,
        retry: OptionalRetry = gapic_v1.method.DEFAULT,
        timeout: Union[float, object] = gapic_v1.method.DEFAULT,
        metadata: Sequence[Tuple[str, str]] = (),
    ) -> iam_policy_pb2.TestIamPermissionsResponse:
        r"""Returns permissions that the caller has on the
        specified Table or Backup resource.

        Args:
            request (Optional[Union[google.iam.v1.iam_policy_pb2.TestIamPermissionsRequest, dict]]):
                The request object. Request message for ``TestIamPermissions`` method.
            resource (:class:`str`):
                REQUIRED: The resource for which the
                policy detail is being requested. See
                the operation documentation for the
                appropriate value for this field.

                This corresponds to the ``resource`` field
                on the ``request`` instance; if ``request`` is provided, this
                should not be set.
            permissions (:class:`MutableSequence[str]`):
                The set of permissions to check for the ``resource``.
                Permissions with wildcards (such as '*' or 'storage.*')
                are not allowed. For more information see `IAM
                Overview <https://cloud.google.com/iam/docs/overview#permissions>`__.

                This corresponds to the ``permissions`` field
                on the ``request`` instance; if ``request`` is provided, this
                should not be set.
            retry (google.api_core.retry_async.AsyncRetry): Designation of what errors, if any,
                should be retried.
            timeout (float): The timeout for this request.
            metadata (Sequence[Tuple[str, str]]): Strings which should be
                sent along with the request as metadata.

        Returns:
            google.iam.v1.iam_policy_pb2.TestIamPermissionsResponse:
                Response message for TestIamPermissions method.
        """
        # Create or coerce a protobuf request object.
        # Quick check: If we got a request object, we should *not* have
        # gotten any keyword arguments that map to the request.
        has_flattened_params = any([resource, permissions])
        if request is not None and has_flattened_params:
            raise ValueError(
                "If the `request` argument is set, then none of "
                "the individual field arguments should be set."
            )

        # The request isn't a proto-plus wrapped type,
        # so it must be constructed via keyword expansion.
        if isinstance(request, dict):
            request = iam_policy_pb2.TestIamPermissionsRequest(**request)
        elif not request:
            request = iam_policy_pb2.TestIamPermissionsRequest(
                resource=resource,
                permissions=permissions,
            )

        # Wrap the RPC method; this adds retry and timeout information,
        # and friendly error handling.
        rpc = gapic_v1.method_async.wrap_method(
            self._client._transport.test_iam_permissions,
            default_retry=retries.AsyncRetry(
                initial=1.0,
                maximum=60.0,
                multiplier=2,
                predicate=retries.if_exception_type(
                    core_exceptions.DeadlineExceeded,
                    core_exceptions.ServiceUnavailable,
                ),
                deadline=60.0,
            ),
            default_timeout=60.0,
            client_info=DEFAULT_CLIENT_INFO,
        )

        # Certain fields should be provided within the metadata header;
        # add these here.
        metadata = tuple(metadata) + (
            gapic_v1.routing_header.to_grpc_metadata((("resource", request.resource),)),
        )

        # Validate the universe domain.
        self._client._validate_universe_domain()

        # Send the request.
        response = await rpc(
            request,
            retry=retry,
            timeout=timeout,
            metadata=metadata,
        )

        # Done; return the response.
        return response

    async def __aenter__(self) -> "BigtableTableAdminAsyncClient":
        return self

    async def __aexit__(self, exc_type, exc, tb):
        await self.transport.close()


DEFAULT_CLIENT_INFO = gapic_v1.client_info.ClientInfo(
    gapic_version=package_version.__version__
)


__all__ = ("BigtableTableAdminAsyncClient",)<|MERGE_RESOLUTION|>--- conflicted
+++ resolved
@@ -38,15 +38,9 @@
 from google.oauth2 import service_account  # type: ignore
 
 try:
-<<<<<<< HEAD
-    OptionalRetry = Union[retries.AsyncRetry, gapic_v1.method._MethodDefault]
-except AttributeError:  # pragma: NO COVER
-    OptionalRetry = Union[retries.AsyncRetry, object]  # type: ignore
-=======
     OptionalRetry = Union[retries.AsyncRetry, gapic_v1.method._MethodDefault, None]
 except AttributeError:  # pragma: NO COVER
     OptionalRetry = Union[retries.AsyncRetry, object, None]  # type: ignore
->>>>>>> 28aded4b
 
 from google.api_core import operation  # type: ignore
 from google.api_core import operation_async  # type: ignore
@@ -746,19 +740,11 @@
                 message. The wildcard (*) path is currently not
                 supported. Currently UpdateTable is only supported for
                 the following fields:
-<<<<<<< HEAD
 
                 -  ``change_stream_config``
                 -  ``change_stream_config.retention_period``
                 -  ``deletion_protection``
 
-=======
-
-                -  ``change_stream_config``
-                -  ``change_stream_config.retention_period``
-                -  ``deletion_protection``
-
->>>>>>> 28aded4b
                 If ``column_families`` is set in ``update_mask``, it
                 will return an UNIMPLEMENTED error.
 
@@ -2517,12 +2503,9 @@
             gapic_v1.routing_header.to_grpc_metadata((("parent", request.parent),)),
         )
 
-<<<<<<< HEAD
-=======
         # Validate the universe domain.
         self._client._validate_universe_domain()
 
->>>>>>> 28aded4b
         # Send the request.
         response = await rpc(
             request,
