try:
<<<<<<< HEAD
    import pkg_resources
=======
    import pkg_resources  # type: ignore
>>>>>>> c2e2b6da

    pkg_resources.declare_namespace(__name__)
except ImportError:
    import pkgutil

    __path__ = pkgutil.extend_path(__path__, __name__)<|MERGE_RESOLUTION|>--- conflicted
+++ resolved
@@ -1,9 +1,5 @@
 try:
-<<<<<<< HEAD
-    import pkg_resources
-=======
     import pkg_resources  # type: ignore
->>>>>>> c2e2b6da
 
     pkg_resources.declare_namespace(__name__)
 except ImportError:
