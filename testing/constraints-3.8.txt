# This constraints file is used to check that lower bounds
# are correct in setup.py
# List *all* library dependencies and extras in this file.
# Pin the version to the lower bound.
#
# e.g., if setup.py has "foo >= 1.14.0, < 2.0.0dev",
# Then this file should have foo==1.14.0
google-api-core==2.16.0rc0
<<<<<<< HEAD
google-cloud-core==2.3.2
=======
google-cloud-core==2.0.0
>>>>>>> cc79d8cc
grpc-google-iam-v1==0.12.4
proto-plus==1.22.0
libcst==0.2.5
protobuf==3.19.5
pytest-asyncio==0.21.1<|MERGE_RESOLUTION|>--- conflicted
+++ resolved
@@ -6,11 +6,7 @@
 # e.g., if setup.py has "foo >= 1.14.0, < 2.0.0dev",
 # Then this file should have foo==1.14.0
 google-api-core==2.16.0rc0
-<<<<<<< HEAD
-google-cloud-core==2.3.2
-=======
 google-cloud-core==2.0.0
->>>>>>> cc79d8cc
 grpc-google-iam-v1==0.12.4
 proto-plus==1.22.0
 libcst==0.2.5
